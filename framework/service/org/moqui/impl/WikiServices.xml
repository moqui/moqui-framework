<?xml version="1.0" encoding="UTF-8"?>
<!--
This software is in the public domain under CC0 1.0 Universal plus a 
Grant of Patent License.

To the extent possible under law, the author(s) have dedicated all
copyright and related and neighboring rights to this software to the
public domain worldwide. This software is distributed without any
warranty.

You should have received a copy of the CC0 Public Domain Dedication
along with this software (see the LICENSE.md file). If not, see
<http://creativecommons.org/publicdomain/zero/1.0/>.
-->
<services xmlns:xsi="http://www.w3.org/2001/XMLSchema-instance" xsi:noNamespaceSchemaLocation="http://moqui.org/xsd/service-definition-2.1.xsd">
    <service verb="get" noun="WikiPageInfoById">
        <in-parameters><parameter name="wikiPageId"/></in-parameters>
        <out-parameters>
            <parameter name="wikiSpaceId"/>
            <parameter name="pagePath"/>
            <parameter name="wikiSpace" type="org.moqui.entity.EntityValue"/>
            <parameter name="pageReference" type="org.moqui.content.ResourceReference"/>
            <parameter name="attachmentList" type="List"><parameter name="attachmentInfo" type="Map">
                <parameter name="filename"/><parameter name="contentType"/><parameter name="lastModified" type="Long"/>
            </parameter></parameter>
            <parameter name="pageLocation"/>
            <parameter name="pageName"/>
            <parameter name="parentPath"/>
            <parameter name="breadcrumbMapList" type="List"><parameter name="breadcrumbMap">
                <parameter name="pageName"/><parameter name="pagePath"/></parameter></parameter>
        </out-parameters>
        <actions>
            <entity-find-one entity-name="moqui.resource.wiki.WikiPage" value-field="wikiPage"/>
            <if condition="wikiPage == null"><return message="Page not found with ID ${wikiPageId}"/></if>
            <set field="wikiSpaceId" from="wikiPage.wikiSpaceId"/>
            <set field="pagePath" from="wikiPage.pagePath"/>
            <service-call name="org.moqui.impl.WikiServices.get#WikiPageInfo" in-map="context" out-map="context"/>
        </actions>
    </service>
    <service verb="get" noun="PublishedWikiPageText">
        <description>Get the published version of a wiki page by its space and path. If there is no published version behaves as if no page was found.</description>
        <in-parameters>
            <parameter name="wikiSpaceId" required="true"/>
            <parameter name="pagePath"/><!-- not required because for root page will be empty -->
            <parameter name="versionName"><description>Meant for testing, get this version instead of published.
                To eliminate exposure of non-published versions explicitly set this to null.</description></parameter>
            <parameter name="getPageText" type="Boolean" default="true"/>
        </in-parameters>
        <out-parameters>
            <parameter name="wikiPageId"/>
            <parameter name="publishedVersionName"/>
            <parameter name="versionName"/>
            <parameter name="pageReference" type="org.moqui.resource.ResourceReference"/>
            <parameter name="pageLocation"/>
            <parameter name="pageText"/>
        </out-parameters>
        <actions>
            <entity-find-one entity-name="moqui.resource.wiki.WikiSpace" value-field="wikiSpace" cache="true">
                <field-map field-name="wikiSpaceId"/></entity-find-one>
            <if condition="wikiSpace == null"><return message="No space found with ID ${wikiSpaceId}"/></if>

            <entity-find entity-name="moqui.resource.wiki.WikiPage" list="wikiPageList" cache="true">
                <econdition field-name="wikiSpaceId"/><econdition field-name="pagePath" from="pagePath ?: null"/></entity-find>
            <set field="wikiPage" from="wikiPageList ? wikiPageList[0] : null"/>

            <!-- if no wikiPage found check WikiPageAlias -->
            <if condition="wikiPage == null">
                <entity-find-one entity-name="moqui.resource.wiki.WikiPageAlias" value-field="wikiPageAlias" cache="true">
                    <field-map field-name="wikiSpaceId"/><field-map field-name="aliasPath" from="pagePath ?: null"/></entity-find-one>
                <if condition="wikiPageAlias?.wikiPageId">
                    <entity-find-one entity-name="moqui.resource.wiki.WikiPage" value-field="wikiPage">
                        <field-map field-name="wikiPageId" from="wikiPageAlias.wikiPageId"/></entity-find-one>
                </if>
            </if>

            <if condition="wikiPage == null"><return message="No page found at path ${pagePath} in space ${wikiSpaceId}"/></if>

            <set field="publishedVersionName" from="wikiPage.publishedVersionName"/>
            <set field="versionName" from="versionName ?: publishedVersionName"/>
            <!-- if no version specified and no publishedVersionName the act like the page doesn't exist -->
            <if condition="!versionName"><return message="No page version found at path ${pagePath} in space ${wikiSpaceId}"/></if>

            <set field="rootPageRef" from="ec.resource.getLocationReference(wikiSpace.rootPageLocation)"/>
            <set field="pageReference" from="rootPageRef.findChildFile(wikiPage.pagePath)"/>
            <set field="pageLocation" from="pageReference.location"/>

            <set field="wikiPageId" from="wikiPage.wikiPageId"/>
            <if condition="getPageText"><set field="pageText" from="pageReference.getText(versionName)"/></if>
        </actions>
    </service>
    <service verb="set" noun="PublishedVersion">
        <in-parameters>
            <parameter name="wikiPageId" required="true"/>
            <parameter name="publishedVersionName"/>
        </in-parameters>
        <actions><service-call name="update#moqui.resource.wiki.WikiPage" in-map="context"/></actions>
    </service>

    <service verb="get" noun="WikiPageId">
        <in-parameters>
            <parameter name="wikiSpaceId" required="true"/>
            <parameter name="pagePath"/><!-- not required because for root page will be empty -->
            <parameter name="createIfMissing" type="Boolean" default="false"/>
        </in-parameters>
        <out-parameters>
            <parameter name="wikiPageId"/>
            <parameter name="wikiPage" type="org.moqui.entity.EntityValue"/>
            <parameter name="createdRecord" type="Boolean"/>
        </out-parameters>
        <actions>
            <entity-find entity-name="moqui.resource.wiki.WikiPage" list="wikiPageList" cache="true">
                <econdition field-name="wikiSpaceId"/><econdition field-name="pagePath" from="pagePath ?: null"/></entity-find>
            <set field="wikiPage" from="wikiPageList ? wikiPageList[0] : null"/>

            <!-- if no wikiPage found check WikiPageAlias -->
            <if condition="wikiPage == null">
                <entity-find-one entity-name="moqui.resource.wiki.WikiPageAlias" value-field="wikiPageAlias" cache="true">
                    <field-map field-name="wikiSpaceId"/><field-map field-name="aliasPath" from="pagePath ?: null"/></entity-find-one>
                <if condition="wikiPageAlias?.wikiPageId">
                    <entity-find-one entity-name="moqui.resource.wiki.WikiPage" value-field="wikiPage">
                        <field-map field-name="wikiPageId" from="wikiPageAlias.wikiPageId"/></entity-find-one>
                </if>
            </if>

            <!-- <log message="===== get#WikiPageId createIfMissing=${createIfMissing}, wikiSpaceId=${wikiSpaceId}, pagePath=${pagePath}, wikiPage: ${wikiPage}"/> -->
            <if condition="wikiPage == null &amp;&amp; createIfMissing"><then>
                <!-- no WikiPage record, create one for this page -->
                <service-call name="create#moqui.resource.wiki.WikiPage" out-map="context"
                        in-map="[wikiSpaceId:wikiSpaceId, pagePath:(pagePath ?: null), createdByUserId:ec.user.userId]"/>
                <entity-find-one entity-name="moqui.resource.wiki.WikiPage" value-field="wikiPage" cache="false"/>
                <set field="createdRecord" from="true"/>
            </then><else>
                <set field="createdRecord" from="false"/>
            </else></if>
            <set field="wikiPageId" from="wikiPage?.wikiPageId"/>
        </actions>
    </service>
    <service verb="get" noun="WikiPageInfo">
        <in-parameters>
            <parameter name="wikiSpaceId"/>
            <parameter name="pagePath"/>
            <parameter name="wikiPageId"/>
            <parameter name="extraPathNameList" type="List"/>
            <parameter name="historySeqId"/>
            <parameter name="versionName"/>
        </in-parameters>
        <out-parameters>
            <parameter name="wikiSpaceId"/>
            <parameter name="wikiPageId"/>
            <parameter name="pagePath"/>
            <parameter name="wikiSpace" type="org.moqui.entity.EntityValue"/>
            <parameter name="wikiType"/>
            <parameter name="pageReference" type="org.moqui.content.ResourceReference"/>
            <parameter name="versionName"/>
            <parameter name="currentVersionName"/>
            <parameter name="publishedVersionName"/>
            <parameter name="attachmentList" type="List"><parameter name="attachmentInfo" type="Map">
                <parameter name="filename"/><parameter name="contentType"/><parameter name="lastModified" type="Long"/>
            </parameter></parameter>
            <parameter name="pageLocation"/>
            <parameter name="pageName"/>
            <parameter name="parentPath"/>
            <parameter name="breadcrumbNameList" type="List"><parameter name="pageName"/></parameter>
            <parameter name="breadcrumbMapList" type="List"><parameter name="breadcrumbMap">
                <parameter name="pageName"/><parameter name="pagePath"/></parameter></parameter>
        </out-parameters>
        <actions>
            <if condition="wikiPageId">
                <entity-find-one entity-name="moqui.resource.wiki.WikiPage" value-field="wikiPage" cache="true"/>
                <set field="wikiSpaceId" from="wikiPage.wikiSpaceId"/>
                <set field="pagePath" from="wikiPage.pagePath"/>
            </if>

            <if condition="extraPathNameList">
                <set field="wikiSpaceId" from="wikiSpaceId ?: extraPathNameList[0]"/>
                <if condition="!pagePath &amp;&amp; extraPathNameList.size > 1">
                    <iterate list="extraPathNameList[1..extraPathNameList.size-1]" entry="pathName">
                        <if condition="pagePath"><set field="pagePath" from="pagePath + '/'"/></if>
                        <set field="pagePath" from="(pagePath?:'') + pathName"/>
                    </iterate>
                </if>
            </if>

            <if condition="!wikiSpaceId"><return error="true" message="Cannot get wiki page info without wikiSpaceId parameter or URL path element"/></if>
            <entity-find-one entity-name="moqui.resource.wiki.WikiSpace" value-field="wikiSpace" cache="true"/>
            <if condition="wikiSpace == null"><return error="true" message="Wiki Space with ID ${wikiSpaceId} not found"/></if>
            <if condition="!wikiSpace.rootPageLocation"><return error="true" message="Wiki Space with ID ${wikiSpaceId} has no root page location"/></if>
            <set field="rootPageLocation" from="wikiSpace.rootPageLocation"/>
            <set field="spaceRootName" from="rootPageLocation.substring(rootPageLocation.lastIndexOf('/')+1)"/>
            <if condition="spaceRootName.contains('.')"><set field="spaceRootName" from="spaceRootName.substring(0, spaceRootName.lastIndexOf('.'))"/></if>

            <!-- NOTE: WikiPage record may not exist, but don't create one on get/view only -->
            <if condition="wikiPage == null"><service-call name="org.moqui.impl.WikiServices.get#WikiPageId" in-map="context" out-map="context"/></if>

            <!-- check restrictView for space and page -->
            <if condition="wikiSpace.restrictView == 'Y'">
                <entity-find entity-name="moqui.resource.wiki.WikiSpaceUser" list="wsuList">
                    <econdition-object field="[wikiSpaceId:wikiSpaceId, userId:ec.user.userId, allowView:'Y']"/></entity-find>
                <if condition="!wsuList"><return error="true" message="Wiki Space [${wikiSpaceId}] has restricted view and user ${ec.user.username} [${ec.user.userId}] is not allowed."/></if>
            </if>
            <if condition="wikiPage?.restrictView == 'Y'">
                <entity-find entity-name="moqui.resource.wiki.WikiPageUser" list="wpuList">
                    <econdition-object field="[wikiPageId:wikiPageId, userId:ec.user.userId, allowView:'Y']"/></entity-find>
                <if condition="!wpuList"><return error="true" message="Wiki Page [${wikiSpaceId}/${pagePath}] has restricted view and user ${ec.user.username} [${ec.user.userId}] is not allowed."/></if>
            </if>

            <!-- get the ResourceReferences -->
            <set field="rootPageRef" from="ec.resource.getLocationReference(wikiSpace.rootPageLocation)"/>
            <set field="pageReference" from="rootPageRef.findChildFile(pagePath)"/>
            <set field="pageLocation" from="pageReference?.location"/>

            <set field="pageName" from="pageReference?.fileName"/>
            <if condition="pageName?.contains('.')">
                <set field="wikiType" from="pageName.substring(pageName.lastIndexOf('.')+1)"/>
                <set field="pageName" from="pageName.substring(0, pageName.lastIndexOf('.'))"/>
            </if>

            <set field="pathForParentPath" from="pageReference.getActualChildPath() ?: pagePath"/>
            <set field="parentPath" from="pathForParentPath?.contains('/') ? pathForParentPath.substring(0, pathForParentPath.lastIndexOf('/')) : ''"/>

            <!-- now have the real parentPath and pageName, make the full/normalized pagePath -->
            <if condition="parentPath || (pageName != wikiSpaceId &amp;&amp; pageName != spaceRootName)">
                <set field="pagePath" from="(parentPath ? parentPath+'/' : '') + (pageName?:'')"/></if>

            <!-- version information -->
            <set field="currentVersionName" from="pageReference?.currentVersion?.versionName"/>
            <if condition="!versionName">
                <if condition="historySeqId &amp;&amp; wikiPageId"><then>
                    <entity-find-one entity-name="moqui.resource.wiki.WikiPageHistory" value-field="wikiPageHistory"/>
                    <set field="versionName" from="wikiPageHistory?.versionName"/>
                </then><else>
                    <set field="versionName" from="currentVersionName"/>
                </else></if>
            </if>
            <set field="publishedVersionName" from="wikiPage?.publishedVersionName"/>

            <script><![CDATA[
                breadcrumbNameList = []
                breadcrumbMapList = []
                List<String> parentPathList = parentPath.split('/')
                int listIndex = 0
                for (String parentPathName in parentPathList) {
                    if (!parentPathName) continue
                    String curPath = ""
                    String curPathEncoded  = ""
                    for (int i = 0; i <= listIndex; i++) {
                        if (curPath) curPath += "/"
                        curPath += parentPathList[i]
                        if (curPathEncoded) curPathEncoded += "/"
                        curPathEncoded += urlEncodeIfNeeded(parentPathList[i])
                    }
                    breadcrumbNameList.add(parentPathName)
                    breadcrumbMapList.add([pageName:parentPathName, pagePath:curPath, encodedPagePath:curPathEncoded])
                    listIndex++
                }
            ]]></script>

            <set field="pageAttachmentsDirectoryRef" from="pageReference?.getChild('_attachments')"/>
            <set field="pageAttachmentRefList" from="pageAttachmentsDirectoryRef?.getDirectoryEntries()"/>
            <set field="attachmentList" from="[]"/>
            <iterate list="pageAttachmentRefList" entry="pageAttachmentRef"><script>
                if (pageAttachmentRef.isFile())
                    attachmentList.add([filename:pageAttachmentRef.getFileName(), contentType:pageAttachmentRef.getContentType(),
                            lastModified:pageAttachmentRef.getLastModified(), resourceReference:pageAttachmentRef])
            </script></iterate>

            <!-- <log level="warn" message="========= wikiSpaceId=${wikiSpaceId}, pagePath: ${pagePath}, wikiSpace: ${wikiSpace}, rootPageRef: ${rootPageRef}, pageReference: ${pageReference}, pageLocation: ${pageLocation}"/> -->
        </actions>
    </service>
    <service verb="get" noun="WikiPageAttachment">
        <in-parameters>
            <parameter name="wikiSpaceId"><description>Optional if pagePath is a wikiPageId or the first segment is a wikiSpaceId</description></parameter>
            <parameter name="pagePath"><description>Not required, is empty for the space root page. Can be a wikiPageId or the page path within the space.</description></parameter>
            <parameter name="filename"><description>If not specified last segment of pagePath will be used</description></parameter>
        </in-parameters>
        <out-parameters><parameter name="attachmentReference" type="org.moqui.content.ResourceReference"/></out-parameters>
        <actions>
            <set field="pathList" from="pagePath ? pagePath.split('/') as List : []"/>
            <!-- <log level="warn" message="begin wikiSpaceId ${wikiSpaceId} pagePath ${pagePath} filename ${filename} pathList ${pathList}"/> -->
            <if condition="!filename">
                <if condition="pathList"><then>
                    <set field="filename" from="pathList.remove(pathList.size()-1)"/>
                    <set field="pagePath" from="pathList.join('/')"/>
                </then><else>
                    <return error="true" message="No filename specified and no path with filename"/>
                </else></if>
            </if>

            <set field="pathFirst" from="pathList ? pathList[0] : null"/>
            <!-- <log level="warn" message="middle wikiSpaceId ${wikiSpaceId} pagePath ${pagePath} filename ${filename} pathFirst ${pathFirst} pathList ${pathList}"/> -->
            <if condition="pathFirst">
                <!-- see if first part of pagePath is a wikiSpaceId, if so set it and remove from pathList -->
                <entity-find-one entity-name="moqui.resource.wiki.WikiSpace" value-field="wikiSpace" cache="true">
                    <field-map field-name="wikiSpaceId" from="pathFirst"/></entity-find-one>
                <if condition="wikiSpace != null">
                    <set field="wikiSpaceId" from="pathList.remove(0)"/>
                    <set field="pagePath" from="pathList.join('/')"/>
                    <set field="pathFirst" from="pathList ? pathList[0] : null"/>
                </if>
            </if>
            <if condition="pathFirst">
                <!-- see if first part of pagePath is a wikiPageId, if so use its pagePath -->
                <entity-find-one entity-name="moqui.resource.wiki.WikiPage" value-field="wikiPage" cache="true">
                    <field-map field-name="wikiPageId" from="pathFirst"/></entity-find-one>
                <if condition="wikiPage != null">
                    <set field="wikiSpaceId" from="wikiPage.wikiSpaceId"/>
                    <set field="pagePath" from="wikiPage.pagePath"/>
                </if>
            </if>
            <!-- <log level="warn" message="after wikiSpaceId ${wikiSpaceId} pagePath ${pagePath} filename ${filename}"/> -->

            <entity-find-one entity-name="moqui.resource.wiki.WikiSpace" value-field="wikiSpace" cache="true"/>
            <if condition="wikiSpace == null"><return error="true" message="Wiki Space with ID ${wikiSpaceId} not found"/></if>
            <if condition="!wikiSpace.rootPageLocation"><return error="true" message="Wiki Space with ID ${wikiSpaceId} has no root page location"/></if>

            <set field="rootPageRef" from="ec.resource.getLocationReference(wikiSpace.rootPageLocation)"/>
            <set field="pageReference" from="rootPageRef.findChildFile(pagePath)"/>
            <set field="pageAttachmentsDirectoryRef" from="pageReference?.getChild('_attachments')"/>
            <set field="attachmentReference" from="pageAttachmentsDirectoryRef?.getChild(filename)"/>
        </actions>
    </service>
    <service verb="upload" noun="WikiPageAttachment">
        <in-parameters>
            <parameter name="wikiSpaceId"><description>Optional if pagePath is a wikiPageId or the first segment is a wikiSpaceId</description></parameter>
            <parameter name="pagePath"><description>Not required, is empty for the space root page. Can be a wikiPageId or the page path within the space.</description></parameter>
            <parameter name="attachmentFile" type="org.apache.commons.fileupload.FileItem"/>
        </in-parameters>
        <out-parameters><parameter name="attachmentReference" type="org.moqui.content.ResourceReference"/></out-parameters>
        <actions>
            <if condition="attachmentFile == null"><return message="No attachment uploaded"/></if>
            <set field="filename" from="attachmentFile.getName()"/>
            <service-call name="org.moqui.impl.WikiServices.get#WikiPageAttachment" in-map="context" out-map="context"/>
            <script><![CDATA[
                org.moqui.context.ExecutionContext ec = context.ec
                org.apache.commons.fileupload.FileItem attachmentFile = context.attachmentFile
                ec.logger.info("Uploading file ${filename} for page path ${pagePath} in space ${wikiSpaceId}")

                InputStream fileStream = attachmentFile.getInputStream()
                attachmentReference.putStream(fileStream)
                fileStream.close()
            ]]></script>
        </actions>
    </service>
    <service verb="delete" noun="WikiPageAttachment">
        <in-parameters>
            <parameter name="wikiSpaceId"><description>Optional if pagePath is a wikiPageId or the first segment is a wikiSpaceId</description></parameter>
            <parameter name="pagePath"><description>Not required, is empty for the space root page. Can be a wikiPageId or the page path within the space.</description></parameter>
            <parameter name="filename"><description>If not specified last segment of pagePath will be used</description></parameter>
        </in-parameters>
        <actions>
            <service-call name="org.moqui.impl.WikiServices.get#WikiPageAttachment" in-map="context" out-map="context"/>
            <script><![CDATA[
                ec.logger.info("Deleting file ${filename} for page path ${pagePath} in space ${wikiSpaceId} location ${attachmentReference.location}")
                attachmentReference.delete()
            ]]></script>
        </actions>
    </service>

    <service verb="update" noun="WikiPage">
        <in-parameters>
            <parameter name="wikiSpaceId" required="true"/>
            <parameter name="wikiPageId"><description>Optional, existing pages normally looked up by pagePath, use to refer to a specific existing page</description></parameter>
            <parameter name="pagePath"><description>Defaults to parentPath/pageName (both may be empty, resulting in empty pagePath).
                To update a pageName of an existing page this must be specified along with the new pageName.</description></parameter>
            <parameter name="parentPath"/>
            <parameter name="pageName" required="true">
                <description>This is required for better usability. If pageName == wikiSpaceId is treated as the root page.</description>
                <matches regexp="[\w\.\-,':()!\? ]*" message="Invalid page name (letters, digits, [.,'-_:()!? ] only)"/>
            </parameter>
            <parameter name="wikiType" default-value="md"/>
            <parameter name="pageText" allow-html="any"><description>If WikiSpace.allowAnyHtml = Y will be stored as-is, otherwise filtered like parameter.allow-html=safe.</description></parameter>
        </in-parameters>
        <out-parameters>
            <parameter name="wikiPageId"/>
            <parameter name="pagePath"/>
            <parameter name="encodedPagePath"/>
        </out-parameters>
        <actions>
            <!-- <log level="warn" message="update#WikiPage wikiSpaceId=${wikiSpaceId} pageName=${pageName} parentPath=[${parentPath}]"/> -->
            <if condition="pageName == wikiSpaceId"><set field="pageName" from="null"/></if>
            <if condition="parentPath == wikiSpaceId"><set field="parentPath" from="null"/></if>

            <entity-find-one entity-name="moqui.resource.wiki.WikiSpace" value-field="wikiSpace" cache="true"/>
            <if condition="wikiSpace == null"><return error="true" message="Wiki Space with ID ${wikiSpaceId} not found"/></if>
            <if condition="!wikiSpace.rootPageLocation"><return error="true" message="Wiki Space with ID ${wikiSpaceId} has no root page location"/></if>
            <set field="rootPageLocation" from="wikiSpace.rootPageLocation"/>
            <set field="spaceRootName" from="rootPageLocation.substring(rootPageLocation.lastIndexOf('/')+1)"/>
            <if condition="spaceRootName.contains('.')"><set field="spaceRootName" from="spaceRootName.substring(0, spaceRootName.lastIndexOf('.'))"/></if>
            <if condition="parentPath == spaceRootName"><set field="parentPath" from="null"/></if>

            <if condition="wikiPageId"><then>
                <entity-find-one entity-name="moqui.resource.wiki.WikiPage" value-field="wikiPage" cache="true"/>
                <set field="wikiSpaceId" from="wikiPage.wikiSpaceId"/>
                <set field="pagePath" from="wikiPage.pagePath"/>
                <!-- on lookup by wikiPageId if no parentPath is specified keep it the same -->
                <if condition="!parentPath"><set field="parentPath" from="pagePath.contains('/') ? pagePath.substring(0, pagePath.lastIndexOf('/')) : null"/></if>
            </then><else>
                <if condition="!pagePath"><set field="pagePath" from="(parentPath ? parentPath+'/' : '') + (pageName?:'')"/></if>
                <service-call name="org.moqui.impl.WikiServices.get#WikiPageId" in-map="context + [createIfMissing:true]" out-map="context"/>
            </else></if>

            <if condition="wikiPage == null"><return error="true" message="Wiki Page [${wikiSpaceId}/${pagePath}] does not exist and could not be created"/></if>

            <!-- check restrictUpdate for space and page -->
            <if condition="wikiSpace.restrictUpdate == 'Y'">
                <entity-find entity-name="moqui.resource.wiki.WikiSpaceUser" list="wsuList">
                    <econdition-object field="[wikiSpaceId:wikiSpaceId, userId:ec.user.userId, allowUpdate:'Y']"/></entity-find>
                <if condition="!wsuList">
                    <return error="true" message="Wiki Space [${wikiSpaceId}] has restricted update and user ${ec.user.username} [${ec.user.userId}] is not allowed."/></if>
            </if>
            <if condition="wikiPage.restrictUpdate == 'Y'">
                <entity-find entity-name="moqui.resource.wiki.WikiPageUser" list="wpuList">
                    <econdition-object field="[wikiPageId:wikiPageId, userId:ec.user.userId, allowUpdate:'Y']"/>
                </entity-find>
                <if condition="!wpuList">
                    <return error="true" message="Wiki Page [${wikiSpaceId}/${pagePath}] has restricted update and user ${ec.user.username} [${ec.user.userId}] is not allowed."/></if>
            </if>

            <set field="rootPageRef" from="ec.resource.getLocationReference(wikiSpace.rootPageLocation)"/>
            <set field="pageReference" from="rootPageRef.findChildFile(pagePath)"/>

            <if condition="!pageReference.exists">
                <set field="fullPagePath" value="${pagePath}.${wikiType}"/>
                <set field="pageReference" from="rootPageRef.findChildFile(fullPagePath)"/>
            </if>
            <!-- <log message="pagePath=${pagePath}, pageReference=${pageReference}"/> -->

            <!-- unless WikiSpace.allowAnyHtml = Y filter the HTML -->
            <if condition="wikiSpace.allowAnyHtml != 'Y' &amp;&amp; wikiType == 'html'">
                <script>pageText = org.jsoup.Jsoup.clean(pageText, "", org.jsoup.safety.Whitelist.relaxed(), org.moqui.impl.service.ParameterInfo.outputSettings)</script>
            </if>

            <!-- do the update, then the move if applicable -->
            <set field="updatedPage" from="false"/>
            <set field="versionName" from="null"/>
            <script>
                if (pageText != pageReference.getText()) {
                    pageReference.putText(pageText)
                    if (pageReference.supportsVersion()) versionName = pageReference.getCurrentVersion()?.versionName
                    updatedPage = true
                }
            </script>

            <set field="wikiPageHistoryMap" from="[wikiPageId:wikiPageId, userId:ec.user.userId, changeDateTime:ec.user.nowTimestamp, versionName:versionName]"/>

            <!-- move the page if applicable -->
            <set field="origParentPath" from="pagePath.contains('/') ? pagePath.substring(0, pagePath.lastIndexOf('/')) : null"/>
            <set field="origPageName" from="pagePath.contains('/') ? pagePath.substring(pagePath.lastIndexOf('/')+1) : pagePath"/>
            <!-- TODO: support change of wikiType too -->
            <if condition="pageName &amp;&amp; (origParentPath != parentPath || origPageName != pageName)">
                <log message="update#WikiPage path ${pagePath} pageName=${pageName} origPageName=${origPageName} parentPath=${parentPath} origParentPath=${origParentPath}"/>
                <!-- move the page file -->
                <set field="rootPageDirRef" from="rootPageRef.findMatchingDirectory()"/>
                <set field="newPageLocation" value="${rootPageDirRef.location}${parentPath ? '/' + parentPath : ''}/${pageName}.${wikiType}"/>
                <script>pageReference.move(newPageLocation)</script>
                <!-- move the page's corresponding directory -->
                <set field="pageDirReference" from="pageReference.findMatchingDirectory()"/>
                <set field="newPageDirLocation" value="${rootPageDirRef.location}${parentPath ? '/' + parentPath : ''}/${pageName}"/>
                <script>pageDirReference.move(newPageDirLocation)</script>

                <!-- save the old path in the WikiPageHistory (before the pagePath is set to the new path) -->
                <set field="wikiPageHistoryMap.oldPagePath" from="pagePath"/>

                <!-- set the new pagePath (it is returned so the user is taken there) -->
                <set field="pagePath" value="${parentPath ? parentPath+'/' : ''}${pageName?:''}"/>
                
                <!-- save the new pagePath on the WikiPage record -->
                <if condition="pagePath != wikiPage.pagePath">
                    <set field="wikiPageForUpdate" from="wikiPage.cloneValue()"/>
                    <set field="wikiPageForUpdate.pagePath" from="pagePath"/>
                    <entity-update value-field="wikiPageForUpdate"/>
                    <set field="updatedPage" from="true"/>
                </if>
            </if>

            <if condition="updatedPage"><service-call name="create#moqui.resource.wiki.WikiPageHistory" in-map="wikiPageHistoryMap"/></if>

            <script>
                List pathElementList = pagePath.split('/') as List
                StringBuffer encodedPagePathSb = new StringBuffer()
                for (String pathElement in pathElementList) {
                    if (encodedPagePathSb.length() > 0) encodedPagePathSb.append("/")
                    encodedPagePathSb.append(java.net.URLEncoder.encode(pathElement, "UTF-8"))
                }
                encodedPagePath = encodedPagePathSb.toString()
            </script>
        </actions>
    </service>

    <service verb="create" noun="WikiSpace">
        <in-parameters>
            <auto-parameters include="nonpk"/>
            <parameter name="wikiSpaceId" required="true">
                <matches regexp="[A-Za-z]\w*" message="ID must start with a letter and contain only letters, digits, or underscore"/>
                <text-length min="3" max="8"/>
            </parameter>
            <parameter name="rootPageDirectory" default-value="dbresource://WikiSpace"/>
            <parameter name="wikiType" default-value="md"/>
        </in-parameters>
        <out-parameters><parameter name="wikiSpaceId" required="true"/></out-parameters>
        <actions>
            <if condition="!rootPageLocation">
                <set field="rootPageLocation" value="${rootPageDirectory}/${wikiSpaceId}.${wikiType}"/></if>

            <!-- create the record -->
            <service-call name="create#moqui.resource.wiki.WikiSpace" in-map="context" out-map="context"/>

            <!-- create a root page if no file exists at the given location -->
            <set field="rootPageReference" from="ec.resource.getLocationReference(rootPageLocation)"/>
            <if condition="!rootPageReference.exists">
                <script>rootPageReference.putText("\nAutomatic root page for space ${description?:wikiSpaceId}\n\n")</script></if>
        </actions>
    </service>
    <service verb="clone" noun="WikiSpace" transaction-timeout="1800">
        <in-parameters>
            <parameter name="baseWikiSpaceId" required="true"/>
            <parameter name="wikiSpaceId" required="true">
                <matches regexp="[A-Za-z]\w*" message="ID must start with a letter and contain only letters, digits, or underscore"/>
                <text-length min="3" max="8"/>
            </parameter>
            <parameter name="rootPageDirectory" default-value="dbresource://WikiSpace"/>
            <parameter name="rootPageLocation"/>
            <parameter name="description"/>

            <parameter name="copyAttachments" type="Boolean" default="true"/>
            <parameter name="publishNew" type="Boolean" default="true"/>
        </in-parameters>
        <out-parameters><parameter name="wikiSpaceId"/></out-parameters>
        <actions>
            <entity-find-one entity-name="moqui.resource.wiki.WikiSpace" value-field="checkWikiSpace" cache="false">
                <field-map field-name="wikiSpaceId" from="wikiSpaceId"/></entity-find-one>
            <if condition="checkWikiSpace != null"><return error="true" message="Wiki Space with ID ${wikiSpaceId} already exists"/></if>

            <entity-find-one entity-name="moqui.resource.wiki.WikiSpace" value-field="baseWikiSpace" cache="false">
                <field-map field-name="wikiSpaceId" from="baseWikiSpaceId"/></entity-find-one>
            <if condition="baseWikiSpace == null"><return error="true" message="Base Wiki Space with ID ${wikiSpaceId} not found"/></if>

            <!-- get info for base space root page -->
            <service-call name="org.moqui.impl.WikiServices.get#WikiPageInfo" out-map="baseRootPageInfo"
                    in-map="[wikiSpaceId:baseWikiSpaceId, pagePath:null]"/>
            <if condition="!rootPageLocation">
                <set field="rootPageLocation" value="${rootPageDirectory}/${wikiSpaceId}.${baseRootPageInfo.wikiType}"/></if>
            <!-- create root page if doesn't exist, otherwise later ops will fail -->
            <set field="rootPageReference" from="ec.resource.getLocationReference(rootPageLocation)"/>
            <if condition="!rootPageReference.exists">
                <script>rootPageReference.putText(baseRootPageInfo.pageReference.getText())</script></if>

            <!-- create new WikiSpace record -->
            <set field="wikiSpace" from="baseWikiSpace.cloneValue()"/>
            <set field="wikiSpace.wikiSpaceId" from="wikiSpaceId"/>
            <set field="wikiSpace.rootPageLocation" from="rootPageLocation"/>
            <if condition="description"><set field="wikiSpace.description" from="description"/></if>
            <entity-create value-field="wikiSpace"/>

            <!-- copy WikiSpaceUser records -->
            <entity-find entity-name="moqui.resource.wiki.WikiSpaceUser" list="baseWikiSpaceUserList">
                <econdition field-name="wikiSpaceId" from="baseWikiSpaceId"/></entity-find>
            <iterate list="baseWikiSpaceUserList" entry="baseWikiSpaceUser">
                <set field="wikiSpaceUser" from="baseWikiSpaceUser.cloneValue()"/>
                <set field="wikiSpaceUser.wikiSpaceId" from="wikiSpaceId"/>
                <entity-create value-field="wikiSpaceUser"/>
            </iterate>

            <!-- copy the root page -->
            <service-call name="org.moqui.impl.WikiServices.clone#WikiPage" out-map="cloneRootOut"
                    in-map="[baseWikiSpaceId:baseWikiSpaceId, wikiSpaceId:wikiSpaceId, pagePath:null,
                            copyAttachments:copyAttachments, publishNew:publishNew]"/>

            <!-- iterate through all pages in space, copy to new location and add WikiPage/etc records -->
            <set field="baseRootPageRef" from="ec.resource.getLocationReference(baseWikiSpace.rootPageLocation)"/>
            <set field="baseRootPageDirRef" from="baseRootPageRef.findMatchingDirectory()"/>
            <!-- walk the entire tree of pages under the space root and add them to the flat list and the tree of pages -->
            <set field="allChildFileFlatList" from="new ArrayList()"/>
            <script>baseRootPageDirRef.walkChildTree(allChildFileFlatList, null)</script>
            <iterate list="allChildFileFlatList" entry="pageInfo">
                <service-call name="org.moqui.impl.WikiServices.clone#WikiPage"
                        in-map="[baseWikiSpaceId:baseWikiSpaceId, wikiSpaceId:wikiSpaceId, pagePath:pageInfo.path,
                            copyAttachments:copyAttachments, publishNew:publishNew]"/>
            </iterate>
        </actions>
    </service>
    <service verb="clone" noun="WikiPage">
        <in-parameters>
<<<<<<< HEAD
            <parameter name="baseWikiSpaceId" required="true"/>
            <parameter name="wikiSpaceId" required="true"/>
            <parameter name="pagePath"/>
=======
            <parameter name="baseWikiSpaceId" required="true"><description>Source/base wiki space</description></parameter>
            <parameter name="wikiSpaceId" required="true"><description>Destination/target wiki space</description></parameter>
            <parameter name="pagePath"><description>Source page path</description></parameter>
            <parameter name="parentPath"><description>Path of parent page in target space (wikiSpaceId), if not specified use the same pagePath as the source</description></parameter>
>>>>>>> 69620aaf

            <parameter name="copyAttachments" type="Boolean" default="true"/>
            <parameter name="publishNew" type="Boolean" default="true"/>
        </in-parameters>
        <out-parameters>
            <parameter name="basePageInfo" type="Map"/>
            <parameter name="wikiPageId"/>
<<<<<<< HEAD
        </out-parameters>
        <actions>
            <log message="Cloning WikiPage ${pagePath} from space ${baseWikiSpaceId} to space ${wikiSpaceId}"/>
=======
            <parameter name="pagePath"/>
        </out-parameters>
        <actions>
            <log message="Cloning WikiPage ${pagePath} from space ${baseWikiSpaceId} to space ${wikiSpaceId} with parentPath ${parentPath}"/>
>>>>>>> 69620aaf

            <service-call name="org.moqui.impl.WikiServices.get#WikiPageInfo" out-map="basePageInfo"
                    in-map="[wikiSpaceId:baseWikiSpaceId, pagePath:pagePath]"/>
            <!-- <log level="warn" message="basePageInfo: ${basePageInfo}"/> -->

            <!-- copy page resource text, create new WikiPage record -->
            <!-- NOTE don't do this for root page, content of page handled in clone#WikiSpace -->
            <if condition="pagePath"><then>
<<<<<<< HEAD
                <!-- TODO FUTURE this gets the latest text for the page; consider getting published version based on parameter, if there is a published version for this page -->
                <service-call name="org.moqui.impl.WikiServices.update#WikiPage" out-map="newPageOut"
                        in-map="[wikiSpaceId:wikiSpaceId, pagePath:basePageInfo.pagePath, pageName:basePageInfo.pageName,
                            parentPath:basePageInfo.parentPath, wikiType:basePageInfo.wikiType,
                            pageText:basePageInfo.pageReference.getText()]"/>

                <service-call name="org.moqui.impl.WikiServices.get#WikiPageInfo" out-map="newPageInfo"
                        in-map="[wikiSpaceId:wikiSpaceId, pagePath:pagePath]"/>
=======
                <!-- determine parentPath, make sure exists in target space -->
                <if condition="parentPath == wikiSpaceId"><then>
                    <set field="parentPath" from="null"/>
                </then><else>
                    <set field="parentPath" from="parentPath ?: basePageInfo.parentPath"/>
                    <service-call name="org.moqui.impl.WikiServices.get#WikiPageInfo" out-map="parentPageInfo"
                            in-map="[wikiSpaceId:wikiSpaceId, pagePath:parentPath]"/>
                    <if condition="parentPageInfo.pageReference == null || !parentPageInfo.pageReference.exists">
                        <message>Parent page not found at ${parentPath}, copying under Root Page</message>
                        <set field="parentPath" from="null"/>
                    </if>
                </else></if>

                <!-- make sure page doesn't already exist -->
                <service-call name="org.moqui.impl.WikiServices.get#WikiPageInfo" out-map="existingPageInfo"
                        in-map="[wikiSpaceId:wikiSpaceId, pagePath:((parentPath ? parentPath+'/' : '') + (basePageInfo.pageName?:''))]"/>
                <if condition="existingPageInfo.pageReference?.exists">
                    <return type="danger" message="Page already exists in space ${wikiSpaceId} at ${parentPath?:''}/${basePageInfo.pageName}"/></if>


                <!-- TODO FUTURE this gets the latest text for the page; consider getting published version based on parameter, if there is a published version for this page -->
                <service-call name="org.moqui.impl.WikiServices.update#WikiPage" out-map="newPageOut"
                        in-map="[wikiSpaceId:wikiSpaceId, pageName:basePageInfo.pageName,
                            parentPath:parentPath, wikiType:basePageInfo.wikiType,
                            pageText:basePageInfo.pageReference.getText()]"/>

                <service-call name="org.moqui.impl.WikiServices.get#WikiPageInfo" out-map="newPageInfo"
                        in-map="[wikiSpaceId:wikiSpaceId, pagePath:newPageOut.pagePath]"/>
>>>>>>> 69620aaf

                <!-- <log level="warn" message="newPageOut: ${newPageOut}"/> -->
            </then><else>
                <!-- for root page just get ID from page info, also creates WikiPage record if missing -->
                <service-call name="org.moqui.impl.WikiServices.get#WikiPageInfo" out-map="newPageInfo"
                        in-map="[wikiSpaceId:baseWikiSpaceId, pagePath:pagePath]"/>
            </else></if>
            <!-- <log level="warn" message="newPageInfo: ${newPageInfo}"/> -->
            <set field="wikiPageId" from="newPageInfo.wikiPageId"/>

            <if condition="publishNew &amp;&amp; wikiPageId &amp;&amp; newPageInfo?.currentVersionName">
                <service-call name="update#moqui.resource.wiki.WikiPage"
                        in-map="[wikiPageId:wikiPageId, publishedVersionName:newPageInfo.currentVersionName]"/>
            </if>

            <!-- copy attachments -->
            <if condition="copyAttachments">
                <iterate list="basePageInfo.attachmentList" entry="attachmentInfo">
                    <service-call name="org.moqui.impl.WikiServices.get#WikiPageAttachment" out-map="baseAttachOut"
                            in-map="[wikiSpaceId:baseWikiSpaceId, pagePath:basePageInfo.pagePath, filename:attachmentInfo.filename]"/>
                    <service-call name="org.moqui.impl.WikiServices.get#WikiPageAttachment" out-map="attachOut"
                            in-map="[wikiSpaceId:wikiSpaceId, pagePath:basePageInfo.pagePath, filename:attachmentInfo.filename]"/>
                    <log message="Copying attachment from ${baseAttachOut?.attachmentReference?.location} to ${attachOut?.attachmentReference?.location}"/>
                    <script><![CDATA[
                        if (baseAttachOut.attachmentReference != null && attachOut.attachmentReference != null) {
                            InputStream fileStream = baseAttachOut.attachmentReference.openStream()
                            attachOut.attachmentReference.putStream(fileStream)
                            fileStream.close()
                        }
                    ]]></script>
                </iterate>
            </if>

            <if condition="basePageInfo.wikiPageId &amp;&amp; wikiPageId">
                <!-- copy WikiPageUser records -->
                <entity-find entity-name="moqui.resource.wiki.WikiPageUser" list="baseWikiPageUserList">
                    <econdition field-name="wikiPageId" from="basePageInfo.wikiPageId"/></entity-find>
                <iterate list="baseWikiPageUserList" entry="baseWikiPageUser">
                    <set field="wikiPageUser" from="baseWikiPageUser.cloneValue()"/>
                    <set field="wikiPageUser.wikiPageId" from="wikiPageId"/>
                    <entity-create value-field="wikiPageUser"/>
                </iterate>

<<<<<<< HEAD
                <!-- copy WikiPageAlias records -->
=======
                <!-- copy WikiPageAlias records, only if alias doesn't exist -->
>>>>>>> 69620aaf
                <entity-find entity-name="moqui.resource.wiki.WikiPageAlias" list="baseWikiPageAliasList">
                    <econdition field-name="wikiSpaceId" from="baseWikiSpaceId"/>
                    <econdition field-name="wikiPageId" from="basePageInfo.wikiPageId"/>
                </entity-find>
                <iterate list="baseWikiPageAliasList" entry="baseWikiPageAlias">
<<<<<<< HEAD
                    <set field="wikiPageAlias" from="baseWikiPageAlias.cloneValue()"/>
                    <set field="wikiPageAlias.wikiSpaceId" from="wikiSpaceId"/>
                    <set field="wikiPageAlias.wikiPageId" from="wikiPageId"/>
                    <entity-create value-field="wikiPageAlias"/>
=======
                    <entity-find-one entity-name="moqui.resource.wiki.WikiPageAlias" value-field="existingAlias">
                        <field-map field-name="wikiSpaceId"/>
                        <field-map field-name="aliasPath" from="baseWikiPageAlias.aliasPath"/>
                    </entity-find-one>
                    <if condition="existingAlias == null"><then>
                        <set field="wikiPageAlias" from="baseWikiPageAlias.cloneValue()"/>
                        <set field="wikiPageAlias.wikiSpaceId" from="wikiSpaceId"/>
                        <set field="wikiPageAlias.wikiPageId" from="wikiPageId"/>
                        <entity-create value-field="wikiPageAlias"/>
                    </then><else>
                        <message type="warning">Not copying wiki page alias ${baseWikiPageAlias.aliasPath}, already exists in space ${wikiSpaceId}</message>
                    </else></if>
>>>>>>> 69620aaf
                </iterate>
            </if>

            <!-- TODO FUTURE copy history, optional based on parameter; complex because underlying ResourceReference impl needs to support on its side -->
<<<<<<< HEAD
=======

            <!-- set out parameters -->
            <set field="pagePath" from="newPageInfo.pagePath"/>
            <set field="wikiPageId" from="newPageInfo.wikiPageId"/>
        </actions>
    </service>
    <service verb="delete" noun="WikiPage">
        <in-parameters>
            <parameter name="wikiSpaceId" required="true"/>
            <parameter name="pagePath" required="true"/>
            <parameter name="deleteAttachments" type="Boolean" default="false"/>
        </in-parameters>
        <out-parameters>
            <parameter name="wikiSpaceId"/>
            <parameter name="pagePath"><description>Out pagePath is path of parent or empty</description></parameter>
        </out-parameters>
        <actions>
            <service-call name="org.moqui.impl.WikiServices.get#WikiPageInfo" out-map="pageInfo"
                    in-map="[wikiSpaceId:wikiSpaceId, pagePath:pagePath]"/>
            <set field="pageReference" from="pageInfo.pageReference"/>
            <set field="matchingDirRef" from="pageReference.findMatchingDirectory()"/>
            <set field="wikiPageId" from="pageInfo.wikiPageId"/>
            <entity-find-one entity-name="moqui.resource.wiki.WikiPage" value-field="wikiPage" for-update="true"/>

            <!-- check for WikiBlog references, if any don't delete -->
            <if condition="wikiPageId">
                <entity-find entity-name="moqui.resource.wiki.WikiBlog" list="wikiBlogList">
                    <econdition field-name="wikiPageId"/></entity-find>
                <if condition="wikiBlogList"><return type="danger" message="Page at ${pagePath} has Wiki Blog references from ${wikiBlogList*.wikiBlogId}, cannot delete"/></if>
            </if>

            <!-- check for child pages -->
            <!-- FUTURE: option to delete child pages as well -->
            <set field="childPageList" from="pageInfo.pageReference.getChildren()"/>
            <if condition="childPageList"><return type="danger" message="Page at ${pagePath} has child pages, cannot delete"/></if>

            <!-- if has attachments delete if deleteAttachments else return -->
            <if condition="pageInfo.attachmentList">
                <if condition="deleteAttachments"><then>
                    <!-- delete attachments -->
                    <iterate list="pageInfo.attachmentList" entry="attachmentInfo">
                        <script>attachmentInfo.resourceReference.delete()</script>
                    </iterate>
                    <!-- delete attachments directory -->
                    <script>matchingDirRef.getChild('_attachments').delete()</script>
                </then><else>
                    <return type="danger" message="Page at ${pagePath} has attachments and delete attachments is not enabled"/>
                </else></if>
            </if>

            <if condition="wikiPageId">
                <!-- delete dependent records -->
                <entity-delete-by-condition entity-name="moqui.resource.wiki.WikiPageAlias">
                    <econdition field-name="wikiPageId"/></entity-delete-by-condition>
                <entity-delete-by-condition entity-name="moqui.resource.wiki.WikiPageCategoryMember">
                    <econdition field-name="wikiPageId"/></entity-delete-by-condition>
                <entity-delete-by-condition entity-name="moqui.resource.wiki.WikiPageHistory">
                    <econdition field-name="wikiPageId"/></entity-delete-by-condition>
                <entity-delete-by-condition entity-name="moqui.resource.wiki.WikiPageUser">
                    <econdition field-name="wikiPageId"/></entity-delete-by-condition>
                <!-- delete WikiPage record -->
                <entity-delete value-field="wikiPage"/>
            </if>

            <!-- lastly delete the page file and related directory -->
            <if condition="matchingDirRef.exists">
                <!-- NOTE: may want to do more to delete remaining directory entries, etc -->
                <script>
                    try { matchingDirRef.delete() }
                    catch (Throwable t) { ec.message.addMessage('Could not delete matching directory ' + matchingDirRef.location + ': ' + t.toString(), 'danger') }
                </script>
            </if>
            <!-- NOTE: if main page delete fails allow exception to bubble up and rollback other changes -->
            <script>pageReference.delete()</script>

            <!-- set the out page path to the parent -->
            <set field="pagePath" from="pagePath?.contains('/') ? pagePath.substring(0, pagePath.lastIndexOf('/')) : ''"/>
>>>>>>> 69620aaf
        </actions>
    </service>

    <service verb="get" noun="WikiSpacePages">
        <in-parameters>
            <parameter name="wikiSpaceId" required="true"/>
            <parameter name="currentPagePath">
                <description>If specified all pages starting with this path will be excluded</description></parameter>
            <parameter name="wikiPageCategoryId">
                <description>If specified then flat list contains only items with this category assigned.</description></parameter>
        </in-parameters>
        <out-parameters>
            <parameter name="allChildFileFlatList" type="List"><parameter name="childInfo" type="Map">
                <parameter name="path"/><parameter name="name"/><parameter name="location"/></parameter></parameter>
            <parameter name="rootChildResourceList" type="List"><parameter name="childInfo" type="Map">
                <parameter name="path"/><parameter name="name"/><parameter name="location"/></parameter></parameter>
        </out-parameters>
        <actions>
            <entity-find-one entity-name="WikiSpace" value-field="wikiSpace" cache="true"/>
            <set field="rootPageRef" from="ec.resource.getLocationReference(wikiSpace.rootPageLocation)"/>
            <set field="rootPageDirRef" from="rootPageRef.findMatchingDirectory()"/>
            <!-- walk the entire tree of pages under the space root and add them to the flat list and the tree of pages -->
            <set field="allChildFileFlatList" from="new ArrayList()"/>
            <script>allChildFileFlatList.add([path:'', name:'Root Page', location:rootPageRef.getLocation()])</script>
            <set field="rootChildResourceList" from="new ArrayList()"/>
            <script>rootPageDirRef.walkChildTree(allChildFileFlatList, rootChildResourceList)</script>

            <if condition="currentPagePath">
                <script><![CDATA[
                    // don't use this, want to remove any that start with currentPagePath, not just equal it: filterMapList(allChildFileFlatList, [path:pagePath], true)
                    int allChildFileFlatSize = allChildFileFlatList.size()
                    for (int i = 0; i < allChildFileFlatSize; ) {
                        Map allChildFileFlat = (Map) allChildFileFlatList.get(i)
                        if (allChildFileFlat.path.startsWith(currentPagePath)) { allChildFileFlatList.remove(i); allChildFileFlatSize-- }
                        else { i++ }
                    }
                ]]></script>
                <script>filterMapList(rootChildResourceList, [path:currentPagePath], true)</script>
            </if>

            <!-- if category is specified then remove all children which don't have this category -->
            <if condition="wikiPageCategoryId">
                <script><![CDATA[
                    int allChildFileFlatSize = allChildFileFlatList.size()
                    for (int i = 0; i < allChildFileFlatSize;) {
                        Map allChildFileFlat = (Map) allChildFileFlatList.get(i)
                        if (allChildFileFlat) {
                            resultMap = ec.service.sync().name('org.moqui.impl.WikiServices.get#WikiPageId')
                                .parameters([wikiSpaceId:wikiSpaceId, pagePath:allChildFileFlat.path, createIfMissing: false]).call()
                            def wikiPageId = resultMap.wikiPageId
                            if (wikiPageId && ec.entity.find("moqui.resource.wiki.WikiPageCategoryMember").conditionDate(null, null, null)
                                    .condition([wikiPageId:wikiPageId, wikiPageCategoryId:wikiPageCategoryId]).one() != null) {
                                i++
                            } else {
                                allChildFileFlatList.remove(i); allChildFileFlatSize--
                            }
                        }
                    }
                ]]></script>
            </if>

            <!-- <iterate list="allChildFileFlatList" entry="allChildFileFlat">
                <log level="warn" message="============= allChildFileFlat=${allChildFileFlat}"/>
            </iterate>
            <log level="warn" message="============= rootChildResourceList=${rootChildResourceList}"/> -->
        </actions>
    </service>

    <!-- org.moqui.impl.WikiServices.index#WikiSpacePages moved to org.moqui.search.SearchServices.index#WikiSpacePages -->
    <service verb="get" noun="WikiPageManualDocumentData" authenticate="anonymous-view">
        <implements service="org.moqui.EntityServices.add#ManualDocumentData"/>
        <actions>
            <!-- primaryEntityValue is a WikiPage entity value, fields will be in the root document Map -->
            <service-call name="org.moqui.impl.WikiServices.get#WikiPageInfo" out-map="wikiPageInfo"
                    in-map="[wikiSpaceId:document.wikiSpaceId, pagePath:document.pagePath]"/>
            <!-- TODO: add attachments too (for indexing)? -->
            <set field="document.content" from="ec.resource.getLocationText(wikiPageInfo.pageLocation, false)"/>
        </actions>
    </service>

    <service verb="get" noun="UserWikiSpaces">
        <in-parameters><parameter name="userId"/></in-parameters>
        <out-parameters>
            <parameter name="wikiSpaceAndUserList" type="List"><parameter name="wikiSpaceAndUser" type="Map"/></parameter>
        </out-parameters>
        <actions>
            <entity-find entity-name="moqui.resource.wiki.WikiSpaceAndUser" list="wikiSpaceAndUserList">
                <econditions combine="or">
                    <econdition field-name="restrictView" value="N"/>
                    <econdition field-name="restrictView" from="null"/>
                    <econditions>
                        <econdition field-name="userId"/>
                        <econdition field-name="restrictView" value="Y"/>
                        <econditions combine="or">
                            <econdition field-name="allowAdmin" value="Y"/>
                            <econdition field-name="allowView" value="Y"/>
                        </econditions>
                    </econditions>
                </econditions>
            </entity-find>
        </actions>
    </service>
    <service verb="get" noun="UserSpaceWikiPages">
        <in-parameters>
            <parameter name="userId"/>
            <parameter name="wikiSpaceId"/>
        </in-parameters>
        <out-parameters>
            <parameter name="wikiPageAndUserList" type="List"><parameter name="wikiPageAndUser" type="Map"/></parameter>
        </out-parameters>
        <actions>
            <entity-find entity-name="moqui.resource.wiki.WikiPageAndUser" list="wikiPageAndUserList">
                <econdition field-name="wikiSpaceId"/>
                <econditions combine="or">
                    <econdition field-name="restrictView" value="N"/>
                    <econdition field-name="restrictView" from="null"/>
                    <econditions>
                        <econdition field-name="userId"/>
                        <econdition field-name="restrictView" value="Y"/>
                        <econdition field-name="allowView" value="Y"/>
                    </econditions>
                </econditions>
            </entity-find>
        </actions>
    </service>
    <service verb="get" noun="UserSpaceWikiPageSimpleList">
        <in-parameters>
            <parameter name="userId"/>
            <parameter name="wikiSpaceId"/>
        </in-parameters>
        <out-parameters><parameter name="resultList" type="List"><parameter name="result" type="Map"/></parameter></out-parameters>
        <actions>
            <service-call name="org.moqui.impl.WikiServices.get#UserSpaceWikiPages" in-map="context" out-map="context"/>
            <script>
                resultList = []
                for (def wikiPageAndUser in wikiPageAndUserList)
                    resultList.add([wikiPageId:wikiPageAndUser.wikiPageId, pageLabel:"${wikiPageAndUser.wikiSpaceId}/${wikiPageAndUser.pagePath}"])
            </script>
        </actions>
    </service>

    <service verb="create" noun="WikiBlog">
        <in-parameters>
            <auto-parameters entity-name="moqui.resource.wiki.WikiBlog" include="nonpk">
                <exclude field-name="smallImageLocation"/></auto-parameters>
            <parameter name="wikiSpaceId" required="true"/>
            <parameter name="title" required="true">
                <matches regexp="[\w\.\-,':()!\? ]*" message="Invalid title (letters, digits, [.,'-_:()!? ] only)"/></parameter>
            <parameter name="summary" allow-html="safe"/>
            <parameter name="publishDate" type="Timestamp" default="ec.user.nowTimestamp"/>
            <parameter name="smallImage" type="org.apache.commons.fileupload.FileItem"/>
            <parameter name="blogText" allow-html="any"/><!-- allow any HTML here, is checked if needed in update#WikiPage -->
        </in-parameters>
        <out-parameters>
            <parameter name="wikiBlogId"/>
        </out-parameters>
        <actions>
            <if condition="!blogText &amp;&amp; !wikiPageId">
                <return error="true" message="Blog text or Wiki Page required to create a blog article"/></if>
            <if condition="blogText">
                <service-call name="org.moqui.impl.WikiServices.update#WikiPage" out-map="context"
                        in-map="[wikiSpaceId:wikiSpaceId, wikiPageId:wikiPageId, pageName:title, parentPath:wikiSpaceId, wikiType:'html', pageText:blogText]"/>
            </if>
            <service-call name="create#moqui.resource.wiki.WikiBlog" in-map="context" out-map="context"/>
            <if condition="smallImage &amp;&amp; smallImage.size > 0">
                <set field="filename" from="smallImage.getName()"/>
                <set field="contentRoot" from="ec.user.getPreference('mantle.content.root') ?: 'dbresource://mantle/content'"/>
                <set field="contentLocation" value="${contentRoot}/WikiBlog/${wikiBlogId}/smallImage/${filename}"/>
                <set field="ref" from="ec.resource.getLocationReference(contentLocation)"/>
                <script><![CDATA[fileStream = smallImage.getInputStream()
                try { ref.putStream(fileStream) } finally { fileStream.close() }]]></script>
                <service-call name="update#moqui.resource.wiki.WikiBlog" in-map="[wikiBlogId:wikiBlogId, smallImageLocation:contentLocation]"/>
            </if>
        </actions>
    </service>
    <service verb="update" noun="WikiBlog">
        <in-parameters>
            <auto-parameters entity-name="moqui.resource.wiki.WikiBlog" include="nonpk">
                <exclude field-name="smallImageLocation"/></auto-parameters>
            <parameter name="wikiBlogId" required="true"/>
            <parameter name="title">
                <matches regexp="[\w\.\-,':()!\? ]*" message="Invalid title (letters, digits, [.,'-_:()!? ] only)"/></parameter>
            <parameter name="summary" allow-html="safe"/>
            <parameter name="smallImage" type="org.apache.commons.fileupload.FileItem"/>
            <parameter name="blogText" allow-html="any"/>
        </in-parameters>
        <actions>
            <if condition="blogText">
                <service-call name="org.moqui.impl.WikiServices.update#WikiPage" out-map="context"
                        in-map="[wikiSpaceId:wikiSpaceId, wikiPageId:wikiPageId, pageName:title, parentPath:wikiSpaceId, wikiType:'html', pageText:blogText]"/>
            </if>
            <service-call name="update#moqui.resource.wiki.WikiBlog" in-map="context"/>
            <if condition="smallImage &amp;&amp; smallImage.size > 0">
                <set field="filename" from="smallImage.getName()"/>
                <set field="contentRoot" from="ec.user.getPreference('mantle.content.root') ?: 'dbresource://mantle/content'"/>
                <set field="contentLocation" value="${contentRoot}/WikiBlog/${wikiBlogId}/smallImage/${filename}"/>
                <set field="ref" from="ec.resource.getLocationReference(contentLocation)"/>
                <script><![CDATA[fileStream = smallImage.getInputStream()
                try { ref.putStream(fileStream) } finally { fileStream.close() }]]></script>
                <service-call name="update#moqui.resource.wiki.WikiBlog" in-map="[wikiBlogId:wikiBlogId, smallImageLocation:contentLocation]"/>
            </if>
        </actions>
    </service>
</services><|MERGE_RESOLUTION|>--- conflicted
+++ resolved
@@ -581,16 +581,10 @@
     </service>
     <service verb="clone" noun="WikiPage">
         <in-parameters>
-<<<<<<< HEAD
-            <parameter name="baseWikiSpaceId" required="true"/>
-            <parameter name="wikiSpaceId" required="true"/>
-            <parameter name="pagePath"/>
-=======
             <parameter name="baseWikiSpaceId" required="true"><description>Source/base wiki space</description></parameter>
             <parameter name="wikiSpaceId" required="true"><description>Destination/target wiki space</description></parameter>
             <parameter name="pagePath"><description>Source page path</description></parameter>
             <parameter name="parentPath"><description>Path of parent page in target space (wikiSpaceId), if not specified use the same pagePath as the source</description></parameter>
->>>>>>> 69620aaf
 
             <parameter name="copyAttachments" type="Boolean" default="true"/>
             <parameter name="publishNew" type="Boolean" default="true"/>
@@ -598,16 +592,10 @@
         <out-parameters>
             <parameter name="basePageInfo" type="Map"/>
             <parameter name="wikiPageId"/>
-<<<<<<< HEAD
-        </out-parameters>
-        <actions>
-            <log message="Cloning WikiPage ${pagePath} from space ${baseWikiSpaceId} to space ${wikiSpaceId}"/>
-=======
             <parameter name="pagePath"/>
         </out-parameters>
         <actions>
             <log message="Cloning WikiPage ${pagePath} from space ${baseWikiSpaceId} to space ${wikiSpaceId} with parentPath ${parentPath}"/>
->>>>>>> 69620aaf
 
             <service-call name="org.moqui.impl.WikiServices.get#WikiPageInfo" out-map="basePageInfo"
                     in-map="[wikiSpaceId:baseWikiSpaceId, pagePath:pagePath]"/>
@@ -616,16 +604,6 @@
             <!-- copy page resource text, create new WikiPage record -->
             <!-- NOTE don't do this for root page, content of page handled in clone#WikiSpace -->
             <if condition="pagePath"><then>
-<<<<<<< HEAD
-                <!-- TODO FUTURE this gets the latest text for the page; consider getting published version based on parameter, if there is a published version for this page -->
-                <service-call name="org.moqui.impl.WikiServices.update#WikiPage" out-map="newPageOut"
-                        in-map="[wikiSpaceId:wikiSpaceId, pagePath:basePageInfo.pagePath, pageName:basePageInfo.pageName,
-                            parentPath:basePageInfo.parentPath, wikiType:basePageInfo.wikiType,
-                            pageText:basePageInfo.pageReference.getText()]"/>
-
-                <service-call name="org.moqui.impl.WikiServices.get#WikiPageInfo" out-map="newPageInfo"
-                        in-map="[wikiSpaceId:wikiSpaceId, pagePath:pagePath]"/>
-=======
                 <!-- determine parentPath, make sure exists in target space -->
                 <if condition="parentPath == wikiSpaceId"><then>
                     <set field="parentPath" from="null"/>
@@ -654,7 +632,6 @@
 
                 <service-call name="org.moqui.impl.WikiServices.get#WikiPageInfo" out-map="newPageInfo"
                         in-map="[wikiSpaceId:wikiSpaceId, pagePath:newPageOut.pagePath]"/>
->>>>>>> 69620aaf
 
                 <!-- <log level="warn" message="newPageOut: ${newPageOut}"/> -->
             </then><else>
@@ -698,22 +675,12 @@
                     <entity-create value-field="wikiPageUser"/>
                 </iterate>
 
-<<<<<<< HEAD
-                <!-- copy WikiPageAlias records -->
-=======
                 <!-- copy WikiPageAlias records, only if alias doesn't exist -->
->>>>>>> 69620aaf
                 <entity-find entity-name="moqui.resource.wiki.WikiPageAlias" list="baseWikiPageAliasList">
                     <econdition field-name="wikiSpaceId" from="baseWikiSpaceId"/>
                     <econdition field-name="wikiPageId" from="basePageInfo.wikiPageId"/>
                 </entity-find>
                 <iterate list="baseWikiPageAliasList" entry="baseWikiPageAlias">
-<<<<<<< HEAD
-                    <set field="wikiPageAlias" from="baseWikiPageAlias.cloneValue()"/>
-                    <set field="wikiPageAlias.wikiSpaceId" from="wikiSpaceId"/>
-                    <set field="wikiPageAlias.wikiPageId" from="wikiPageId"/>
-                    <entity-create value-field="wikiPageAlias"/>
-=======
                     <entity-find-one entity-name="moqui.resource.wiki.WikiPageAlias" value-field="existingAlias">
                         <field-map field-name="wikiSpaceId"/>
                         <field-map field-name="aliasPath" from="baseWikiPageAlias.aliasPath"/>
@@ -726,13 +693,10 @@
                     </then><else>
                         <message type="warning">Not copying wiki page alias ${baseWikiPageAlias.aliasPath}, already exists in space ${wikiSpaceId}</message>
                     </else></if>
->>>>>>> 69620aaf
                 </iterate>
             </if>
 
             <!-- TODO FUTURE copy history, optional based on parameter; complex because underlying ResourceReference impl needs to support on its side -->
-<<<<<<< HEAD
-=======
 
             <!-- set out parameters -->
             <set field="pagePath" from="newPageInfo.pagePath"/>
@@ -810,7 +774,6 @@
 
             <!-- set the out page path to the parent -->
             <set field="pagePath" from="pagePath?.contains('/') ? pagePath.substring(0, pagePath.lastIndexOf('/')) : ''"/>
->>>>>>> 69620aaf
         </actions>
     </service>
 
