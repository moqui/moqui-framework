<?xml version="1.0" encoding="UTF-8"?>
<!--
This software is in the public domain under CC0 1.0 Universal plus a
Grant of Patent License.

To the extent possible under law, the author(s) have dedicated all
copyright and related and neighboring rights to this software to the
public domain worldwide. This software is distributed without any
warranty.

You should have received a copy of the CC0 Public Domain Dedication
along with this software (see the LICENSE.md file). If not, see
<http://creativecommons.org/publicdomain/zero/1.0/>.
-->
<services xmlns:xsi="http://www.w3.org/2001/XMLSchema-instance" xsi:noNamespaceSchemaLocation="http://moqui.org/xsd/service-definition-2.1.xsd">

    <service verb="send" noun="EmailTemplate" type="interface">
        <description>Send Email with settings in EmailTemplate entity record</description>
        <in-parameters>
            <parameter name="emailTemplateId" required="true"/>
            <parameter name="toAddresses" required="true"><description>Comma separated list of to email addresses</description></parameter>
            <parameter name="ccAddresses"><description>Comma separated list of CC email addresses</description></parameter>
            <parameter name="bccAddresses"><description>Comma separated list of BCC email addresses</description></parameter>
            <parameter name="bodyParameters" type="Map"/>
            <parameter name="createEmailMessage" type="Boolean" default="true"/>
            <parameter name="emailTypeEnumId"/>
<<<<<<< HEAD
            <parameter name="fromUserId"/><parameter name="toUserId"/>
            <parameter name="attachments" type="List"><parameter name="attachment" type="Map">
                <parameter name="fileName"/>
                <!-- specify mime type with contentType or for screen renders determine from render mode, for others from fileName extension -->
                <parameter name="contentType"/>
                <!-- use contentText or contentBytes for direct attachments (not a screen to render) -->
                <parameter name="contentText" allow-html="any"/>
                <parameter name="contentBytes" type="byte[]"/>
                <!-- for more details on these see the matching field descriptions on EmailTemplateAttachment -->
                <parameter name="screenPath"/>
                <parameter name="screenRenderMode"/>
                <parameter name="attachmentLocation"/>
            </parameter></parameter>
=======
            <parameter name="fromUserId"/>
            <parameter name="toUserId"/>
            <parameter name="subjectTopics" type="Map"/>
>>>>>>> 6821b1e0
        </in-parameters>
        <out-parameters>
            <parameter name="messageId"><description>From the Message-ID email header field.</description></parameter>
            <parameter name="emailMessageId"><description>If createEmailMessage=true the ID of the EmailMessage record.</description></parameter>
        </out-parameters>
    </service>
    
    <service verb="process" noun="EmailEca" type="interface">
        <description>Defines input parameters matching what is available when an Email ECA rule is called.</description>
        <in-parameters>
            <parameter name="emailServerId"/>
            <parameter name="emailMessageId"/>
            <parameter name="message" type="javax.mail.internet.MimeMessage"/>
            <parameter name="fields" type="Map">
                <parameter name="toList" type="List" allow-html="any"/>
                <parameter name="ccList" type="List" allow-html="any"/>
                <parameter name="bccList" type="List" allow-html="any"/>
                <parameter name="from" allow-html="any"/>
                <parameter name="subject"/>
                <parameter name="sentDate" type="Timestamp"/>
                <parameter name="receivedDate" type="Timestamp"/>
            </parameter>
            <parameter name="bodyPartList" type="List">
                <description>List of Map for each body part. If the message is not multi-part will have a single entry.</description>
                <parameter name="bodyPartMap" type="Map">
                    <parameter name="contentType"/>
                    <parameter name="filename"/>
                    <parameter name="disposition"/>
                    <parameter name="contentText" allow-html="any"/>
                    <parameter name="contentBytes" type="byte[]"/>
                </parameter>
            </parameter>
            <parameter name="headers" type="Map" allow-html="any"><description>All header names (keys) are converted to
                lower case for consistency. If multiple values for a header name are found they will be put in a List.</description></parameter>
            <parameter name="flags" type="Map">
                <parameter name="answered" type="Boolean"/>
                <parameter name="deleted" type="Boolean"/>
                <parameter name="draft" type="Boolean"/>
                <parameter name="flagged" type="Boolean"/>
                <parameter name="recent" type="Boolean"/>
                <parameter name="seen" type="Boolean"/>
            </parameter>
        </in-parameters>
    </service>
</services><|MERGE_RESOLUTION|>--- conflicted
+++ resolved
@@ -24,7 +24,7 @@
             <parameter name="bodyParameters" type="Map"/>
             <parameter name="createEmailMessage" type="Boolean" default="true"/>
             <parameter name="emailTypeEnumId"/>
-<<<<<<< HEAD
+            <parameter name="subjectTopics" type="Map"/>
             <parameter name="fromUserId"/><parameter name="toUserId"/>
             <parameter name="attachments" type="List"><parameter name="attachment" type="Map">
                 <parameter name="fileName"/>
@@ -38,11 +38,6 @@
                 <parameter name="screenRenderMode"/>
                 <parameter name="attachmentLocation"/>
             </parameter></parameter>
-=======
-            <parameter name="fromUserId"/>
-            <parameter name="toUserId"/>
-            <parameter name="subjectTopics" type="Map"/>
->>>>>>> 6821b1e0
         </in-parameters>
         <out-parameters>
             <parameter name="messageId"><description>From the Message-ID email header field.</description></parameter>
