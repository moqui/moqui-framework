--- conflicted
+++ resolved
@@ -1460,13 +1460,8 @@
 
         Object obj = getFieldValue(fieldNodeWrapper, defaultValue)
         if (obj == null) return ""
-<<<<<<< HEAD
-        if (obj instanceof CharSequence) return obj.toString()
-        String strValue = ec.l10nFacade.format(obj, format)
-=======
         if (obj instanceof String) return (String) obj
         String strValue = ec.l10nFacade.format(obj, format, locale)
->>>>>>> 6821b1e0
         return strValue
     }
 
