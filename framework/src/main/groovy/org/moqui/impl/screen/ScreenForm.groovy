--- conflicted
+++ resolved
@@ -1736,11 +1736,7 @@
                         pageIndex = ef.pageIndex
                         pageSize = ef.pageSize
                         // this can be expensive, only get count if efList size is equal to pageSize (can skip if no paginate needed)
-<<<<<<< HEAD
-                        if (efList.size() < pageSize) count = efList.size()
-=======
                         if (efList.size() < pageSize) count = efList.size() + pageSize * pageIndex
->>>>>>> 69620aaf
                         else count = ef.count()
                     }
                     long maxIndex = (new BigDecimal(count-1)).divide(new BigDecimal(pageSize), 0, RoundingMode.DOWN).longValue()
