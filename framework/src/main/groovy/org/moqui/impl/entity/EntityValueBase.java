/*
 * This software is in the public domain under CC0 1.0 Universal plus a
 * Grant of Patent License.
 *
 * To the extent possible under law, the author(s) have dedicated all
 * copyright and related and neighboring rights to this software to the
 * public domain worldwide. This software is distributed without any
 * warranty.
 *
 * You should have received a copy of the CC0 Public Domain Dedication
 * along with this software (see the LICENSE.md file). If not, see
 * <http://creativecommons.org/publicdomain/zero/1.0/>.
 */
package org.moqui.impl.entity;

import org.codehaus.groovy.runtime.DefaultGroovyMethods;

import org.moqui.Moqui;
import org.moqui.context.ArtifactExecutionInfo;
import org.moqui.context.ExecutionContext;
import org.moqui.entity.EntityException;
import org.moqui.entity.EntityFind;
import org.moqui.entity.EntityList;
import org.moqui.entity.EntityValue;
import org.moqui.impl.context.*;
import org.moqui.impl.context.ContextJavaUtil.EntityRecordLock;
import org.moqui.util.*;
import org.slf4j.Logger;
import org.slf4j.LoggerFactory;
import org.w3c.dom.Document;
import org.w3c.dom.Element;

import javax.annotation.Nonnull;
import javax.sql.rowset.serial.SerialBlob;
import javax.sql.rowset.serial.SerialException;
import java.io.*;
import java.math.BigDecimal;
import java.sql.SQLException;
import java.sql.Connection;
import java.sql.Date;
import java.sql.Time;
import java.sql.Timestamp;
import java.util.*;

public abstract class EntityValueBase implements EntityValue {
    private static final long serialVersionUID = -4935076967225824138L;
    protected static final Logger logger = LoggerFactory.getLogger(EntityValueBase.class);

    // these error strings are here for convenience for LocalizedMessage records
    // NOTE: don't change these unless there is a really good reason, will break localization
    private static final String CREATE_ERROR = "Error creating ${entityName} ${primaryKeys}";
    private static final String UPDATE_ERROR = "Error updating ${entityName} ${primaryKeys}";
    private static final String DELETE_ERROR = "Error deleting ${entityName} ${primaryKeys}";
    private static final String REFRESH_ERROR = "Error finding ${entityName} ${primaryKeys}";

    private String entityName;
    final LiteStringMap<Object> valueMapInternal;

    private transient EntityFacadeImpl efiTransient = null;
    private transient TransactionCache txCacheInternal = null;
    private transient EntityDefinition entityDefinitionTransient = null;

    protected transient LiteStringMap<Object> dbValueMap = null;
    protected transient LiteStringMap<Object> oldDbValueMap = null;
    private transient Map<String, Map<String, String>> localizedByLocaleByField = null;
    private transient Set<String> touchedFields = null;

    private transient boolean modified = false;
    private transient boolean mutable = true;
    private transient boolean isFromDb = false;
    private static final String indentString = "    ";

    private boolean flexibleSchema = false;

    /** Default constructor for deserialization ONLY. */
    public EntityValueBase() { valueMapInternal = new LiteStringMap<>().useManualIndex(); }

    public EntityValueBase(EntityDefinition ed, EntityFacadeImpl efip) {
        efiTransient = efip;
        entityName = ed.fullEntityName;
        entityDefinitionTransient = ed;
        valueMapInternal = new LiteStringMap<>(ed.allFieldNameList.size()).useManualIndex();
        flexibleSchema = ed.efi.getEntityDbMeta().allowExtraFields(ed.groupName);
    }

    @Override public void writeExternal(ObjectOutput out) throws IOException {
        // NOTE: found that the serializer in Hazelcast is slow with writeUTF(), uses String.charAt() in a for loop
        // NOTE2: in Groovy this results in castToType() overhead anyway, so for now use writeUTF/readUTF as other serialization might be more efficient
        out.writeUTF(entityName);
        out.writeObject(valueMapInternal);
    }

    @SuppressWarnings("unchecked")
    @Override public void readExternal(ObjectInput objectInput) throws IOException, ClassNotFoundException {
        entityName = objectInput.readUTF();
        LiteStringMap<Object> lsm;
        try {
            lsm = (LiteStringMap<Object>) objectInput.readObject();
        } catch (Throwable t) {
            logger.error("Error deserializing fields Map for entity " + entityName, t);
            throw t;
        }
        FieldInfo[] fieldInfos = getEntityDefinition().entityInfo.allFieldInfoArray;
        valueMapInternal.ensureCapacity(fieldInfos.length);
        for (int i = 0; i < fieldInfos.length; i++) {
            FieldInfo fieldInfo = fieldInfos[i];
            int oldIndex = lsm.findIndexIString(fieldInfo.name);
            if (oldIndex == -1) continue;
            valueMapInternal.putByIString(fieldInfo.name, lsm.getValue(oldIndex), fieldInfo.index);
        }
    }

    protected EntityFacadeImpl getEntityFacadeImpl() {
        // handle null after deserialize; this requires a static reference in Moqui.java or we'll get an error
        if (efiTransient == null) {
            ExecutionContextFactoryImpl ecfi = (ExecutionContextFactoryImpl) Moqui.getExecutionContextFactory();
            if (ecfi == null) throw new EntityException("No ExecutionContextFactory found, cannot get EntityFacade for new EVB for entity " + entityName);
            efiTransient = ecfi.entityFacade;
        }
        return efiTransient;
    }
    private TransactionCache getTxCache(ExecutionContextFactoryImpl ecfi) {
        if (txCacheInternal == null) txCacheInternal = ecfi.transactionFacade.getTransactionCache();
        return txCacheInternal;
    }
    public EntityDefinition getEntityDefinition() {
        if (entityDefinitionTransient == null)
            entityDefinitionTransient = getEntityFacadeImpl().getEntityDefinition(entityName);
        return entityDefinitionTransient;
    }

    public LiteStringMap<Object> getValueMap() { return valueMapInternal; }
    protected LiteStringMap<Object> getDbValueMap() { return dbValueMap; }

    protected void setDbValueMap(Map<String, Object> map) {
        FieldInfo[] allFields = getEntityDefinition().entityInfo.allFieldInfoArray;
        dbValueMap = new LiteStringMap<>(allFields.length).useManualIndex();
        // copy all fields, including pk to fix false positives in the old approach of only non-pk fields
        for (int i = 0; i < allFields.length; i++) {
            FieldInfo fi = allFields[i];
            if (!map.containsKey(fi.name)) continue;
            Object curValue = map.get(fi.name);
            dbValueMap.putByIString(fi.name, curValue, fi.index);
            if (!valueMapInternal.containsKeyIString(fi.name, fi.index)) valueMapInternal.putByIString(fi.name, curValue, fi.index);
        }
        isFromDb = true;
    }
    public void setSyncedWithDb() {
        oldDbValueMap = dbValueMap;
        dbValueMap = null;
        modified = false;
        isFromDb = true;
    }
    public boolean getIsFromDb() { return isFromDb; }

    @Override public String getEntityName() { return entityName; }
    @Override public String getEntityNamePretty() { return StringUtilities.camelCaseToPretty(getEntityDefinition().getEntityName()); }
    @Override public boolean isModified() { return modified; }
    @Override public boolean isFieldModified(String name) { if (name == null) return false; return isFieldModifiedIString(name.intern()); }
    private boolean isFieldModifiedIString(String name) {
        int valueMapIdx = valueMapInternal.findIndexIString(name);
        if (valueMapIdx == -1) return false;
        if (touchedFields != null && touchedFields.contains(name)) return true;

        if (dbValueMap == null) return true;
        int dbIdx = dbValueMap.findIndexIString(name);
        if (dbIdx == -1) return true;

        Object valueMapValue = valueMapInternal.getValue(valueMapIdx);
        Object dbValue = dbValueMap.getValue(dbIdx);
        return (valueMapValue == null && dbValue != null) || (valueMapValue != null && !valueMapValue.equals(dbValue));

        /*
        if (!valueMapInternal.containsKey(name)) return false;
        if (dbValueMap == null || !dbValueMap.containsKey(name)) return true;
        Object valueMapValue = valueMapInternal.get(name);
        Object dbValue = dbValueMap.get(name);
        return (valueMapValue == null && dbValue != null) || (valueMapValue != null && !valueMapValue.equals(dbValue));
        */
    }
    @Override public EntityValue touchField(String name) {
        if (!getEntityDefinition().isField(name)) throw new IllegalArgumentException("Cannot touch field name " + name + ", does not exist on entity " + entityName);
        modified = true;
        if (touchedFields == null) touchedFields = new HashSet<>();
        touchedFields.add(name);
        return this;
    }

    @Override public boolean isFieldSet(String name) { return valueMapInternal.containsKey(name); }
    @Override public boolean isField(String name) { return getEntityDefinition().isField(name); }
    @Override public boolean isMutable() { return mutable; }
    public void setFromCache() { mutable = false; }

    @Override
    public Map<String, Object> getMap() {
        // call get() for each field for localization, etc
        Map<String, Object> theMap = new LinkedHashMap<>();

        EntityDefinition ed = getEntityDefinition();
        FieldInfo[] allFieldInfos = ed.entityInfo.allFieldInfoArray;
        int allFieldInfosSize = allFieldInfos.length;
        for (int i = 0; i < allFieldInfosSize; i++) {
            FieldInfo fieldInfo = allFieldInfos[i];
            Object fieldValue = getKnownField(fieldInfo);
            // NOTE DEJ20151117 also put nulls in Map, make more complete, removed: if (fieldValue != null)
            theMap.put(fieldInfo.name, fieldValue);
        }

        if (ed.isViewEntity) {
            Map<String, MNode> pqExpressionNodeMap = ed.getPqExpressionNodeMap();
            if (pqExpressionNodeMap != null) for (String fieldName : pqExpressionNodeMap.keySet()) {
                theMap.put(fieldName, get(fieldName));
            }
        }

        return theMap;
    }

    @Override
    public Object get(final String name) {
        EntityDefinition ed = getEntityDefinition();

        FieldInfo fieldInfo = ed.getFieldInfo(name);
        if (fieldInfo != null) return getKnownField(fieldInfo);

        // if this is not a valid field name but is a valid relationship name, do a getRelated or getRelatedOne to return an EntityList or an EntityValue
        EntityJavaUtil.RelationshipInfo relInfo = ed.getRelationshipInfo(name);
        // logger.warn("====== get related relInfo: ${relInfo}")
        if (relInfo != null) {
            if (relInfo.isTypeOne) {
                return this.findRelatedOne(name, null, null);
            } else {
                return this.findRelated(name, null, null, null, null);
            }
        }

        // special case, see if this is a alias with a pq-expression, if so evaluate
        if (ed.isViewEntity) {
            MNode pqExprNode = ed.getPqExpressionNode(name);
            if (pqExprNode != null) {
                String pqExpression = pqExprNode.attribute("pq-expression");
                try {
                    EntityFacadeImpl efi = getEntityFacadeImpl();
                    return efi.ecfi.resourceFacade.expression(pqExpression, null, valueMapInternal);
                } catch (Throwable t) {
                    throw new EntityException("Error evaluating pq-expression for " + entityName + "." + name, t);
                }
            }
        }

        // logger.warn("========== relInfo Map keys: ${ed.getRelationshipInfoMap().keySet()}, relInfoList: ${ed.getRelationshipsInfo(false)}")
        throw new EntityException("The name [" + name + "] is not a valid field name or relationship name for entity " + entityName);
    }

    private Object getKnownField(FieldInfo fieldInfo) {
        EntityDefinition ed = fieldInfo.ed;
        // if this is a simple field (is field, no l10n, not user field) just get the value right away (vast majority of use)
        if (fieldInfo.isSimple) return valueMapInternal.getByIString(fieldInfo.name, fieldInfo.index);

        // if enabled use moqui.basic.LocalizedEntityField for any localized fields
        if (fieldInfo.enableLocalization) {
            String name = fieldInfo.name;
            Locale locale = getEntityFacadeImpl().ecfi.getEci().userFacade.getLocale();
            String localeStr = locale != null ? locale.toString() : null;
            if (localeStr != null) {
                Object internalValue = valueMapInternal.getByIString(fieldInfo.name, fieldInfo.index);

                boolean knownNoLocalized = false;
                if (localizedByLocaleByField == null) {
                    localizedByLocaleByField = new HashMap<>();
                } else {
                    Map<String, String> localizedByLocale = localizedByLocaleByField.get(name);
                    if (localizedByLocale != null) {
                        String cachedLocalized = localizedByLocale.get(localeStr);
                        if (cachedLocalized != null && cachedLocalized.length() > 0) {
                            // logger.warn("======== field ${name}:${internalValue} found cached localized ${cachedLocalized}")
                            return cachedLocalized;
                        } else {
                            // logger.warn("======== field ${name}:${internalValue} known no localized")
                            knownNoLocalized = localizedByLocale.containsKey(localeStr);
                        }
                    }
                }

                if (!knownNoLocalized) {
                    List<String> pks;
                    MNode aliasNode = null;
                    String memberEntityName = null;
                    if (ed.isViewEntity && !ed.entityInfo.isDynamicView) {
                        // NOTE: there are issues with dynamic view entities here, may be possible to fix them but for now not running for EntityDynamicView
                        aliasNode = ed.getFieldNode(name);
                        memberEntityName = ed.getMemberEntityName(aliasNode.attribute("entity-alias"));
                        EntityDefinition memberEd = getEntityFacadeImpl().getEntityDefinition(memberEntityName);
                        pks = memberEd.getPkFieldNames();
                    } else {
                        pks = ed.getPkFieldNames();
                    }

                    if (pks.size() == 1) {
                        String pk = pks.get(0);
                        if (aliasNode != null) {
                            pk = null;
                            Map<String, String> pkToAliasMap = ed.getMePkFieldToAliasNameMap(aliasNode.attribute("entity-alias"));
                            Set<String> pkSet = pkToAliasMap.keySet();
                            if (pkSet.size() == 1) pk = pkToAliasMap.get(pkSet.iterator().next());
                        }

                        String pkValue = pk != null ? (String) valueMapInternal.get(pk) : null;
                        if (pkValue != null) {
                            // logger.warn("======== field ${name}:${internalValue} finding LocalizedEntityField, localizedByLocaleByField=${localizedByLocaleByField}")
                            String entityName = ed.getFullEntityName();
                            String fieldName = name;
                            if (aliasNode != null) {
                                entityName = memberEntityName;
                                final String fieldAttr = aliasNode.attribute("field");
                                fieldName = fieldAttr != null && !fieldAttr.isEmpty() ? fieldAttr : aliasNode.attribute("name");
                                // logger.warn("localizing field for ViewEntity ${ed.fullEntityName} field ${name}, using entityName: ${entityName}, fieldName: ${fieldName}, pkValue: ${pkValue}, locale: ${localeStr}")
                            }

                            EntityFind lefFind = getEntityFacadeImpl().find("moqui.basic.LocalizedEntityField")
                                    .condition("entityName", entityName).condition("fieldName", fieldName)
                                    .condition("pkValue", pkValue).condition("locale", localeStr);
                            EntityValue lefValue = lefFind.useCache(true).one();
                            if (lefValue != null) {
                                String localized = (String) lefValue.get("localized");
                                CollectionUtilities.addToMapInMap(name, localeStr, localized, localizedByLocaleByField);
                                return localized;
                            }

                            // no result found, try with shortened locale
                            if (localeStr.contains("_")) {
                                lefFind.condition("locale", localeStr.substring(0, localeStr.indexOf("_")));
                                lefValue = lefFind.useCache(true).one();
                                if (lefValue != null) {
                                    String localized = (String) lefValue.get("localized");
                                    CollectionUtilities.addToMapInMap(name, localeStr, localized, localizedByLocaleByField);
                                    return localized;
                                }
                            }

                            // no result found, try "default" locale
                            lefFind.condition("locale", "default");
                            lefValue = lefFind.useCache(true).one();
                            if (lefValue != null) {
                                String localized = (String) lefValue.get("localized");
                                CollectionUtilities.addToMapInMap(name, localeStr, localized, localizedByLocaleByField);
                                return localized;
                            }
                        }
                    }

                    // no luck? try getting a localized value from moqui.basic.LocalizedMessage
                    // logger.warn("======== field ${name}:${internalValue} finding LocalizedMessage")
                    EntityFind lmFind = getEntityFacadeImpl().find("moqui.basic.LocalizedMessage")
                            .condition("original", internalValue).condition("locale", localeStr);
                    EntityValue lmValue = lmFind.useCache(true).one();
                    if (lmValue != null) {
                        String localized = (String) lmValue.get("localized");
                        CollectionUtilities.addToMapInMap(name, localeStr, localized, localizedByLocaleByField);
                        return localized;
                    }

                    if (localeStr.contains("_")) {
                        lmFind.condition("locale", localeStr.substring(0, localeStr.indexOf("_")));
                        lmValue = lmFind.useCache(true).one();
                        if (lmValue != null) {
                            String localized = (String) lmValue.get("localized");
                            CollectionUtilities.addToMapInMap(name, localeStr, localized, localizedByLocaleByField);
                            return localized;
                        }
                    }

                    lmFind.condition("locale", "default");
                    lmValue = lmFind.useCache(true).one();
                    if (lmValue != null) {
                        String localized = (String) lmValue.get("localized");
                        CollectionUtilities.addToMapInMap(name, localeStr, localized, localizedByLocaleByField);
                        return localized;
                    }

                    // we didn't find a localized value, remember that so we don't do the queries again (common case)
                    CollectionUtilities.addToMapInMap(name, localeStr, null, localizedByLocaleByField);
                    // logger.warn("======== field ${name}:${internalValue} remembering no localized, localizedByLocaleByField=${localizedByLocaleByField}")
                }

                return internalValue;
            }
        }


        return valueMapInternal.getByIString(fieldInfo.name, fieldInfo.index);
    }

    @Override public Object getNoCheckSimple(String name) {
        return valueMapInternal.get(name);
    }

    @Override public Object getOriginalDbValue(String name) {
        return (dbValueMap != null && dbValueMap.containsKey(name)) ? dbValueMap.get(name) : valueMapInternal.get(name);
    }
    protected Object getOldDbValue(String name) {
        if (oldDbValueMap != null && oldDbValueMap.containsKey(name)) return oldDbValueMap.get(name);
        return getOriginalDbValue(name);
    }

    @Override public boolean containsPrimaryKey() { return this.getEntityDefinition().containsPrimaryKey(valueMapInternal); }
    @Override public Map<String, Object> getPrimaryKeys() {
        /* don't use cached internalPkMap, would have to make sure to capture all set, put, setFields, setFieldsEv, etc to invalidate otherwise may be stale
         * is just as fast to recreate by index gets on valueMapInternal vs cloning the cached LiteStringMap
        protected transient LiteStringMap<Object> internalPkMap = null;
        if (internalPkMap != null) return new LiteStringMap<Object>(internalPkMap);
        internalPkMap = getEntityDefinition().getPrimaryKeys(this.valueMapInternal);
        return new LiteStringMap<Object>(internalPkMap);
         */

        FieldInfo[] pkFieldInfos = getEntityDefinition().entityInfo.pkFieldInfoArray;
        LiteStringMap<Object> pks = new LiteStringMap<>(pkFieldInfos.length);

        for (int i = 0; i < pkFieldInfos.length; i++) {
            FieldInfo fi = pkFieldInfos[i];
            pks.putByIString(fi.name, this.valueMapInternal.getByIString(fi.name, fi.index));
        }

        return pks;
    }
    @Override public String getPrimaryKeysString() {
        FieldInfo[] pkFieldInfoArray = getEntityDefinition().entityInfo.pkFieldInfoArray;
        if (pkFieldInfoArray.length == 1) {
            FieldInfo fi = pkFieldInfoArray[0];
            return ObjectUtilities.toPlainString(this.valueMapInternal.getByIString(fi.name, fi.index));
        } else {
            StringBuilder pkCombinedSb = new StringBuilder();
            for (int pki = 0; pki < pkFieldInfoArray.length; pki++) {
                FieldInfo fi = pkFieldInfoArray[pki];
                // NOTE: separator of '::' matches separator used for combined PK String in EntityDefinition.getPrimaryKeysString() and EntityDataDocument.makeDocId()
                if (pkCombinedSb.length() > 0) pkCombinedSb.append("::");
                pkCombinedSb.append(ObjectUtilities.toPlainString(this.valueMapInternal.getByIString(fi.name, fi.index)));
            }
            return pkCombinedSb.toString();
        }
    }

    public boolean primaryKeyMatches(EntityValueBase evb) {
        if (evb == null) return false;
        FieldInfo[] pkFieldInfos = getEntityDefinition().entityInfo.pkFieldInfoArray;
        boolean allMatch = true;
        for (int i = 0; i < pkFieldInfos.length; i++) {
            FieldInfo pkFi = pkFieldInfos[i];
            Object thisValue = valueMapInternal.getByIString(pkFi.name, pkFi.index);
            Object thatValue = evb.valueMapInternal.getByIString(pkFi.name, pkFi.index);
            if (thisValue == null) {
                if (thatValue != null) { allMatch = false; break; }
            } else {
                if (!thisValue.equals(thatValue)) { allMatch = false; break; }
            }
        }
        return allMatch;
    }

    @Override public EntityValue set(String name, Object value) { put(name, value); return this; }
    @Override public EntityValue setAll(Map<String, Object> fields) {
        if (!mutable) throw new EntityException("Cannot set fields, this entity value is not mutable (it is read-only)");
        getEntityDefinition().entityInfo.setFieldsEv(fields, this, null);
        return this;
    }
    @Override public EntityValue setAttachment(FileInputStream file, String fileName, HashMap<String, Object> metadata)
    {
        throw new EntityException("Method must be supported on connectorFactory level");
    }
    @Override public EntityValue setString(String name, String value) {
        // this will do a field name check
        ExecutionContextImpl eci = getEntityFacadeImpl().ecfi.getEci();
        FieldInfo fi = getEntityDefinition().getFieldInfo(name);
        Object converted = fi.convertFromString(value, eci.l10nFacade);
        putKnownField(fi, converted);
        return this;
    }

    @Override public Boolean getBoolean(String name) { return DefaultGroovyMethods.asType(get(name), Boolean.class); }
    @Override public String getString(String name) {
        EntityDefinition ed = getEntityDefinition();
        FieldInfo fieldInfo = ed.getFieldInfo(name);

        Object valueObj = getKnownField(fieldInfo);
        return fieldInfo.convertToString(valueObj);
    }
    @Override public Timestamp getTimestamp(String name) { return DefaultGroovyMethods.asType(get(name), Timestamp.class); }
    @Override public Time getTime(String name) { return DefaultGroovyMethods.asType(this.get(name), Time.class); }
    @Override public java.sql.Date getDate(String name) { return DefaultGroovyMethods.asType(this.get(name), Date.class); }
    @Override public Long getLong(String name) { return DefaultGroovyMethods.asType(this.get(name), Long.class); }
    @Override public Double getDouble(String name) { return DefaultGroovyMethods.asType(this.get(name), Double.class); }
    @Override public BigDecimal getBigDecimal(String name) { return DefaultGroovyMethods.asType(this.get(name), BigDecimal.class); }

    @Override public byte[] getBytes(String name) {
        Object o = this.get(name);
        if (o == null) return null;
        if (o instanceof SerialBlob) {
            try {
                if (((SerialBlob) o).length() == 0) return new byte[0];
                return ((SerialBlob) o).getBytes(1, (int) ((SerialBlob) o).length());
            } catch (Exception e) {
                throw new EntityException("Error getting bytes for field " + name + " in entity " + entityName, e);
            }
        }

        if (o instanceof byte[]) return (byte[]) o;
        // try groovy...
        return DefaultGroovyMethods.asType(o, byte[].class);
    }
    @Override public EntityValue setBytes(String name, byte[] theBytes) {
        try {
            if (theBytes != null) set(name, new SerialBlob(theBytes));
        } catch (Exception e) {
            throw new EntityException("Error setting bytes for field " + name + " in entity " + entityName, e);
        }
        return this;
    }
    @Override public SerialBlob getSerialBlob(String name) {
        Object o = this.get(name);
        if (o == null) return null;
        if (o instanceof SerialBlob) return (SerialBlob) o;
        try {
            if (o instanceof byte[]) return new SerialBlob((byte[]) o);
        } catch (Exception e) {
            throw new EntityException("Error getting SerialBlob for field " + name + " in entity " + entityName, e);
        }
        // try groovy...
        return DefaultGroovyMethods.asType(o, SerialBlob.class);
    }

    @Override public EntityValue setFields(Map<String, Object> fields, boolean setIfEmpty, String namePrefix, Boolean pks) {
        if (!setIfEmpty && (namePrefix == null || namePrefix.length() == 0)) {
            getEntityDefinition().entityInfo.setFields(fields, this, false, namePrefix, pks);
        } else {
            getEntityDefinition().entityInfo.setFieldsEv(fields, this, pks);
        }

        return this;
    }

    @Override
    public EntityValue setSequencedIdPrimary() {
        EntityDefinition ed = getEntityDefinition();
        EntityFacadeImpl localEfi = getEntityFacadeImpl();

        // get the entity-specific prefix, support string expansion for it too
        String entityPrefix = null;
        String rawPrefix = ed.entityInfo.sequencePrimaryPrefix;
        if (rawPrefix != null && rawPrefix.length() > 0)
            entityPrefix = localEfi.ecfi.resourceFacade.expand(rawPrefix, null, valueMapInternal);
        String sequenceValue = localEfi.sequencedIdPrimaryEd(ed);

        putKnownField(ed.entityInfo.pkFieldInfoArray[0], entityPrefix != null ? entityPrefix + sequenceValue : sequenceValue);
        return this;
    }

    @Override
    public EntityValue setSequencedIdSecondary() {
        EntityDefinition ed = getEntityDefinition();
        List<String> pkFields = ed.getPkFieldNames();
        if (pkFields.size() < 2) throw new EntityException("Cannot call setSequencedIdSecondary() on entity " + entityName + ", must have at least 2 primary key fields.");
        // sequenced field will be the last pk
        final String seqFieldName = pkFields.get(pkFields.size() - 1);
        String paddedLengthStr = ed.getEntityNode().attribute("sequence-secondary-padded-length");
        int paddedLength = 2;
        if (paddedLengthStr != null && paddedLengthStr.length() > 0) paddedLength = Integer.valueOf(paddedLengthStr);

        this.remove(seqFieldName);
        Map<String, Object> otherPkMap = new LinkedHashMap<>();
        getEntityDefinition().entityInfo.setFields(this, otherPkMap, false, null, true);

        // temporarily disable authz for this, just doing lookup to get next value and to allow for a
        //     authorize-skip="create" with authorize-skip of view too this is necessary
        EntityFind ef = getEntityFacadeImpl().find(getEntityName()).selectField(seqFieldName).condition(otherPkMap);
        // logger.warn("TOREMOVE in setSequencedIdSecondary ef WHERE=${ef.getWhereEntityCondition()}")
        EntityList allValues = ef.disableAuthz().list();

        Integer highestSeqVal = null;
        for (EntityValue curValue : allValues) {
            final String currentSeqId = (String) curValue.getNoCheckSimple(seqFieldName);
            if (currentSeqId != null && !currentSeqId.isEmpty()) {
                try {
                    int seqVal = Integer.parseInt(currentSeqId);
                    if (highestSeqVal == null || seqVal > highestSeqVal) highestSeqVal = seqVal;
                } catch (Exception e) {
                    logger.warn("Error in secondary sequenced ID converting SeqId [" + currentSeqId + "] in field [" + seqFieldName + "] from entity [" + getEntityName() + "] to a number: " + e.toString());
                }
            }
        }

        int seqValToUse = highestSeqVal != null ? highestSeqVal + 1 : 1;
        this.set(seqFieldName, StringUtilities.paddedNumber(seqValToUse, paddedLength));
        return this;
    }

    @Override
    public int compareTo(EntityValue that) {
        // nulls go earlier
        // not needed? IDE says never null: if (that == null) return -1;

        // first entity names
        int result = entityName.compareTo(that.getEntityName());
        if (result != 0) return result;

        // next compare all fields (will compare PK fields first, generally first in list)
        ArrayList<String> allFieldNames = getEntityDefinition().getAllFieldNames();
        int allFieldNamesSize = allFieldNames.size();
        for (int i = 0; i < allFieldNamesSize; i++) {
            String pkFieldName = allFieldNames.get(i);
            result = compareFields(that, pkFieldName);
            if (result != 0) return result;
        }

        // all the same, result should be 0
        return result;
    }
    @SuppressWarnings("unchecked")
    private int compareFields(EntityValue that, String name) {
        Comparable thisVal = (Comparable) this.valueMapInternal.getByString(name);
        Comparable thatVal = (Comparable) that.get(name);
        // NOTE: nulls go earlier in the list
        if (thisVal == null) {
            return thatVal == null ? 0 : 1;
        } else {
            return (thatVal == null ? -1 : thisVal.compareTo(thatVal));
        }
    }

    @Override
    public boolean mapMatches(Map<String, Object> theMap) {
        boolean matches = true;
        for (Entry<String, Object> entry : theMap.entrySet()) {
            if (!entry.getValue().equals(this.valueMapInternal.getByString(entry.getKey()))) {
                matches = false;
                break;
            }
        }
        return matches;
    }

    @Override
    public EntityValue createOrUpdate() {
        boolean pkModified = false;
        if (isFromDb) {
            pkModified = (getEntityDefinition().getPrimaryKeys(this.valueMapInternal).equals(getEntityDefinition().getPrimaryKeys(this.dbValueMap)));
        } else {
            // make sure PK fields with defaults are filled in BEFORE doing the refresh to see if it exists
            checkSetFieldDefaults(getEntityDefinition(), getEntityFacadeImpl().ecfi.getEci(), true);
        }

        if ((isFromDb && !pkModified) || this.cloneValue().refresh()) {
            return update();
        } else {
            return create();
        }
    }

    @Override
    public EntityValue store() { return createOrUpdate(); }

    private void handleAuditLog(boolean isUpdate, LiteStringMap<Object> oldValues, EntityDefinition ed, ExecutionContextImpl ec) {
        if ((isUpdate && oldValues == null) || !ed.entityInfo.needsAuditLog || ec.artifactExecutionFacade.entityAuditLogDisabled()) return;

        Timestamp nowTimestamp = ec.userFacade.getNowTimestamp();

        LiteStringMap<Object> pksValueMap = new LiteStringMap<>(ed.entityInfo.pkFieldInfoArray.length).useManualIndex();
        addThreeFieldPkValues(pksValueMap, ed);

        FieldInfo[] fieldInfoList = ed.entityInfo.allFieldInfoArray;
        for (int i = 0; i < fieldInfoList.length; i++) {
            FieldInfo fieldInfo = fieldInfoList[i];
            boolean isLogUpdate = "update".equals(fieldInfo.enableAuditLog);
            if ((!isLogUpdate && "true".equals(fieldInfo.enableAuditLog)) || (isUpdate && isLogUpdate)) {
                String fieldName = fieldInfo.name;

                // is there a new value? if not continue
                if (!this.valueMapInternal.containsKeyIString(fieldInfo.name, fieldInfo.index)) continue;

                Object value = getKnownField(fieldInfo);
                Object oldValue = oldValues != null ? oldValues.getByIString(fieldInfo.name, fieldInfo.index) : null;
                // if set to log updates and old value is null don't consider it an update (is initial set of value)
                if (isLogUpdate && oldValue == null) continue;
                if (isUpdate) {
                    // if isUpdate but old value == new value, then it hasn't been updated, so skip it
                    if (value == null) {
                        if (oldValue == null) continue;
                    } else {
                        if (value instanceof BigDecimal && oldValue instanceof BigDecimal) {
                            // better handling for BigDecimal, perhaps others
                            if (((BigDecimal) value).compareTo((BigDecimal) oldValue) == 0) continue;
                        } else {
                            if (value.equals(oldValue)) continue;
                        }
                    }
                } else {
                    // if it's a create and there is no value don't log a change
                    if (value == null) continue;
                }
                // logger.warn("EntityAuditLog field " + fieldName + " old " + oldValue + " (" + (oldValue != null ? oldValue.getClass().getName() : "null") + ") new " + value + " (" + (value != null ? value.getClass().getName() : "null") + ")");

                // don't skip for this, if a field was reset then we want to record that: if (!value) continue

                // check for a changeReason
                String changeReason = null;
                Object changeReasonObj = ec.contextStack.getByString(fieldName.concat("_changeReason"));
                if (changeReasonObj != null) {
                    changeReason = changeReasonObj.toString();
                    if (changeReason.isEmpty()) changeReason = null;
                }

                String stackNameString = ec.artifactExecutionFacade.getStackNameString();
                if (stackNameString.length() > 4000) stackNameString = stackNameString.substring(0, 4000);
                LinkedHashMap<String, Object> parms = new LinkedHashMap<>();
                parms.put("changedEntityName", getEntityName());
                parms.put("changedFieldName", fieldName);
                parms.put("newValueText", ObjectUtilities.toPlainString(value));
                if (changeReason != null) parms.put("changeReason", changeReason);
                parms.put("changedDate", nowTimestamp);
                parms.put("changedByUserId", ec.getUser().getUserId());
                parms.put("changedInVisitId", ec.getUser().getVisitId());
                parms.put("artifactStack", stackNameString);
                if (oldValue != null) parms.put("oldValueText", ObjectUtilities.toPlainString(oldValue));
                parms.putAll(pksValueMap);

                // logger.warn("TOREMOVE: in handleAuditLog for [${ed.entityName}.${fieldName}] value=[${value}], oldValue=[${oldValue}], oldValues=[${oldValues}]", new Exception("AuditLog location"))

                // NOTE: if this is changed to async the time zone on nowTimestamp gets messed up (user's time zone lost)
                getEntityFacadeImpl().ecfi.serviceFacade.sync().name("create#moqui.entity.EntityAuditLog")
                        .parameters(parms).disableAuthz().call();
            }
        }
    }

    private void addThreeFieldPkValues(Map<String, Object> parms, EntityDefinition ed) {
        // get pkPrimaryValue, pkSecondaryValue, pkRestCombinedValue (just like the AuditLog stuff)
        ArrayList<FieldInfo> pkFieldList = new ArrayList<>();
        Collections.addAll(pkFieldList, ed.entityInfo.pkFieldInfoArray);
        FieldInfo firstPkField = pkFieldList.size() > 0 ? pkFieldList.remove(0) : null;
        FieldInfo secondPkField = pkFieldList.size() > 0 ? pkFieldList.remove(0) : null;
        StringBuilder pkTextSb = new StringBuilder();
        for (int i = 0; i < pkFieldList.size(); i++) {
            FieldInfo curFieldInfo = pkFieldList.get(i);
            if (i > 0) pkTextSb.append(",");
            pkTextSb.append(curFieldInfo.name).append(":'")
                    .append(EntityDefinition.getFieldStringForFile(curFieldInfo, getKnownField(curFieldInfo))).append("'");
        }
        String pkText = pkTextSb.toString();

        if (firstPkField != null) parms.put("pkPrimaryValue", getKnownField(firstPkField));
        if (secondPkField != null) parms.put("pkSecondaryValue", getKnownField(secondPkField));
        if (!pkText.isEmpty()) parms.put("pkRestCombinedValue", pkText);
    }

    @Override
    public EntityList findRelated(final String relationshipName, Map<String, Object> byAndFields, List<String> orderBy,
                                  Boolean useCache, Boolean forUpdate) {
        EntityJavaUtil.RelationshipInfo relInfo = getEntityDefinition().getRelationshipInfo(relationshipName);
        if (relInfo == null) throw new EntityException("Relationship " + relationshipName + " not found in entity " + entityName);
        return findRelated(relInfo, byAndFields, orderBy, useCache, forUpdate);
    }

    private EntityList findRelated(final EntityJavaUtil.RelationshipInfo relInfo, Map<String, Object> byAndFields,
                                   List<String> orderBy, Boolean useCache, Boolean forUpdate) {
        String relatedEntityName = relInfo.relatedEntityName;
        Map<String, String> keyMap = relInfo.keyMap;
        if (keyMap == null || keyMap.size() == 0) throw new EntityException("Relationship " + relInfo.relationshipName + " in entity " + entityName + " has no key-map sub-elements and no default values");

        // make a Map where the key is the related entity's field name, and the value is the value from this entity
        Map<String, Object> condMap = new HashMap<>();
        for (Entry<String, String> entry : keyMap.entrySet())
            condMap.put(entry.getValue(), valueMapInternal.getByString(entry.getKey()));
        if (relInfo.keyValueMap != null) {
            for (Map.Entry<String, String> keyValueEntry: relInfo.keyValueMap.entrySet())
                condMap.put(keyValueEntry.getKey(), keyValueEntry.getValue());
        }
        if (byAndFields != null && byAndFields.size() > 0) condMap.putAll(byAndFields);

        EntityFind find = getEntityFacadeImpl().find(relatedEntityName);
        return find.condition(condMap).orderBy(orderBy).useCache(useCache).forUpdate(forUpdate != null ? forUpdate : false).list();
    }

    @Override
    public EntityValue findRelatedOne(final String relationshipName, Boolean useCache, Boolean forUpdate) {
        EntityJavaUtil.RelationshipInfo relInfo = getEntityDefinition().getRelationshipInfo(relationshipName);
        if (relInfo == null) throw new EntityException("Relationship " + relationshipName + " not found in entity " + entityName);
        return findRelatedOne(relInfo, useCache, forUpdate);
    }

    private EntityValue findRelatedOne(final EntityJavaUtil.RelationshipInfo relInfo, Boolean useCache, Boolean forUpdate) {
        String relatedEntityName = relInfo.relatedEntityName;
        Map<String, String> keyMap = relInfo.keyMap;
        if (keyMap == null || keyMap.size() == 0) throw new EntityException("Relationship " + relInfo.relationshipName + " in entity " + entityName + " has no key-map sub-elements and no default values");

        // make a Map where the key is the related entity's field name, and the value is the value from this entity
        Map<String, Object> condMap = new HashMap<>();
        for (Entry<String, String> entry : keyMap.entrySet()) condMap.put(entry.getValue(), valueMapInternal.getByString(entry.getKey()));
        if (relInfo.keyValueMap != null) {
            for (Map.Entry<String, String> keyValueEntry: relInfo.keyValueMap.entrySet())
                condMap.put(keyValueEntry.getKey(), keyValueEntry.getValue());
        }

        // logger.warn("========== findRelatedOne ${relInfo.relationshipName} keyMap=${keyMap}, condMap=${condMap}")

        EntityFind find = getEntityFacadeImpl().find(relatedEntityName);
        return find.condition(condMap).useCache(useCache).forUpdate(forUpdate != null ? forUpdate : false).one();
    }

    @Override
    public long findRelatedCount(final String relationshipName, Boolean useCache) {
        EntityJavaUtil.RelationshipInfo relInfo = getEntityDefinition().getRelationshipInfo(relationshipName);
        if (relInfo == null) throw new EntityException("Relationship " + relationshipName + " not found in entity " + entityName);

        String relatedEntityName = relInfo.relatedEntityName;
        Map<String, String> keyMap = relInfo.keyMap;
        if (keyMap == null || keyMap.size() == 0) throw new EntityException("Relationship " + relInfo.relationshipName + " in entity " + entityName + " has no key-map sub-elements and no default values");

        // make a Map where the key is the related entity's field name, and the value is the value from this entity
        Map<String, Object> condMap = new HashMap<>();
        for (Entry<String, String> entry : keyMap.entrySet()) condMap.put(entry.getValue(), valueMapInternal.getByString(entry.getKey()));
        if (relInfo.keyValueMap != null) {
            for (Map.Entry<String, String> keyValueEntry: relInfo.keyValueMap.entrySet())
                condMap.put(keyValueEntry.getKey(), keyValueEntry.getValue());
        }

        EntityFind find = getEntityFacadeImpl().find(relatedEntityName);
        return find.condition(condMap).useCache(useCache).count();
    }

    @Override
    public EntityList findRelatedFk(Set<String> skipEntities) {
        EntityList relatedList = new EntityListImpl(getEntityFacadeImpl());
        ArrayList<EntityJavaUtil.RelationshipInfo> relInfoList = getEntityDefinition().getRelationshipsInfo(false);
        int relInfoListSize = relInfoList.size();
        for (int i = 0; i < relInfoListSize; i++) {
            EntityJavaUtil.RelationshipInfo relInfo = relInfoList.get(i);
            EntityJavaUtil.RelationshipInfo reverseInfo = relInfo.findReverse();
            if (reverseInfo == null || !reverseInfo.isTypeOne || (skipEntities != null && (skipEntities.contains(reverseInfo.fromEd.fullEntityName) ||
                    skipEntities.contains(reverseInfo.fromEd.getShortAlias()) || skipEntities.contains(reverseInfo.fromEd.getEntityName())))) continue;
            EntityList curList = findRelated(relInfo, null, null, null, null);
            relatedList.addAll(curList);
        }
        return relatedList;
    }

    @Override
    public void deleteRelated(String relationshipName) {
        // NOTE: this does a select for update, may consider not doing that by default
        EntityList relatedList = findRelated(relationshipName, null, null, false, true);
        for (EntityValue relatedValue : relatedList) relatedValue.delete();
    }

    @Override
    public boolean deleteWithRelated(Set<String> relationshipsToDelete) {
        if (relationshipsToDelete == null) relationshipsToDelete = new HashSet<>();
        ArrayList<EntityJavaUtil.RelationshipInfo> relInfoList = getEntityDefinition().getRelationshipsInfo(false);
        int relInfoListSize = relInfoList.size();

        // look for related records that exist and that we won't delete, if any return true
        boolean foundNonDeleteRelated = false;
        for (int i = 0; i < relInfoListSize; i++) {
            EntityJavaUtil.RelationshipInfo relInfo = relInfoList.get(i);
            if (relInfo.isTypeOne) continue;
            if (relationshipsToDelete.contains(relInfo.shortAlias) || relationshipsToDelete.contains(relInfo.relationshipName)) continue;

            if (findRelatedCount(relInfo.relationshipName, false) > 0) {
                if (logger.isInfoEnabled()) logger.info("Not deleting entity " + entityName + " value with PK " + getPrimaryKeys() + ", found record in relationship " + relInfo.relationshipName);
                foundNonDeleteRelated = true;
                break;
            }
        }
        if (foundNonDeleteRelated) return false;

        // delete related records to delete
        for (String delRelName : relationshipsToDelete) deleteRelated(delRelName);
        // delete this record
        delete();
        // done, successful delete
        return true;
    }

    @Override
    public void deleteWithCascade(Set<String> clearRefEntities, Set<String> validateAllowDeleteEntities) {
        ArrayList<EntityJavaUtil.RelationshipInfo> relInfoList = getEntityDefinition().getRelationshipsInfo(false);
        int relInfoListSize = relInfoList.size();
        for (int i = 0; i < relInfoListSize; i++) {
            // find relationships with a type one reverse (relationships for records that depend on this)
            EntityJavaUtil.RelationshipInfo relInfo = relInfoList.get(i);
            EntityJavaUtil.RelationshipInfo reverseInfo = relInfo.findReverse();
            if (reverseInfo == null || !reverseInfo.isTypeOne) continue;
            // see if we should clear ref fields or delete
            EntityDefinition relEd = relInfo.relatedEd;
            boolean clearRef = clearRefEntities != null && (clearRefEntities.contains(relEd.fullEntityName) ||
                    clearRefEntities.contains(relEd.getShortAlias()) || clearRefEntities.contains(relEd.getEntityName()));
            // find records
            EntityList relList = findRelated(relInfo, null, null, null, null);
            int relListSize = relList.size();
            for (int j = 0; j < relListSize; j++) {
                EntityValue relVal = relList.get(j);
                if (clearRef) {
                    for (String fieldName : reverseInfo.keyMap.keySet()) {
                        if (relEd.isPkField(fieldName)) throw new EntityException("In deleteWithCascade on entity " + getEntityName() + " related entity " + relEd.fullEntityName + " is in the clear ref set but field " + fieldName + " is a primary key field and cannot be cleared");
                        relVal.set(fieldName, null);
                    }
                    relVal.update();
                } else {
                    // if we should validate entities we are attempting to delete do that now
                    if (validateAllowDeleteEntities != null && !validateAllowDeleteEntities.contains(relEd.fullEntityName))
                        throw new EntityException("Cannot delete " + getEntityNamePretty() + " " + getPrimaryKeys() + ", found " + relVal.getEntityNamePretty() + " " + relVal.getPrimaryKeys() + " that depends on it");
                    // delete with cascade
                    relVal.deleteWithCascade(clearRefEntities, validateAllowDeleteEntities);
                }
            }
        }
        // delete this record
        delete();
    }

    @Override
    public boolean checkFks(boolean insertDummy) {
        boolean noneMissing = true;
        ExecutionContextImpl ec = getEntityFacadeImpl().ecfi.getEci();
        for (EntityJavaUtil.RelationshipInfo relInfo : getEntityDefinition().getRelationshipsInfo(false)) {
            if (!"one".equals(relInfo.type)) continue;

            EntityValue value = findRelatedOne(relInfo, false, false);
            // if (getEntityName().contains("foo")) logger.info("Checking fk " + getEntityName() + ':' + relInfo.relationshipName + " value: " + value);
            if (value == null) {
                if (insertDummy) {
                    noneMissing = false;
                    EntityValue newValue = relInfo.relatedEd.makeEntityValue();
                    if (relInfo.relatedEd.entityInfo.hasFieldDefaults && newValue instanceof EntityValueBase)
                        ((EntityValueBase) newValue).checkSetFieldDefaults(relInfo.relatedEd, ec, null);
                    Map<String, String> keyMap = relInfo.keyMap;
                    if (keyMap == null || keyMap.isEmpty()) throw new EntityException("Relationship " + relInfo.relationshipName + " in entity " + entityName + " has no key-map sub-elements and no default values");

                    // make a Map where the key is the related entity's field name, and the value is the value from this entity
                    for (Entry<String, String> entry : keyMap.entrySet())
                        newValue.set(entry.getValue(), valueMapInternal.getByString(entry.getKey()));

                    if (newValue.containsPrimaryKey()) {
                        newValue.checkFks(true);
                        newValue.create();
                        logger.warn("Created dummy " + newValue.getEntityName() + " PK " + newValue.getPrimaryKeys());
                    }
                } else {
                    return false;
                }
            }
        }
        return noneMissing;
    }

    @Override
    @SuppressWarnings("unchecked")
    public long checkAgainstDatabase(List<String> messages) {
        long fieldsChecked = 0;
        try {
            EntityValue dbValue = this.cloneValue();
            if (!dbValue.refresh()) {
                messages.add("Entity " + getEntityName() + " record not found for primary key " + getPrimaryKeys());
                return 0;
            }

            for (String nonpkFieldName : this.getEntityDefinition().getNonPkFieldNames()) {
                // skip the lastUpdatedStamp field
                if ("lastUpdatedStamp".equals(nonpkFieldName)) continue;

                final Object checkFieldValue = this.get(nonpkFieldName);
                final Object dbFieldValue = dbValue.get(nonpkFieldName);

                // use compareTo if available, generally more lenient (for BigDecimal ignores scale, etc)
                if (checkFieldValue != null) {
                    boolean areSame = true;
                    if (checkFieldValue instanceof Comparable && dbFieldValue != null) {
                        Comparable cfComp = (Comparable) checkFieldValue;
                        if (cfComp.compareTo(dbFieldValue) != 0) areSame = false;
                    } else {
                        if (!checkFieldValue.equals(dbFieldValue)) areSame = false;
                    }
                    if (!areSame) messages.add("Field " + getEntityName() + "." + nonpkFieldName + " did not match; check (file) value [" + checkFieldValue + "], db value [" + dbFieldValue + "] for primary key " + getPrimaryKeys());
                }
                fieldsChecked++;
            }
        } catch (EntityException e) {
            throw e;
        } catch (Throwable t) {
            String errMsg = "Error checking entity " + getEntityName() + " with pk " + getPrimaryKeys() + ": " + t.toString();
            messages.add(errMsg);
            logger.error(errMsg, t);
        }

        return fieldsChecked;
    }

    @Override
    public Element makeXmlElement(Document document, String prefix) {
        if (prefix == null) prefix = "";
        Element element = null;
        if (document != null) element = document.createElement(prefix + entityName);
        if (element == null) return null;

        for (String fieldName : getEntityDefinition().getAllFieldNames()) {
            String value = getString(fieldName);
            if (value != null && !value.isEmpty()) {
                if (value.contains("\n") || value.contains("\r")) {
                    Element childElement = document.createElement(fieldName);
                    element.appendChild(childElement);
                    childElement.appendChild(document.createCDATASection(value));
                } else {
                    element.setAttribute(fieldName, value);
                }
            }
        }
        return element;
    }

    @Override
    public int writeXmlText(Writer pw, String prefix, int dependentLevels) {
        Map<String, Object> plainMap = getPlainValueMap(dependentLevels);
        EntityDefinition ed = getEntityDefinition();
        try {
            return plainMapXmlWriter(pw, prefix, ed.getShortOrFullEntityName(), plainMap, 1);
        } catch (Exception e) {
            throw new EntityException("Error writing XML test for entity " + entityName + " dependent levels " + dependentLevels);
        }
    }

    @Override
    public int writeXmlTextMaster(Writer pw, String prefix, String masterName) {
        Map<String, Object> plainMap = getMasterValueMap(masterName);
        EntityDefinition ed = getEntityDefinition();
        try {
            return plainMapXmlWriter(pw, prefix, ed.getShortOrFullEntityName(), plainMap, 1);
        } catch (Exception e) {
            throw new EntityException("Error writing XML test for entity " + entityName + " master " + masterName);
        }
    }

    @SuppressWarnings("unchecked")
    private static int plainMapXmlWriter(Writer pw, String prefix, String objectName, Map<String, Object> plainMap, int level) throws IOException, SerialException {
        if (prefix == null) prefix = "";
        // if a CDATA element is needed for a field it goes in this Map to be added at the end
        Map<String, String> cdataMap = new LinkedHashMap<>();
        Map<String, Object> subPlainMap = new LinkedHashMap<>();
        String curEntity = objectName != null && objectName.length() > 0 ? objectName : (String) plainMap.get("_entity");

        for (int i = 0; i < level; i++) pw.append(indentString);
        // mostly for relationship names, see opposite code in the EntityDataLoaderImpl.startElement
        if (curEntity.contains("#")) curEntity = curEntity.replace("#", "-");
        pw.append("<").append(prefix).append(curEntity);

        int valueCount = 1;
        for (Entry<String, Object> entry : plainMap.entrySet()) {
            String fieldName = entry.getKey();
            // leave this out, not needed for XML where the element name represents the entity or relationship
            if ("_entity".equals(fieldName)) continue;
            Object fieldValue = entry.getValue();

            if (fieldValue instanceof Map || fieldValue instanceof List) {
                subPlainMap.put(fieldName, fieldValue);
                continue;
            } else if (fieldValue instanceof byte[]) {
                cdataMap.put(fieldName, Base64.getEncoder().encodeToString((byte[]) fieldValue));
                continue;
            } else if (fieldValue instanceof SerialBlob) {
                if (((SerialBlob) fieldValue).length() == 0) continue;
                byte[] objBytes = ((SerialBlob) fieldValue).getBytes(1, (int) ((SerialBlob) fieldValue).length());
                cdataMap.put(fieldName, Base64.getEncoder().encodeToString(objBytes));
                continue;
            }

            String valueStr = ObjectUtilities.toPlainString(fieldValue);
            if (valueStr == null || valueStr.isEmpty()) continue;
            if (valueStr.contains("\n") || valueStr.contains("\r") || valueStr.length() > 255) {
                cdataMap.put(fieldName, valueStr);
                continue;
            }

            pw.append(" ").append(fieldName).append("=\"");
            pw.append(StringUtilities.encodeForXmlAttribute(valueStr)).append("\"");
        }


        if (cdataMap.size() == 0 && subPlainMap.size() == 0) {
            // self-close the entity element
            pw.append("/>\n");
        } else {
            pw.append(">\n");

            // CDATA sub-elements
            for (Entry<String, String> entry : cdataMap.entrySet()) {
                pw.append(indentString).append(indentString);
                pw.append("<").append(entry.getKey()).append(">");
                pw.append("<![CDATA[").append(entry.getValue()).append("]]>");
                pw.append("</").append(entry.getKey()).append(">\n");
            }

            // related/dependent sub-elements
            for (Entry<String, Object> entry : subPlainMap.entrySet()) {
                final String entryKey = entry.getKey();
                Object entryVal = entry.getValue();
                if (entryVal instanceof List) {
                    for (Object listEntry : (List) entryVal) {
                        if (listEntry instanceof Map) {
                            valueCount += plainMapXmlWriter(pw, prefix, entryKey, (Map) listEntry, level + 1);
                        } else {
                            logger.warn("In entity auto create for entity " + curEntity + " found list for sub-object " + entryKey + " with a non-Map entry: " + String.valueOf(listEntry));
                        }
                    }
                } else if (entryVal instanceof Map) {
                    valueCount += plainMapXmlWriter(pw, prefix, entryKey, (Map) entryVal, level + 1);
                }
            }

            // close the entity element
            for (int i = 0; i < level; i++) pw.append(indentString);
            pw.append("</").append(curEntity).append(">\n");
        }

        return valueCount;
    }

    @Override
    public Map<String, Object> getPlainValueMap(int dependentLevels) {
        return internalPlainValueMap(dependentLevels, null);
    }

    private Map<String, Object> internalPlainValueMap(int dependentLevels, Set<String> parentPkFields) {
        Map<String, Object> vMap = new HashMap<>(valueMapInternal);
        CollectionUtilities.removeNullsFromMap(vMap);
        if (parentPkFields != null) for (String pkField : parentPkFields) vMap.remove(pkField);
        EntityDefinition ed = getEntityDefinition();
        vMap.put("_entity", ed.getShortOrFullEntityName());

        if (dependentLevels > 0) {
            Set<String> curPkFields = new HashSet<>(ed.getPkFieldNames());
            // keep track of all parent PK field names, even not part of this entity's PK, they will be inherited when read
            if (parentPkFields != null) curPkFields.addAll(parentPkFields);

            List<EntityJavaUtil.RelationshipInfo> relInfoList = getEntityDefinition().getRelationshipsInfo(true);
            for (EntityJavaUtil.RelationshipInfo relInfo : relInfoList) {
                String relationshipName = relInfo.relationshipName;
                final String alias = relInfo.shortAlias;
                String entryName = alias != null && !alias.isEmpty() ? alias : relationshipName;
                if (relInfo.isTypeOne) {
                    EntityValue relEv = findRelatedOne(relationshipName, null, false);
                    if (relEv != null)
                        vMap.put(entryName, ((EntityValueBase) relEv).internalPlainValueMap(dependentLevels - 1, curPkFields));
                } else {
                    EntityList relList = findRelated(relationshipName, null, null, null, false);
                    if (relList != null && !relList.isEmpty()) {
                        List<Map> plainRelList = new ArrayList<>();
                        for (EntityValue relEv : relList) {
                            plainRelList.add(((EntityValueBase) relEv).internalPlainValueMap(dependentLevels - 1, curPkFields));
                        }
                        vMap.put(entryName, plainRelList);
                    }
                }
            }
        }

        return vMap;
    }

    @Override
    public Map<String, Object> getMasterValueMap(final String name) {
        EntityDefinition.MasterDefinition masterDefinition = getEntityDefinition().getMasterDefinition(name);
        if (masterDefinition == null)
            throw new EntityException("No master definition found for name [" + name + "] in entity [" + entityName + "]");
        return internalMasterValueMap(masterDefinition.getDetailList(), null, null);
    }

    private Map<String, Object> internalMasterValueMap(ArrayList<EntityDefinition.MasterDetail> detailList, Set<String> parentPkFields, EntityJavaUtil.RelationshipInfo parentRelInfo) {
        Map<String, Object> vMap = new HashMap<>(valueMapInternal);
        CollectionUtilities.removeNullsFromMap(vMap);
        if (parentPkFields != null) {
            if (parentRelInfo != null) {
                // handle cases like the Product toAssocs relationship where ProductAssoc.productId != Product.productId, needs to look at relationship field map
                for (String pkField : parentPkFields) {
                    String relatedName = parentRelInfo.keyMap.get(pkField);
                    if (pkField.equals(relatedName)) vMap.remove(pkField);
                }
            } else {
                for (String pkField : parentPkFields) vMap.remove(pkField);
            }
        }
        EntityDefinition ed = getEntityDefinition();
        vMap.put("_entity", ed.getShortOrFullEntityName());

        if (detailList != null && !detailList.isEmpty()) {
            Set<String> curPkFields = new HashSet<>(ed.getPkFieldNames());
            // keep track of all parent PK field names, even not part of this entity's PK, they will be inherited when read
            if (parentPkFields != null) curPkFields.addAll(parentPkFields);

            int detailListSize = detailList.size();
            for (int i = 0; i < detailListSize; i++) {
                EntityDefinition.MasterDetail detail = detailList.get(i);

                EntityJavaUtil.RelationshipInfo relInfo = detail.getRelInfo();
                String relationshipName = relInfo.relationshipName;
                final String relAlias = relInfo.shortAlias;
                String entryName = relAlias != null && !relAlias.isEmpty() ? relAlias : relationshipName;
                if (relInfo.isTypeOne) {
                    EntityValue relEv = findRelatedOne(relationshipName, null, false);
                    if (relEv != null) vMap.put(entryName, ((EntityValueBase) relEv).internalMasterValueMap(detail.getDetailList(), curPkFields, relInfo));
                } else {
                    EntityList relList = findRelated(relationshipName, null, null, null, false);
                    if (relList != null && !relList.isEmpty()) {
                        List<Map> plainRelList = new ArrayList<>();
                        int relListSize = relList.size();
                        for (int rlIndex = 0; rlIndex < relListSize; rlIndex++) {
                            EntityValue relEv = relList.get(rlIndex);
                            plainRelList.add(((EntityValueBase) relEv).internalMasterValueMap(detail.getDetailList(), curPkFields, relInfo));
                        }
                        vMap.put(entryName, plainRelList);
                    }
                }
            }
        }

        return vMap;
    }

    @Override public int size() { return valueMapInternal.size(); }
    @Override public boolean isEmpty() { return valueMapInternal.isEmpty(); }
    @Override public boolean containsKey(Object o) { return valueMapInternal.containsKey(o); }
    @Override public boolean containsValue(Object o) { return values().contains(o); }
    @Override public Object get(Object o) {
        if (o instanceof CharSequence) {
            // This may throw an exception, and let it; the Map interface doesn't provide for EntityException
            //   but it is far more useful than a log message that is likely to be ignored.
            return this.get(o.toString());
        } else {
            return null;
        }
    }
    @Override public Object put(final String name, Object value) {
        FieldInfo fieldInfo = getEntityDefinition().getFieldInfo(name);
        if (fieldInfo == null) throw new EntityException("The field name " + name + " is not valid for entity " + entityName);
        return putKnownField(fieldInfo, value);
    }
    public Object putNoCheck(final String name, Object value) {
        // NOTE: for performance with LiteStringMap this is no longer useful, and invalid field names not allowed, so just use put()
        FieldInfo fieldInfo = getEntityDefinition().getFieldInfo(name);
        if (fieldInfo == null) throw new EntityException("The field name " + name + " is not valid for entity " + entityName);
        return putKnownField(fieldInfo, value);
    }
    protected Object putKnownField(final FieldInfo fieldInfo, Object value) {
        if (!mutable) throw new EntityException("Cannot set field " + fieldInfo.name + ", this entity value is not mutable (it is read-only)");
        Object curValue = null;
        if (isFromDb) {
            curValue = valueMapInternal.getByIString(fieldInfo.name, fieldInfo.index);
            if (curValue == null) {
                if (value != null) modified = true;
            } else {
                if (!curValue.equals(value)) {
                    modified = true;
                    if (dbValueMap == null) dbValueMap = new LiteStringMap<>(getEntityDefinition().allFieldNameList.size()).useManualIndex();
                    dbValueMap.putByIString(fieldInfo.name, curValue, fieldInfo.index);
                }
            }
        } else {
            modified = true;
        }

        valueMapInternal.putByIString(fieldInfo.name, value, fieldInfo.index);
        return curValue;
    }

    @Override public Object remove(Object o) {
        if (o instanceof CharSequence) {
            String name = o.toString();
            if (valueMapInternal.containsKey(name)) modified = true;
            return valueMapInternal.remove(name);
        } else {
            return null;
        }
    }

    @Override public void putAll(Map<? extends String, ?> map) {
        for (Entry entry : map.entrySet()) {
            String key = (String) entry.getKey();
            if (key == null) continue;
            put(key, entry.getValue());
        }
    }

    @Override public void clear() { modified = true; valueMapInternal.clear(); }
    @Override public @Nonnull Set<String> keySet() { return new HashSet<>(getEntityDefinition().getAllFieldNames()); }
    @Override public @Nonnull Collection<Object> values() {
        // everything needs to go through the get method, so iterate through the fields and get the values
        List<String> allFieldNames = getEntityDefinition().getAllFieldNames();
        List<Object> values = new ArrayList<>(allFieldNames.size());
        for (String fieldName : allFieldNames) values.add(get(fieldName));
        return values;
    }

    @Override public @Nonnull Set<Entry<String, Object>> entrySet() {
        // everything needs to go through the get method, so iterate through the fields and get the values
        FieldInfo[] allFieldInfos = getEntityDefinition().entityInfo.allFieldInfoArray;
        Set<Entry<String, Object>> entries = new HashSet<>();
        int allFieldInfosSize = allFieldInfos.length;
        for (int i = 0; i < allFieldInfosSize; i++) {
            FieldInfo fi = allFieldInfos[i];
            entries.add(new EntityFieldEntry(fi, this));
        }
        return entries;
    }

    @Override public boolean equals(Object obj) {
        if (obj == null || !obj.getClass().equals(this.getClass())) return false;
        // reuse the compare method
        return this.compareTo((EntityValue) obj) == 0;
    }

    // NOTE: consider caching the hash code in the future for performance
    @Override public int hashCode() { return entityName.hashCode() + valueMapInternal.hashCode(); }
    @Override public String toString() { return "[" + entityName + ": " + valueMapInternal.toString() + "]"; }
    @Override public Object clone() { return cloneValue(); }
    @Override public abstract EntityValue cloneValue();
    public abstract EntityValue cloneDbValue(boolean getOld);

    private boolean doDataFeed(ExecutionContextImpl ec) {
        if (ec.artifactExecutionFacade.entityDataFeedDisabled()) return false;
        // skip ArtifactHitBin, causes funny recursion
        return !"moqui.server.ArtifactHitBin".equals(entityName);
    }

    private void checkSetFieldDefaults(EntityDefinition ed, ExecutionContext ec, Boolean pks) {
        // allow updating a record without specifying default PK fields, so don't check this: if (isCreate) {
        Map<String, String> pkDefaults = ed.entityInfo.pkFieldDefaults;
        if ((pks == null || pks) && pkDefaults != null && pkDefaults.size() > 0) for (Entry<String, String> entry : pkDefaults.entrySet())
            checkSetDefault(entry.getKey(), entry.getValue(), ec);
        Map<String, String> nonPkDefaults = ed.entityInfo.nonPkFieldDefaults;
        if ((pks == null || !pks) && nonPkDefaults != null && nonPkDefaults.size() > 0)
            for (Entry<String, String> entry : nonPkDefaults.entrySet())
                checkSetDefault(entry.getKey(), entry.getValue(), ec);
    }

    private void checkSetDefault(String fieldName, String defaultStr, ExecutionContext ec) {
        FieldInfo fi = getEntityDefinition().getFieldInfo(fieldName);
        Object curVal = null;
        if (valueMapInternal.containsKeyIString(fi.name, fi.index)) {
            curVal = valueMapInternal.getByIString(fi.name, fi.index);
        } else if (dbValueMap != null) {
            curVal = dbValueMap.getByIString(fi.name, fi.index);
        }

        if (ObjectUtilities.isEmpty(curVal)) {
            if (dbValueMap != null) ec.getContext().push(dbValueMap);
            ec.getContext().push(valueMapInternal);
            try {
                Object newVal = ec.getResource().expression(defaultStr, "");
                if (newVal != null) valueMapInternal.putByIString(fi.name, newVal, fi.index);
            } finally {
                ec.getContext().pop();
                if (dbValueMap != null) ec.getContext().pop();
            }
        }
    }

    private String makeErrorMsg(String baseMsg, String expandMsg, EntityDefinition ed, ExecutionContextImpl ec) {
        Map<String, Object> errorContext = new HashMap<>();
        errorContext.put("entityName", ed.getEntityName()); errorContext.put("primaryKeys", getPrimaryKeys());
        String errorMessage = null;
        // TODO: need a different approach for localization, getting from DB may not be reliable after an error and may cause other errors (especially with Postgres and the auto rollback only)
        if (false && !"LocalizedMessage".equals(ed.getEntityName())) {
            try { errorMessage = ec.resourceFacade.expand(expandMsg, null, errorContext); }
            catch (Throwable t) { logger.trace("Error expanding error message", t); }
        }
        if (errorMessage == null) errorMessage = baseMsg + " " + ed.getEntityName() + " " + getPrimaryKeys();
        return errorMessage;
    }

    private void registerMutateLock() {
        final EntityFacadeImpl efi = getEntityFacadeImpl();
        final TransactionFacadeImpl tfi = efi.ecfi.transactionFacade;
        if (!tfi.getUseLockTrack()) return;

        final EntityDefinition ed = getEntityDefinition();
        final ArtifactExecutionFacadeImpl aefi = efi.ecfi.getEci().artifactExecutionFacade;

        ArrayList<ArtifactExecutionInfo> stackArray = aefi.getStackArray();

        // add EntityRecordLock for this record
        tfi.registerRecordLock(new EntityRecordLock(ed.getFullEntityName(), this.getPrimaryKeysString(), stackArray));

        // add EntityRecordLock for each type one (with FK) relationship where FK fields not null
        ArrayList<EntityJavaUtil.RelationshipInfo> relInfoList = ed.getRelationshipsInfo(false);
        int relInfoListSize = relInfoList.size();
        for (int ri = 0; ri < relInfoListSize; ri++) {
            EntityJavaUtil.RelationshipInfo relInfo = relInfoList.get(ri);
            if (!relInfo.isFk) continue;

            String pkString = null;
            int keyFieldSize = relInfo.keyFieldList.size();
            if (keyFieldSize == 1) {
                String keyFieldName = relInfo.keyFieldList.get(0);
                FieldInfo fieldInfo = ed.getFieldInfo(keyFieldName);
                Object keyValue = this.getKnownField(fieldInfo);
                if (keyValue != null) pkString = ObjectUtilities.toPlainString(keyValue);
            } else {
                boolean hasAllValues = true;
                Map<String, Object> relFieldValues = new HashMap<>();
                for (int ki = 0; ki < keyFieldSize; ki++) {
                    String keyFieldName = relInfo.keyFieldList.get(ki);
                    FieldInfo fieldInfo = ed.getFieldInfo(keyFieldName);
                    Object keyValue = this.getKnownField(fieldInfo);
                    if (keyValue == null) {
                        hasAllValues = false;
                        break;
                    } else {
                        // use relInfo.keyMap to get the field name of the PK field on the related entity
                        relFieldValues.put(relInfo.keyMap.get(keyFieldName), keyValue);
                    }
                }
                if (hasAllValues) pkString = relInfo.relatedEd.getPrimaryKeysString(relFieldValues);
            }

            if (pkString != null) {
                tfi.registerRecordLock(new EntityRecordLock(relInfo.relatedEd.getFullEntityName(), pkString, stackArray));
            }
        }
    }

    @Override
    public EntityValue create() {
        final EntityDefinition ed = getEntityDefinition();
        final EntityJavaUtil.EntityInfo entityInfo = ed.entityInfo;
        final EntityFacadeImpl efi = getEntityFacadeImpl();
        final ExecutionContextFactoryImpl ecfi = efi.ecfi;
        final ExecutionContextImpl ec = ecfi.getEci();
        final ArtifactExecutionFacadeImpl aefi = ec.artifactExecutionFacade;

        // check/set defaults
        if (entityInfo.hasFieldDefaults) checkSetFieldDefaults(ed, ec, null);

        // set lastUpdatedStamp
        final Long time = ecfi.transactionFacade.getCurrentTransactionStartTime();
        Long lastUpdatedLong = time != null && time > 0 ? time : System.currentTimeMillis();
        FieldInfo lastUpdatedStampInfo = ed.entityInfo.lastUpdatedStampInfo;
        if (lastUpdatedStampInfo != null && valueMapInternal.getByIString(lastUpdatedStampInfo.name, lastUpdatedStampInfo.index) == null)
            valueMapInternal.putByIString(lastUpdatedStampInfo.name, new Timestamp(lastUpdatedLong), lastUpdatedStampInfo.index);

        // do the artifact push/authz
        ArtifactExecutionInfoImpl aei = new ArtifactExecutionInfoImpl(entityName, ArtifactExecutionInfo.AT_ENTITY, ArtifactExecutionInfo.AUTHZA_CREATE, "create").setParameters(valueMapInternal);
        aefi.pushInternal(aei, !entityInfo.authorizeSkipCreate, false);

        try {
            // run EECA before rules
            efi.runEecaRules(entityName, this, "create", true);

            // do this before the db change so modified flag isn't cleared
            if (doDataFeed(ec)) efi.getEntityDataFeed().dataFeedCheckAndRegister(this, false, valueMapInternal, null);

            // if there is not a txCache or the txCache doesn't handle the create, call the abstract method to create the main record
            TransactionCache curTxCache = getTxCache(ecfi);
            if (curTxCache == null || !curTxCache.create(this)) {
                // NOTE: calls basicCreate() instead of createExtended() directly so don't register lock here

                this.basicCreate(null);
            }

            // NOTE: cache clear is the same for create, update, delete; even on create need to clear one cache because it
            // might have a null value for a previous query attempt
            efi.getEntityCache().clearCacheForValue(this, true);
            // save audit log(s) if applicable
            handleAuditLog(false, null, ed, ec);
            // run EECA after rules
            efi.runEecaRules(entityName, this, "create", false);
        } catch (SQLException e) {
            throw new EntitySqlException(makeErrorMsg("Error creating", CREATE_ERROR, ed, ec), e);
        } catch (Exception e) {
            throw new EntityException(makeErrorMsg("Error creating", CREATE_ERROR, ed, ec), e);
        } finally {
            // pop the ArtifactExecutionInfo to clean it up, also counts artifact hit
            aefi.pop(aei);
        }

        return this;
    }

    public void basicCreate(Connection con) throws SQLException {
        EntityDefinition ed = getEntityDefinition();
        FieldInfo[] allFieldArray = ed.entityInfo.allFieldInfoArray;
        FieldInfo[] fieldArray = new FieldInfo[allFieldArray.length];
        int size = allFieldArray.length;
        int fieldArrayIndex = 0;
        for (int i = 0; i < size; i++) {
            FieldInfo fi = allFieldArray[i];
            if (valueMapInternal.containsKeyIString(fi.name, fi.index)) {
                fieldArray[fieldArrayIndex] = fi;
                fieldArrayIndex++;
            }
        }

        // if enabled register locks before operation
        registerMutateLock();

        createExtended(fieldArray, con);
    }

    /**
     * This method should create a corresponding record in the datasource. NOTE: fieldInfoArray may have null values
     * after valid ones, the length is not the actual number of fields.
     */
    public abstract void createExtended(FieldInfo[] fieldInfoArray, Connection con) throws SQLException;

    @Override
    public EntityValue update() {
        final EntityDefinition ed = getEntityDefinition();
        final EntityJavaUtil.EntityInfo entityInfo = ed.entityInfo;
        final EntityFacadeImpl efi = getEntityFacadeImpl();
        final ExecutionContextFactoryImpl ecfi = efi.ecfi;
        final ExecutionContextImpl ec = ecfi.getEci();
        final ArtifactExecutionFacadeImpl aefi = ec.artifactExecutionFacade;
        final TransactionCache curTxCache = getTxCache(ecfi);
        final boolean optimisticLock = entityInfo.optimisticLock;
        final boolean hasFieldDefaults = entityInfo.hasFieldDefaults;
        final boolean needsAuditLog = entityInfo.needsAuditLog;
        final boolean createOnlyAny = entityInfo.createOnly || entityInfo.createOnlyFields;

        // check/set defaults for pk fields, do this first to fill in optional pk fields
        if (hasFieldDefaults) checkSetFieldDefaults(ed, ec, true);

        // if there is one or more DataFeed configs associated with this entity get info about them
        boolean curDataFeed = doDataFeed(ec);
        if (curDataFeed) {
            ArrayList<EntityDataFeed.DocumentEntityInfo> entityInfoList = efi.getEntityDataFeed().getDataFeedEntityInfoList(entityName);
            if (entityInfoList.size() == 0) curDataFeed = false;
        }

        // need actual DB values for various scenarios? get them here
        if (needsAuditLog || createOnlyAny || curDataFeed || optimisticLock || hasFieldDefaults || flexibleSchema) {
            EntityValueBase refreshedValue = (EntityValueBase) this.cloneValue();
            refreshedValue.refresh();
            if (flexibleSchema)
            {
                // if we have a flexible schema, just plain-copy the values from internal map
                // to the db value map
                dbValueMap = new LiteStringMap<>(refreshedValue.getValueMap());
            } else {
                this.setDbValueMap(refreshedValue.getValueMap());
            }
        }

        // check/set defaults for non-pk fields, after getting dbValueMap
        if (hasFieldDefaults) checkSetFieldDefaults(ed, ec, false);

        // Save original values before anything is changed for DataFeed and audit log
        LiteStringMap<Object> originalValues = dbValueMap != null && !dbValueMap.isEmpty() ? new LiteStringMap<>(dbValueMap).useManualIndex() : null;

        // do the artifact push/authz
        ArtifactExecutionInfoImpl aei = new ArtifactExecutionInfoImpl(entityName, ArtifactExecutionInfo.AT_ENTITY, ArtifactExecutionInfo.AUTHZA_UPDATE, "update").setParameters(valueMapInternal);
        aefi.pushInternal(aei, !entityInfo.authorizeSkipTrue, false);

        try {
            // run EECA before rules
            efi.runEecaRules(entityName, this, "update", true);

            FieldInfo[] pkFieldArray = entityInfo.pkFieldInfoArray;
            FieldInfo[] allNonPkFieldArray = entityInfo.nonPkFieldInfoArray;
            FieldInfo[] nonPkFieldArray = new FieldInfo[allNonPkFieldArray.length];
            ArrayList<String> changedCreateOnlyFields = null;
            boolean modifiedLastUpdatedStamp = false;
            int size = allNonPkFieldArray.length;
            int nonPkFieldArrayIndex = 0;
            for (int i = 0; i < size; i++) {
                FieldInfo fieldInfo = allNonPkFieldArray[i];
                if (isFieldModifiedIString(fieldInfo.name)) {
                    if (fieldInfo.isLastUpdatedStamp) {
                        // more stringent is modified check for lastUpdatedStamp
                        if (dbValueMap == null || dbValueMap.getByIString(fieldInfo.name, fieldInfo.index) == null) continue;
                        modifiedLastUpdatedStamp = true;
                    }
                    nonPkFieldArray[nonPkFieldArrayIndex] = fieldInfo;
                    nonPkFieldArrayIndex++;
                    if (createOnlyAny && fieldInfo.createOnly) {
                        if (changedCreateOnlyFields == null) changedCreateOnlyFields = new ArrayList<>();
                        changedCreateOnlyFields.add(fieldInfo.name);
                    }
                }
            }

            //if (ed.getEntityName() == "foo") logger.warn("================ evb.update() ${getEntityName()} nonPkFieldList=${nonPkFieldList};\nvalueMap=${valueMap};\noldValues=${oldValues}");
            if (nonPkFieldArrayIndex == 0 || (nonPkFieldArrayIndex == 1 && modifiedLastUpdatedStamp)) {
                if (!flexibleSchema)
                {
                    if (logger.isTraceEnabled()) logger.trace("Not doing update on entity with no changed non-PK fields; value=" + this.toString());
                    return this;
                }
            }

            // do this after the empty nonPkFieldList check so that if nothing has changed then ignore the attempt to update
            if (changedCreateOnlyFields != null && changedCreateOnlyFields.size() > 0)
                throw new EntityException("Cannot update create-only (immutable) fields " + changedCreateOnlyFields + " on entity " + getEntityName());

            // check optimistic lock with lastUpdatedStamp; if optimisticLock() dbValueMap will have latest from DB
            FieldInfo lastUpdatedStampInfo = ed.entityInfo.lastUpdatedStampInfo;
            if (optimisticLock) {
                Object valueLus = valueMapInternal.getByIString(lastUpdatedStampInfo.name, lastUpdatedStampInfo.index);
                Object dbLus = dbValueMap.getByIString(lastUpdatedStampInfo.name, lastUpdatedStampInfo.index);
                if (valueLus != null && dbLus != null && !dbLus.equals(valueLus))
                    throw new EntityException("This record was updated by someone else at " + dbLus + " which was after the version you loaded at " + valueLus + ". Not updating to avoid overwriting data.");
            }

            // set lastUpdatedStamp
            if (!modifiedLastUpdatedStamp && lastUpdatedStampInfo != null) {
                final Long time = ecfi.transactionFacade.getCurrentTransactionStartTime();
                long lastUpdatedLong = time != null && time > 0 ? time : System.currentTimeMillis();
                valueMapInternal.putByIString(lastUpdatedStampInfo.name, new Timestamp(lastUpdatedLong), lastUpdatedStampInfo.index);
                nonPkFieldArray[nonPkFieldArrayIndex] = lastUpdatedStampInfo;
                // never gets used after this point, but if ever does will need to: nonPkFieldArrayIndex++
            }

            // do this before the db change so modified flag isn't cleared
            if (curDataFeed) efi.getEntityDataFeed().dataFeedCheckAndRegister(this, true, valueMapInternal, originalValues);

            // if there is not a txCache or the txCache doesn't handle the update, call the abstract method to update the main record
            if (curTxCache == null || !curTxCache.update(this)) {
                // no TX cache update, etc: ready to do actual update

                // if enabled register locks before operation
                registerMutateLock();

                updateExtended(pkFieldArray, nonPkFieldArray, null);
                // if ("OrderHeader".equals(ed.getEntityName()) && "55500".equals(valueMapInternal.get("orderId"))) logger.warn("Called updateExtended order " + this.valueMapInternal.toString());
            }

            // clear the entity cache
            efi.getEntityCache().clearCacheForValue(this, false);
            // save audit log(s) if applicable
            if (needsAuditLog) handleAuditLog(true, originalValues, ed, ec);
            // run EECA after rules
            efi.runEecaRules(entityName, this, "update", false);
        } catch (SQLException e) {
            throw new EntitySqlException(makeErrorMsg("Error updating", UPDATE_ERROR, ed, ec), e);
        } catch (Exception e) {
            throw new EntityException(makeErrorMsg("Error updating", UPDATE_ERROR, ed, ec), e);
        } finally {
            // pop the ArtifactExecutionInfo to clean it up, also counts artifact hit
            aefi.pop(aei);
        }

        return this;
    }

    public void basicUpdate(Connection con) throws SQLException {
        EntityDefinition ed = getEntityDefinition();

        /* Shouldn't need this any more, was from a weird old issue:
        boolean dbValueMapFromDb = false
        // it may be that the oldValues map is full of null values because the EntityValue didn't come from the db
        if (dbValueMap) for (Object val in dbValueMap.values()) if (val != null) { dbValueMapFromDb = true; break }
        */

        FieldInfo[] pkFieldArray = ed.entityInfo.pkFieldInfoArray;
        FieldInfo[] allNonPkFieldArray = ed.entityInfo.nonPkFieldInfoArray;
        FieldInfo[] nonPkFieldArray = new FieldInfo[allNonPkFieldArray.length];
        int size = allNonPkFieldArray.length;
        int nonPkFieldArrayIndex = 0;
        for (int i = 0; i < size; i++) {
            FieldInfo fi = allNonPkFieldArray[i];
            if (isFieldModifiedIString(fi.name)) {
                nonPkFieldArray[nonPkFieldArrayIndex] = fi;
                nonPkFieldArrayIndex++;
            }
        }

        // if enabled register locks before operation
        registerMutateLock();

        updateExtended(pkFieldArray, nonPkFieldArray, con);
    }

    /**
     * This method should update the corresponding record in the datasource. NOTE: fieldInfoArray may have null values
     * after valid ones, the length is not the actual number of fields.
     */
    public abstract void updateExtended(FieldInfo[] pkFieldArray, FieldInfo[] nonPkFieldArray, Connection con) throws SQLException;

    @Override
    public EntityValue delete() {
        final EntityDefinition ed = getEntityDefinition();
        final EntityJavaUtil.EntityInfo entityInfo = ed.entityInfo;
        final EntityFacadeImpl efi = getEntityFacadeImpl();
        final ExecutionContextFactoryImpl ecfi = efi.ecfi;
        final ExecutionContextImpl ec = ecfi.getEci();
        final ArtifactExecutionFacadeImpl aefi = ec.artifactExecutionFacade;

        // NOTE: this is create-only on the entity, ignores setting on fields (only considered in update)
        if (entityInfo.createOnly) throw new EntityException("Entity [" + getEntityName() + "] is create-only (immutable), cannot be deleted.");

        // do the artifact push/authz
        ArtifactExecutionInfoImpl aei = new ArtifactExecutionInfoImpl(entityName, ArtifactExecutionInfo.AT_ENTITY, ArtifactExecutionInfo.AUTHZA_DELETE, "delete").setParameters(valueMapInternal);
        aefi.pushInternal(aei, !entityInfo.authorizeSkipTrue, false);

        try {
            // run EECA before rules
            efi.runEecaRules(entityName, this, "delete", true);

            // check DataDocuments to update (if not primary entity) or delete (if primary entity)
            efi.getEntityDataFeed().dataFeedCheckDelete(this);

            // if there is not a txCache or the txCache doesn't handle the delete, call the abstract method to delete the main record
            TransactionCache curTxCache = getTxCache(ecfi);
            if (curTxCache == null || !curTxCache.delete(this)) {
                // if enabled register locks before operation
                registerMutateLock();

                this.deleteExtended(null);
            }

            // clear the entity cache
            efi.getEntityCache().clearCacheForValue(this, false);
            // run EECA after rules
            efi.runEecaRules(entityName, this, "delete", false);
        } catch (SQLException e) {
            throw new EntitySqlException(makeErrorMsg("Error deleting", DELETE_ERROR, ed, ec), e);
        } catch (Exception e) {
            throw new EntityException(makeErrorMsg("Error deleting", DELETE_ERROR, ed, ec), e);
        } finally {
            // pop the ArtifactExecutionInfo to clean it up, also counts artifact hit
            aefi.pop(aei);
        }

        return this;
    }
<<<<<<< HEAD
=======

>>>>>>> 6e456498
    public abstract void deleteExtended(Connection con) throws SQLException;

    @Override
    public boolean refresh() {
        final EntityDefinition ed = getEntityDefinition();
        final EntityJavaUtil.EntityInfo entityInfo = ed.entityInfo;
        final EntityFacadeImpl efi = getEntityFacadeImpl();
        final ExecutionContextFactoryImpl ecfi = efi.ecfi;
        final ExecutionContextImpl ec = ecfi.getEci();
        final ArtifactExecutionFacadeImpl aefi = ec.artifactExecutionFacade;

        List<String> pkFieldList = ed.getPkFieldNames();
        if (pkFieldList.size() == 0) {
            // throw new EntityException("Entity ${getEntityName()} has no primary key fields, cannot do refresh.")
            if (logger.isTraceEnabled()) logger.trace("Entity " + getEntityName() + " has no primary key fields, cannot do refresh.");
            return false;
        }

        // check/set defaults
        if (entityInfo.hasFieldDefaults) checkSetFieldDefaults(ed, ec, null);

        // do the artifact push/authz
        ArtifactExecutionInfoImpl aei = new ArtifactExecutionInfoImpl(entityName, ArtifactExecutionInfo.AT_ENTITY, ArtifactExecutionInfo.AUTHZA_VIEW, "refresh").setParameters(valueMapInternal);
        aefi.pushInternal(aei, !ed.entityInfo.authorizeSkipView, false);

        boolean retVal = false;
        try {
            // find EECA rules deprecated, not worth performance hit: efi.runEecaRules(fullEntityName, this, "find-one", true);

            // if there is not a txCache or the txCache doesn't handle the refresh, call the abstract method to refresh
            TransactionCache curTxCache = getTxCache(ecfi);
            if (curTxCache != null) retVal = curTxCache.refresh(this);
            // call the abstract method
            if (!retVal) {
                retVal = this.refreshExtended();
                if (retVal && curTxCache != null) curTxCache.onePut(this, false);
            }

            // find EECA rules deprecated, not worth performance hit: efi.runEecaRules(fullEntityName, this, "find-one", false);
        } catch (SQLException e) {
            throw new EntitySqlException(makeErrorMsg("Error finding", REFRESH_ERROR, ed, ec), e);
        } catch (Exception e) {
            throw new EntityException(makeErrorMsg("Error finding", REFRESH_ERROR, ed, ec), e);
        } finally {
            // pop the ArtifactExecutionInfo to clean it up, also counts artifact hit
            aefi.pop(aei);
        }

        return retVal;
    }
    public abstract boolean refreshExtended() throws SQLException;

    @Override public String getEtlType() { return entityName; }
    @Override public Map<String, Object> getEtlValues() { return valueMapInternal; }

    private static class EntityFieldEntry implements Entry<String, Object> {
        protected FieldInfo fi;
        EntityValueBase evb;
        private EntityFieldEntry(FieldInfo fi, EntityValueBase evb) {
            this.fi = fi;
            this.evb = evb;
        }
        @Override public String getKey() { return fi.name; }
        @Override public Object getValue() { return evb.getKnownField(fi); }
        @Override public Object setValue(Object v) { return evb.set(fi.name, v); }
        @Override public int hashCode() {
            Object val = getValue();
            return fi.name.hashCode() + (val != null ? val.hashCode() : 0);
        }
        @Override public boolean equals(Object obj) {
            if (!(obj instanceof EntityFieldEntry)) return false;
            EntityFieldEntry other = (EntityFieldEntry) obj;
            if (!fi.name.equals(other.fi.name)) return false;
            Object thisVal = getValue();
            Object otherVal = other.getValue();
            return thisVal == null ? otherVal == null : thisVal.equals(otherVal);
        }
        public boolean isMapField()
        {
            if (Objects.equals(fi.javaType, "java.util.HashMap")) return true;
            return false;
        }
    }

    public static class DeletedEntityValue extends EntityValueBase {
        public DeletedEntityValue(EntityDefinition ed, EntityFacadeImpl efip) { super(ed, efip); }
        @Override public EntityValue cloneValue() { return this; }
        @Override public EntityValue cloneDbValue(boolean getOld) { return this; }
        @Override public void createExtended(FieldInfo[] fieldInfoArray, Connection con) {
            throw new UnsupportedOperationException("Not implemented on DeletedEntityValue"); }
        @Override public void updateExtended(FieldInfo[] pkFieldArray, FieldInfo[] nonPkFieldArray, Connection con) {
            throw new UnsupportedOperationException("Not implemented on DeletedEntityValue"); }
        @Override public void deleteExtended(Connection con) { throw new UnsupportedOperationException("Not implemented on DeletedEntityValue"); }
        @Override public boolean refreshExtended() { throw new UnsupportedOperationException("Not implemented on DeletedEntityValue"); }
    }
}<|MERGE_RESOLUTION|>--- conflicted
+++ resolved
@@ -1726,10 +1726,7 @@
 
         return this;
     }
-<<<<<<< HEAD
-=======
-
->>>>>>> 6e456498
+
     public abstract void deleteExtended(Connection con) throws SQLException;
 
     @Override
