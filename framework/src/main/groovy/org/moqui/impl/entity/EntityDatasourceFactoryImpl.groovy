/*
 * This software is in the public domain under CC0 1.0 Universal plus a 
 * Grant of Patent License.
 * 
 * To the extent possible under law, the author(s) have dedicated all
 * copyright and related and neighboring rights to this software to the
 * public domain worldwide. This software is distributed without any
 * warranty.
 * 
 * You should have received a copy of the CC0 Public Domain Dedication
 * along with this software (see the LICENSE.md file). If not, see
 * <http://creativecommons.org/publicdomain/zero/1.0/>.
 */
package org.moqui.impl.entity

import groovy.transform.CompileStatic
import org.moqui.context.TransactionInternal
import org.moqui.entity.*
import org.moqui.util.MNode
import org.slf4j.Logger
import org.slf4j.LoggerFactory

import javax.naming.Context
import javax.naming.InitialContext
import javax.naming.NamingException
import javax.sql.DataSource

@CompileStatic
class EntityDatasourceFactoryImpl implements EntityDatasourceFactory {
    protected final static Logger logger = LoggerFactory.getLogger(EntityDatasourceFactoryImpl.class)
    protected final static int DS_RETRY_COUNT = 5
    protected final static long DS_RETRY_SLEEP = 5000

    protected EntityFacadeImpl efi = null
    protected MNode datasourceNode = null

    protected DataSource dataSource = null
    EntityFacadeImpl.DatasourceInfo dsi = null


    EntityDatasourceFactoryImpl() { }

    @Override
    EntityDatasourceFactory init(EntityFacade ef, MNode datasourceNode) {
        // local fields
        this.efi = (EntityFacadeImpl) ef
        this.datasourceNode = datasourceNode

        // init the DataSource
        dsi = new EntityFacadeImpl.DatasourceInfo(efi, datasourceNode)
        if (dsi.jndiName != null && !dsi.jndiName.isEmpty()) {
            try {
                InitialContext ic;
                if (dsi.serverJndi) {
                    Hashtable<String, Object> h = new Hashtable<String, Object>()
                    h.put(Context.INITIAL_CONTEXT_FACTORY, dsi.serverJndi.attribute("initial-context-factory"))
                    h.put(Context.PROVIDER_URL, dsi.serverJndi.attribute("context-provider-url"))
                    if (dsi.serverJndi.attribute("url-pkg-prefixes")) h.put(Context.URL_PKG_PREFIXES, dsi.serverJndi.attribute("url-pkg-prefixes"))
                    if (dsi.serverJndi.attribute("security-principal")) h.put(Context.SECURITY_PRINCIPAL, dsi.serverJndi.attribute("security-principal"))
                    if (dsi.serverJndi.attribute("security-credentials")) h.put(Context.SECURITY_CREDENTIALS, dsi.serverJndi.attribute("security-credentials"))
                    ic = new InitialContext(h)
                } else {
                    ic = new InitialContext()
                }

                this.dataSource = (DataSource) ic.lookup(dsi.jndiName)
                if (this.dataSource == null) {
                    logger.error("Could not find DataSource with name [${dsi.jndiName}] in JNDI server [${dsi.serverJndi ? dsi.serverJndi.attribute("context-provider-url") : "default"}] for datasource with group-name [${datasourceNode.attribute("group-name")}].")
                }
            } catch (NamingException ne) {
                logger.error("Error finding DataSource with name [${dsi.jndiName}] in JNDI server [${dsi.serverJndi ? dsi.serverJndi.attribute("context-provider-url") : "default"}] for datasource with group-name [${datasourceNode.attribute("group-name")}].", ne)
            }
        } else if (dsi.inlineJdbc != null) {
            // special thing for embedded derby, just set an system property; for derby.log, etc
            if (datasourceNode.attribute("database-conf-name") == "derby" && !System.getProperty("derby.system.home")) {
                System.setProperty("derby.system.home", efi.ecfi.runtimePath + "/db/derby")
                logger.info("Set property derby.system.home to [${System.getProperty("derby.system.home")}]")
            }

            TransactionInternal ti = efi.ecfi.transactionFacade.getTransactionInternal()
            // init the DataSource, if it fails for any reason retry a few times
            for (int retry = 1; retry <= DS_RETRY_COUNT; retry++) {
                try {
                    this.dataSource = ti.getDataSource(efi, datasourceNode)
                    break
                } catch (Throwable t) {
                    if (retry < DS_RETRY_COUNT) {
                        Throwable cause = t
                        while (cause.getCause() != null) cause = cause.getCause()
                        logger.error("Error connecting to DataSource ${datasourceNode.attribute("group-name")} (${datasourceNode.attribute("database-conf-name")}), try ${retry} of ${DS_RETRY_COUNT}: ${cause}")
                        sleep(DS_RETRY_SLEEP)
                    } else {
                        throw t
                    }
                }
            }
        } else {
            throw new EntityException("Found datasource with no jdbc sub-element (in datasource with group-name ${datasourceNode.attribute("group-name")})")
        }

        return this
    }

    @Override
    void destroy() {
        // NOTE: TransactionInternal DataSource will be destroyed when the TransactionFacade is destroyed
    }

    @Override
    boolean checkTableExists(String entityName) {
        EntityDefinition ed
        // just ignore EntityException on getEntityDefinition
        try { ed = efi.getEntityDefinition(entityName) } catch (EntityException e) { return false }
        // may happen if all entity names includes a DB view entity or other that doesn't really exist
        if (ed == null) return false
        return ed.tableExistsDbMetaOnly()
    }
    @Override
    boolean checkAndAddTable(String entityName) {
        EntityDefinition ed
        // just ignore EntityException on getEntityDefinition
        try { ed = efi.getEntityDefinition(entityName) } catch (EntityException e) { return false }
        // may happen if all entity names includes a DB view entity or other that doesn't really exist
        if (ed == null) return false
        return efi.getEntityDbMeta().checkTableStartup(ed)
<<<<<<< HEAD
=======
    }
    @Override
    int checkAndAddAllTables() {
        return efi.getEntityDbMeta().checkAndAddAllTables(datasourceNode.attribute("group-name"))
>>>>>>> 69620aaf
    }

    @Override
    EntityValue makeEntityValue(String entityName) {
        EntityDefinition entityDefinition = efi.getEntityDefinition(entityName)
        if (entityDefinition == null) throw new EntityException("Entity not found for name [${entityName}]")
        return new EntityValueImpl(entityDefinition, efi)
    }

    @Override
    EntityFind makeEntityFind(String entityName) { return new EntityFindImpl(efi, entityName) }

    @Override
    DataSource getDataSource() { return dataSource }
}<|MERGE_RESOLUTION|>--- conflicted
+++ resolved
@@ -123,13 +123,10 @@
         // may happen if all entity names includes a DB view entity or other that doesn't really exist
         if (ed == null) return false
         return efi.getEntityDbMeta().checkTableStartup(ed)
-<<<<<<< HEAD
-=======
     }
     @Override
     int checkAndAddAllTables() {
         return efi.getEntityDbMeta().checkAndAddAllTables(datasourceNode.attribute("group-name"))
->>>>>>> 69620aaf
     }
 
     @Override
