--- conflicted
+++ resolved
@@ -72,7 +72,8 @@
         conditionField = new ConditionField(this);
         // column name from attribute or underscored name, may have override per DB
         String columnNameAttr = fnAttrs.get("column-name");
-<<<<<<< HEAD
+
+        /* DISABLED FUNCTIONALITY
         String colNameToUse = columnNameAttr != null && columnNameAttr.length() > 0 ? columnNameAttr :
                 EntityJavaUtil.camelCaseToUnderscored(name);
         // column name: see if there is a name-replace
@@ -91,19 +92,18 @@
             }
         }
         columnName = colNameToUse;
-
-=======
-        columnName = columnNameAttr != null && columnNameAttr.length() > 0 ? columnNameAttr : ed.efi.getEntityDbMeta().formattedComponentName(ed.groupName, name);
->>>>>>> a2cd1caa
+        */
+
+        columnName = columnNameAttr != null && !columnNameAttr.isEmpty() ? columnNameAttr : ed.efi.getEntityDbMeta().formattedComponentName(ed.groupName, name);
         defaultStr = fnAttrs.get("default");
 
         String typeAttr = fnAttrs.get("type");
-        if ((typeAttr == null || typeAttr.length() == 0) && (fieldNode.hasChild("complex-alias") || fieldNode.hasChild("case")) && fnAttrs.get("function") != null) {
+        if ((typeAttr == null || typeAttr.isEmpty()) && (fieldNode.hasChild("complex-alias") || fieldNode.hasChild("case")) && fnAttrs.get("function") != null) {
             // this is probably a calculated value, just default to number-decimal
             typeAttr = "number-decimal";
         }
         type = typeAttr;
-        if (type != null && type.length() > 0) {
+        if (type != null && !type.isEmpty()) {
             String fieldJavaType = ed.efi.getFieldJavaType(type, ed);
             javaType = fieldJavaType != null ? fieldJavaType : "String";
             typeValue = EntityFacadeImpl.getJavaTypeInt(javaType);
@@ -116,7 +116,7 @@
         enableLocalization = "true".equals(fnAttrs.get("enable-localization"));
         isSimple = !enableLocalization;
         String createOnlyAttr = fnAttrs.get("create-only");
-        createOnly = createOnlyAttr != null && createOnlyAttr.length() > 0 ?
+        createOnly = createOnlyAttr != null && !createOnlyAttr.isEmpty() ?
                 "true".equals(fnAttrs.get("create-only")) :
                 "true".equals(ed.internalEntityNode.attribute("create-only"));
         isLastUpdatedStamp = "lastUpdatedStamp".equals(name);
@@ -142,7 +142,7 @@
             aliasFieldName = fieldAttr != null && !fieldAttr.isEmpty() ? fieldAttr : name;
             MNode tempMembEntNode = null;
             String entityAlias = fieldNode.attribute("entity-alias");
-            if (entityAlias != null && entityAlias.length() > 0) {
+            if (entityAlias != null && !entityAlias.isEmpty()) {
                 entityAliasUsedSet.add(entityAlias);
                 tempMembEntNode = ed.memberEntityAliasMap.get(entityAlias);
             }
@@ -152,7 +152,7 @@
             for (int i = 0; i < cafListSize; i++) {
                 MNode cafNode = cafList.get(i);
                 String cafEntityAlias = cafNode.attribute("entity-alias");
-                if (cafEntityAlias != null && cafEntityAlias.length() > 0) entityAliasUsedSet.add(cafEntityAlias);
+                if (cafEntityAlias != null && !cafEntityAlias.isEmpty()) entityAliasUsedSet.add(cafEntityAlias);
             }
             if (tempMembEntNode == null && entityAliasUsedSet.size() == 1) {
                 String singleEntityAlias = entityAliasUsedSet.iterator().next();
@@ -645,7 +645,7 @@
 
                         // convert object into string (with doublequotes escaped)
                         // VERSION 1 - works with H2
-                        String outMap = gson.toJson(treeMap).toString();
+                        String outMap = gson.toJson(treeMap);
                         ps.setString(index, outMap);
 
                     } else {
