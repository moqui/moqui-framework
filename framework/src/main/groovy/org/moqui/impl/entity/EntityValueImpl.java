/*
 * This software is in the public domain under CC0 1.0 Universal plus a
 * Grant of Patent License.
 *
 * To the extent possible under law, the author(s) have dedicated all
 * copyright and related and neighboring rights to this software to the
 * public domain worldwide. This software is distributed without any
 * warranty.
 *
 * You should have received a copy of the CC0 Public Domain Dedication
 * along with this software (see the LICENSE.md file). If not, see
 * <http://creativecommons.org/publicdomain/zero/1.0/>.
 */
package org.moqui.impl.entity;

import org.moqui.entity.EntityException;
import org.moqui.entity.EntityValue;
import org.moqui.impl.entity.EntityJavaUtil.EntityConditionParameter;
import org.slf4j.Logger;
import org.slf4j.LoggerFactory;

import java.sql.Connection;
import java.sql.ResultSet;
import java.sql.SQLException;
import java.util.ArrayList;

public class EntityValueImpl extends EntityValueBase {
    protected static final Logger logger = LoggerFactory.getLogger(EntityValueImpl.class);

    /** Default constructor for deserialization ONLY. */
    public EntityValueImpl() { }
    /** Primary constructor, generally used only internally by EntityFacade */
    public EntityValueImpl(EntityDefinition ed, EntityFacadeImpl efip) { super(ed, efip); }

    @Override
    public EntityValue cloneValue() {
        EntityValueImpl newObj = new EntityValueImpl(getEntityDefinition(), getEntityFacadeImpl());
        newObj.valueMapInternal.putAll(this.valueMapInternal);
        if (this.dbValueMap != null) newObj.setDbValueMap(this.dbValueMap);
        // don't set immutable (default to mutable even if original was not) or modified (start out not modified)
        return newObj;
    }

    @Override
    public EntityValue cloneDbValue(boolean getOld) {
        EntityValueImpl newObj = new EntityValueImpl(getEntityDefinition(), getEntityFacadeImpl());
        newObj.valueMapInternal.putAll(this.valueMapInternal);
        for (FieldInfo fieldInfo : getEntityDefinition().entityInfo.allFieldInfoArray)
            newObj.putKnownField(fieldInfo, getOld ? getOldDbValue(fieldInfo.name) : getOriginalDbValue(fieldInfo.name));
        newObj.setSyncedWithDb();
        return newObj;
    }

    @SuppressWarnings("MismatchedQueryAndUpdateOfStringBuilder")
    @Override
    public void createExtended(FieldInfo[] fieldInfoArray, Connection con) throws SQLException {
        EntityDefinition ed = getEntityDefinition();
        EntityFacadeImpl efi = getEntityFacadeImpl();
        if (ed.isViewEntity) throw new EntityException("Create not yet implemented for view-entity");

<<<<<<< HEAD
        EntityQueryBuilder eqb = new EntityQueryBuilder(ed, efi);
        StringBuilder sql = eqb.sqlTopLevel;
        sql.append("INSERT INTO ").append(ed.getFullTableName()).append(" (");

        int size = fieldInfoArray.length;
        StringBuilder values = new StringBuilder(size*3);

        for (int i = 0; i < size; i++) {
            FieldInfo fieldInfo = fieldInfoArray[i];
            if (fieldInfo == null) break;
            if (i > 0) {
                sql.append(", ");
                values.append(", ");
            }

            sql.append(fieldInfo.getFullColumnName());
            values.append("?");
        }
=======
        if (ed.isViewEntity) {
            throw new EntityException("Create not yet implemented for view-entity");
        } else {
            EntityQueryBuilder eqb = new EntityQueryBuilder(ed, efi);
            StringBuilder sql = eqb.sqlTopLevel;
            sql.append("INSERT INTO ").append(ed.getFullTableName());

            sql.append(" (");
            StringBuilder valuesForCast = new StringBuilder();

            int size = fieldInfoArray.length;
            StringBuilder values = new StringBuilder(size*3);

            for (int i = 0; i < size; i++) {
                FieldInfo fieldInfo = fieldInfoArray[i];
                if (fieldInfo == null) break;
                if (i > 0) {
                    sql.append(", ");
                    values.append(", ");
                    valuesForCast.append(", ");
                }

                sql.append(fieldInfo.getFullColumnName());
                values.append("?");

                // cycle through values and construct list of fields
                // for those that are json, insert `cast` function
                boolean isJsonField = fieldInfo.type.toLowerCase().contains("json");
                valuesForCast.append(isJsonField ? efi.jsonFieldManipulator.fieldCondition(ed.groupName) : "?");
            }

            sql.append(") VALUES (").append(valuesForCast).append(")");
>>>>>>> a2cd1caa

        sql.append(") VALUES (").append(values.toString()).append(")");

        try {
            efi.getEntityDbMeta().checkTableRuntime(ed);

            if (con != null) eqb.useConnection(con);
            else eqb.makeConnection(false);
            eqb.makePreparedStatement();
            for (int i = 0; i < size; i++) {
                FieldInfo fieldInfo = fieldInfoArray[i];
                if (fieldInfo == null) break;
                eqb.setPreparedStatementValue(i + 1, valueMapInternal.getByIString(fieldInfo.name, fieldInfo.index), fieldInfo);
            }

            // if (ed.entityName == "Subscription") logger.warn("Create ${this.toString()} tx ${efi.getEcfi().transaction.getTransactionManager().getTransaction()} con ${eqb.connection}")
            eqb.executeUpdate();
            setSyncedWithDb();
        } catch (SQLException e) {
            String txName = "[could not get]";
            try { txName = efi.ecfi.transactionFacade.getTransactionManager().getTransaction().toString(); }
            catch (Exception txe) { if (logger.isTraceEnabled()) logger.trace("Error getting transaction name: " + txe.toString()); }
            logger.warn("Error creating " + this.toString() + " tx " + txName + " con " + eqb.connection.toString() + ": " + e.toString());
            throw e;
        } finally {
            try { eqb.closeAll(); }
            catch (SQLException sqle) { logger.error("Error in JDBC close in create of " + this.toString(), sqle); }
        }
    }

    @SuppressWarnings("MismatchedQueryAndUpdateOfStringBuilder")
    @Override
    public void updateExtended(FieldInfo[] pkFieldArray, FieldInfo[] nonPkFieldArray, Connection con) throws SQLException {
        EntityDefinition ed = getEntityDefinition();
        final EntityFacadeImpl efi = getEntityFacadeImpl();
        if (ed.isViewEntity) throw new EntityException("Update not yet implemented for view-entity");

<<<<<<< HEAD
        final EntityQueryBuilder eqb = new EntityQueryBuilder(ed, efi);
        ArrayList<EntityConditionParameter> parameters = eqb.parameters;
        StringBuilder sql = eqb.sqlTopLevel;
        sql.append("UPDATE ").append(ed.getFullTableName()).append(" SET ");

        int size = nonPkFieldArray.length;
        for (int i = 0; i < size; i++) {
            FieldInfo fieldInfo = nonPkFieldArray[i];
            if (fieldInfo == null) break;
            if (i > 0) sql.append(", ");
            sql.append(fieldInfo.getFullColumnName()).append("=?");
            parameters.add(new EntityConditionParameter(fieldInfo, valueMapInternal.getByIString(fieldInfo.name, fieldInfo.index), eqb));
        }
=======
        if (ed.isViewEntity) {
            throw new EntityException("Update not yet implemented for view-entity");
        } else {
            final EntityQueryBuilder eqb = new EntityQueryBuilder(ed, efi);

            ArrayList<EntityConditionParameter> parameters = eqb.parameters;
            StringBuilder sql = eqb.sqlTopLevel;
            sql.append("UPDATE ").append(ed.getFullTableName()).append(" SET ");

            int size = nonPkFieldArray.length;
            for (int i = 0; i < size; i++) {
                FieldInfo fieldInfo = nonPkFieldArray[i];
                if (fieldInfo == null) break;
                if (i > 0) sql.append(", ");
                String fieldName = fieldInfo.getFullColumnName();
                String valueCast = "=?";
                // treat JSON-like columns differently - override `valueCast` if parameters set
                // must take into account also the type of database involved
                boolean isJsonField = fieldInfo.type.toLowerCase().contains("json");
                // tweaking sql query when working with JSONs
                // By default, no methods are set, all has to be set in DataSource
                if (isJsonField) valueCast = "=" + efi.jsonFieldManipulator.fieldCondition(ed.groupName);
                sql.append(fieldName).append(valueCast);
                parameters.add(new EntityConditionParameter(fieldInfo, valueMapInternal.get(fieldInfo.name), eqb));
            }
>>>>>>> a2cd1caa

        eqb.addWhereClause(pkFieldArray, valueMapInternal);

        try {
            efi.getEntityDbMeta().checkTableRuntime(ed);

            if (con != null) eqb.useConnection(con);
            else eqb.makeConnection(false);
            eqb.makePreparedStatement();
            eqb.setPreparedStatementValues();

            // if (ed.entityName == "Subscription") logger.warn("Update ${this.toString()} tx ${efi.getEcfi().transaction.getTransactionManager().getTransaction()} con ${eqb.connection}")
            if (eqb.executeUpdate() == 0)
                throw new EntityException("Tried to update a value that does not exist [" + this.toString() + "]. SQL used was " + eqb.sqlTopLevel.toString() + ", parameters were " + eqb.parameters.toString());
            setSyncedWithDb();
        } catch (SQLException e) {
            String txName = "[could not get]";
            try { txName = efi.ecfi.transactionFacade.getTransactionManager().getTransaction().toString(); }
            catch (Exception txe) { if (logger.isTraceEnabled()) logger.trace("Error getting transaction name: " + txe.toString()); }
            logger.warn("Error updating " + this.toString() + " tx " + txName + " con " + eqb.connection.toString() + ": " + e.toString());
            throw e;
        } finally {
            try { eqb.closeAll(); }
            catch (SQLException sqle) { logger.error("Error in JDBC close in update of " + this.toString(), sqle); }
        }
    }

    @SuppressWarnings("MismatchedQueryAndUpdateOfStringBuilder")
    @Override
    public void deleteExtended(Connection con) throws SQLException {
        EntityDefinition ed = getEntityDefinition();
        EntityFacadeImpl efi = getEntityFacadeImpl();
        if (ed.isViewEntity) throw new EntityException("Delete not implemented for view-entity");

        EntityQueryBuilder eqb = new EntityQueryBuilder(ed, efi);
        StringBuilder sql = eqb.sqlTopLevel;
        sql.append("DELETE FROM ").append(ed.getFullTableName());

        FieldInfo[] pkFieldArray = ed.entityInfo.pkFieldInfoArray;
        eqb.addWhereClause(pkFieldArray, valueMapInternal);

        try {
            efi.getEntityDbMeta().checkTableRuntime(ed);

            if (con != null) eqb.useConnection(con);
            else eqb.makeConnection(false);
            eqb.makePreparedStatement();
            eqb.setPreparedStatementValues();
            if (eqb.executeUpdate() == 0) logger.info("Tried to delete a value that does not exist " + this.toString());
        } catch (SQLException e) {
            String txName = "[could not get]";
            try { txName = efi.ecfi.transactionFacade.getTransactionManager().getTransaction().toString(); }
            catch (Exception txe) { if (logger.isTraceEnabled()) logger.trace("Error getting transaction name: " + txe.toString()); }
            logger.warn("Error deleting " + this.toString() + " tx " + txName + " con " + eqb.connection.toString() + ": " + e.toString());
            throw e;
        } finally {
            try { eqb.closeAll(); }
            catch (SQLException sqle) { logger.error("Error in JDBC close in delete of " + this.toString(), sqle); }
        }
    }

    @SuppressWarnings("MismatchedQueryAndUpdateOfStringBuilder")
    @Override
    public boolean refreshExtended() throws SQLException {
        EntityDefinition ed = getEntityDefinition();
        EntityJavaUtil.EntityInfo entityInfo = ed.entityInfo;
        EntityFacadeImpl efi = getEntityFacadeImpl();

        // table doesn't exist, just return false
        if (!ed.tableExistsDbMetaOnly()) return false;

        // NOTE: this simple approach may not work for view-entities, but not restricting for now

        FieldInfo[] pkFieldArray = entityInfo.pkFieldInfoArray;
        FieldInfo[] allFieldArray = entityInfo.allFieldInfoArray;
        // NOTE: even if there are no non-pk fields do a refresh in order to see if the record exists or not

        EntityQueryBuilder eqb = new EntityQueryBuilder(ed, efi);
        ArrayList<EntityConditionParameter> parameters = eqb.parameters;
        StringBuilder sql = eqb.sqlTopLevel;
        sql.append("SELECT ");
        eqb.makeSqlSelectFields(allFieldArray, null, "true".equals(efi.getDatabaseNode(ed.groupName).attribute("add-unique-as")));

        sql.append(" FROM ").append(ed.getFullTableName()).append(" WHERE ");

        int sizePk = pkFieldArray.length;
        for (int i = 0; i < sizePk; i++) {
            FieldInfo fi = pkFieldArray[i];
            if (i > 0) sql.append(" AND ");
            sql.append(fi.getFullColumnName()).append("=?");
            parameters.add(new EntityConditionParameter(fi, valueMapInternal.getByIString(fi.name, fi.index), eqb));
        }

        boolean retVal = false;
        try {
            // don't check create, above tableExists check is done:
            // efi.getEntityDbMeta().checkTableRuntime(ed)
            // if this is a view-entity and any table in it exists check/create all or will fail with optional members, etc
            if (ed.isViewEntity) efi.getEntityDbMeta().checkTableRuntime(ed);

            eqb.makeConnection(false);
            eqb.makePreparedStatement();
            eqb.setPreparedStatementValues();

            ResultSet rs = eqb.executeQuery();
            if (rs.next()) {
                int nonPkSize = allFieldArray.length;
                for (int j = 0; j < nonPkSize; j++) {
                    FieldInfo fi = allFieldArray[j];
                    fi.getResultSetValue(rs, j + 1, valueMapInternal, efi);
                }

                retVal = true;
                setSyncedWithDb();
            } else {
                if (logger.isTraceEnabled())
                    logger.trace("No record found in refresh for entity [" + getEntityName() + "] with values [" + String.valueOf(getValueMap()) + "]");
            }
        } catch (SQLException e) {
            String txName = "[could not get]";
            try { txName = efi.ecfi.transactionFacade.getTransactionManager().getTransaction().toString(); }
            catch (Exception txe) { if (logger.isTraceEnabled()) logger.trace("Error getting transaction name: " + txe.toString()); }
            logger.warn("Error finding " + this.toString() + " tx " + txName + " con " + eqb.connection.toString() + ": " + e.toString());
            throw e;
        } finally {
            try { eqb.closeAll(); }
            catch (SQLException sqle) { logger.error("Error in JDBC close in refresh of " + this.toString(), sqle); }
        }

        return retVal;
    }
}<|MERGE_RESOLUTION|>--- conflicted
+++ resolved
@@ -58,10 +58,12 @@
         EntityFacadeImpl efi = getEntityFacadeImpl();
         if (ed.isViewEntity) throw new EntityException("Create not yet implemented for view-entity");
 
-<<<<<<< HEAD
         EntityQueryBuilder eqb = new EntityQueryBuilder(ed, efi);
         StringBuilder sql = eqb.sqlTopLevel;
-        sql.append("INSERT INTO ").append(ed.getFullTableName()).append(" (");
+        sql.append("INSERT INTO ").append(ed.getFullTableName());
+
+        sql.append(" (");
+        StringBuilder valuesForCast = new StringBuilder();
 
         int size = fieldInfoArray.length;
         StringBuilder values = new StringBuilder(size*3);
@@ -72,47 +74,19 @@
             if (i > 0) {
                 sql.append(", ");
                 values.append(", ");
+                valuesForCast.append(", ");
             }
 
             sql.append(fieldInfo.getFullColumnName());
             values.append("?");
-        }
-=======
-        if (ed.isViewEntity) {
-            throw new EntityException("Create not yet implemented for view-entity");
-        } else {
-            EntityQueryBuilder eqb = new EntityQueryBuilder(ed, efi);
-            StringBuilder sql = eqb.sqlTopLevel;
-            sql.append("INSERT INTO ").append(ed.getFullTableName());
-
-            sql.append(" (");
-            StringBuilder valuesForCast = new StringBuilder();
-
-            int size = fieldInfoArray.length;
-            StringBuilder values = new StringBuilder(size*3);
-
-            for (int i = 0; i < size; i++) {
-                FieldInfo fieldInfo = fieldInfoArray[i];
-                if (fieldInfo == null) break;
-                if (i > 0) {
-                    sql.append(", ");
-                    values.append(", ");
-                    valuesForCast.append(", ");
-                }
-
-                sql.append(fieldInfo.getFullColumnName());
-                values.append("?");
-
-                // cycle through values and construct list of fields
-                // for those that are json, insert `cast` function
-                boolean isJsonField = fieldInfo.type.toLowerCase().contains("json");
-                valuesForCast.append(isJsonField ? efi.jsonFieldManipulator.fieldCondition(ed.groupName) : "?");
-            }
-
-            sql.append(") VALUES (").append(valuesForCast).append(")");
->>>>>>> a2cd1caa
-
-        sql.append(") VALUES (").append(values.toString()).append(")");
+
+            // cycle through values and construct list of fields
+            // for those that are json, insert `cast` function
+            boolean isJsonField = fieldInfo.type.toLowerCase().contains("json");
+            valuesForCast.append(isJsonField ? efi.jsonFieldManipulator.fieldCondition(ed.groupName) : "?");
+        }
+
+        sql.append(") VALUES (").append(valuesForCast).append(")");
 
         try {
             efi.getEntityDbMeta().checkTableRuntime(ed);
@@ -148,7 +122,6 @@
         final EntityFacadeImpl efi = getEntityFacadeImpl();
         if (ed.isViewEntity) throw new EntityException("Update not yet implemented for view-entity");
 
-<<<<<<< HEAD
         final EntityQueryBuilder eqb = new EntityQueryBuilder(ed, efi);
         ArrayList<EntityConditionParameter> parameters = eqb.parameters;
         StringBuilder sql = eqb.sqlTopLevel;
@@ -159,36 +132,17 @@
             FieldInfo fieldInfo = nonPkFieldArray[i];
             if (fieldInfo == null) break;
             if (i > 0) sql.append(", ");
-            sql.append(fieldInfo.getFullColumnName()).append("=?");
-            parameters.add(new EntityConditionParameter(fieldInfo, valueMapInternal.getByIString(fieldInfo.name, fieldInfo.index), eqb));
-        }
-=======
-        if (ed.isViewEntity) {
-            throw new EntityException("Update not yet implemented for view-entity");
-        } else {
-            final EntityQueryBuilder eqb = new EntityQueryBuilder(ed, efi);
-
-            ArrayList<EntityConditionParameter> parameters = eqb.parameters;
-            StringBuilder sql = eqb.sqlTopLevel;
-            sql.append("UPDATE ").append(ed.getFullTableName()).append(" SET ");
-
-            int size = nonPkFieldArray.length;
-            for (int i = 0; i < size; i++) {
-                FieldInfo fieldInfo = nonPkFieldArray[i];
-                if (fieldInfo == null) break;
-                if (i > 0) sql.append(", ");
-                String fieldName = fieldInfo.getFullColumnName();
-                String valueCast = "=?";
-                // treat JSON-like columns differently - override `valueCast` if parameters set
-                // must take into account also the type of database involved
-                boolean isJsonField = fieldInfo.type.toLowerCase().contains("json");
-                // tweaking sql query when working with JSONs
-                // By default, no methods are set, all has to be set in DataSource
-                if (isJsonField) valueCast = "=" + efi.jsonFieldManipulator.fieldCondition(ed.groupName);
-                sql.append(fieldName).append(valueCast);
-                parameters.add(new EntityConditionParameter(fieldInfo, valueMapInternal.get(fieldInfo.name), eqb));
-            }
->>>>>>> a2cd1caa
+            String fieldName = fieldInfo.getFullColumnName();
+            String valueCast = "=?";
+            // treat JSON-like columns differently - override `valueCast` if parameters set
+            // must take into account also the type of database involved
+            boolean isJsonField = fieldInfo.type.toLowerCase().contains("json");
+            // tweaking sql query when working with JSONs
+            // By default, no methods are set, all has to be set in DataSource
+            if (isJsonField) valueCast = "=" + efi.jsonFieldManipulator.fieldCondition(ed.groupName);
+            sql.append(fieldName).append(valueCast);
+            parameters.add(new EntityConditionParameter(fieldInfo, valueMapInternal.get(fieldInfo.name), eqb));
+        }
 
         eqb.addWhereClause(pkFieldArray, valueMapInternal);
 
@@ -206,13 +160,19 @@
             setSyncedWithDb();
         } catch (SQLException e) {
             String txName = "[could not get]";
-            try { txName = efi.ecfi.transactionFacade.getTransactionManager().getTransaction().toString(); }
-            catch (Exception txe) { if (logger.isTraceEnabled()) logger.trace("Error getting transaction name: " + txe.toString()); }
+            try {
+                txName = efi.ecfi.transactionFacade.getTransactionManager().getTransaction().toString();
+            } catch (Exception txe) {
+                if (logger.isTraceEnabled()) logger.trace("Error getting transaction name: " + txe.toString());
+            }
             logger.warn("Error updating " + this.toString() + " tx " + txName + " con " + eqb.connection.toString() + ": " + e.toString());
             throw e;
         } finally {
-            try { eqb.closeAll(); }
-            catch (SQLException sqle) { logger.error("Error in JDBC close in update of " + this.toString(), sqle); }
+            try {
+                eqb.closeAll();
+            } catch (SQLException sqle) {
+                logger.error("Error in JDBC close in update of " + this.toString(), sqle);
+            }
         }
     }
 
@@ -245,8 +205,10 @@
             logger.warn("Error deleting " + this.toString() + " tx " + txName + " con " + eqb.connection.toString() + ": " + e.toString());
             throw e;
         } finally {
-            try { eqb.closeAll(); }
-            catch (SQLException sqle) { logger.error("Error in JDBC close in delete of " + this.toString(), sqle); }
+            try { eqb.closeAll();
+            } catch (SQLException sqle) {
+                logger.error("Error in JDBC close in delete of " + this.toString(), sqle);
+            }
         }
     }
 
