/*
 * This software is in the public domain under CC0 1.0 Universal plus a
 * Grant of Patent License.
 *
 * To the extent possible under law, the author(s) have dedicated all
 * copyright and related and neighboring rights to this software to the
 * public domain worldwide. This software is distributed without any
 * warranty.
 *
 * You should have received a copy of the CC0 Public Domain Dedication
 * along with this software (see the LICENSE.md file). If not, see
 * <http://creativecommons.org/publicdomain/zero/1.0/>.
 */
package org.moqui.impl.entity;

import org.moqui.BaseArtifactException;
import org.moqui.entity.EntityCondition;
import org.moqui.entity.EntityException;
import org.moqui.impl.entity.condition.EntityConditionImplBase;
import org.moqui.impl.entity.EntityJavaUtil.FieldOrderOptions;
import org.moqui.util.MNode;
import org.slf4j.Logger;
import org.slf4j.LoggerFactory;

import java.sql.PreparedStatement;
import java.sql.SQLException;
import java.util.ArrayList;
import java.util.HashSet;
import java.util.Set;
import java.util.TreeSet;

public class EntityFindBuilder extends EntityQueryBuilder {
    protected static final Logger logger = LoggerFactory.getLogger(EntityFindBuilder.class);

    private EntityFindBase entityFindBase;
    private EntityConditionImplBase whereCondition;
    private FieldInfo[] fieldInfoArray;

    public EntityFindBuilder(EntityDefinition entityDefinition, EntityFindBase entityFindBase,
                             EntityConditionImplBase whereCondition, FieldInfo[] fieldInfoArray) {
        super(entityDefinition, entityFindBase.efi);
        this.entityFindBase = entityFindBase;
        this.whereCondition = whereCondition;
        this.fieldInfoArray = fieldInfoArray;

        // this is always going to start with "SELECT ", so just set it here
        sqlTopLevel.append("SELECT ");
    }

    public void makeDistinct() { sqlTopLevel.append("DISTINCT "); }

    public void makeCountFunction(FieldOrderOptions[] fieldOptionsArray, boolean isDistinct, boolean isGroupBy) {
        int fiaLength = fieldInfoArray.length;
        if (isGroupBy || (isDistinct && fiaLength > 0)) {
            sqlTopLevel.append("COUNT(*) FROM (SELECT ");
            if (isDistinct) sqlTopLevel.append("DISTINCT ");
            makeSqlSelectFields(fieldInfoArray, fieldOptionsArray, true);
            // NOTE: this will be closed by closeCountSubSelect()
        } else {
            if (isDistinct) {
                sqlTopLevel.append("COUNT(DISTINCT *) ");
            } else {
                // NOTE: on H2 COUNT(*) is faster than COUNT(1) (and perhaps other databases? docs hint may be faster in MySQL)
                sqlTopLevel.append("COUNT(*) ");
            }
        }
    }

    public void closeCountSubSelect(int fiaLength, boolean isDistinct, boolean isGroupBy) {
        if (isGroupBy || (isDistinct && fiaLength > 0)) sqlTopLevel.append(") TEMP_NAME");
    }

    public void expandJoinFromAlias(final MNode entityNode, final String searchEntityAlias, Set<String> entityAliasUsedSet,
                                    Set<String> entityAliasesJoinedInSet) {
        // first see if it needs expanding
        if (entityAliasesJoinedInSet.contains(searchEntityAlias)) return;

        // find the a link back one in the set
        MNode memberEntityNode = entityNode.first("member-entity", "entity-alias", searchEntityAlias);
        if (memberEntityNode == null) throw new EntityException("Could not find member-entity with entity-alias " +
                searchEntityAlias + " in view-entity " + entityNode.attribute("entity-name"));
        String joinFromAlias = memberEntityNode.attribute("join-from-alias");
        if (joinFromAlias == null || joinFromAlias.length() == 0) throw new EntityException("In view-entity " +
                entityNode.attribute("entity-name") + " the member-entity for entity-alias " + searchEntityAlias +
                " has no join-from-alias and is not the first member-entity");
        if (entityAliasesJoinedInSet.contains(joinFromAlias)) {
            entityAliasesJoinedInSet.add(searchEntityAlias);
            entityAliasUsedSet.add(joinFromAlias);
            entityAliasUsedSet.add(searchEntityAlias);
        } else {
            // recurse to find member-entity with joinFromAlias, add in its joinFromAlias until one is found that is already in the set
            expandJoinFromAlias(entityNode, joinFromAlias, entityAliasUsedSet, entityAliasesJoinedInSet);
            // if no exception from an alias not found or not joined in then we found a join path back so add in the current search alias
            entityAliasesJoinedInSet.add(searchEntityAlias);
            entityAliasUsedSet.add(searchEntityAlias);
        }
    }

    public void makeSqlFromClause() {
        whereCondition = makeSqlFromClause(mainEntityDefinition, sqlTopLevel, whereCondition,
                (EntityConditionImplBase) entityFindBase.getHavingEntityCondition(), null);
    }

    public EntityConditionImplBase makeSqlFromClause(final EntityDefinition localEntityDefinition, StringBuilder localBuilder,
                EntityConditionImplBase localWhereCondition, EntityConditionImplBase localHavingCondition, Set<String> additionalFieldsUsed) {
        localBuilder.append(" FROM ");

        EntityConditionImplBase outWhereCondition = localWhereCondition;
        if (localEntityDefinition.isViewEntity) {
            final MNode entityNode = localEntityDefinition.getEntityNode();
            final MNode databaseNode = efi.getDatabaseNode(localEntityDefinition.getEntityGroupName());
            String jsAttr = databaseNode.attribute("join-style");
            final String joinStyle = jsAttr != null && jsAttr.length() > 0 ? jsAttr : "ansi";

            if (!"ansi".equals(joinStyle) && !"ansi-no-parenthesis".equals(joinStyle)) {
                throw new BaseArtifactException("The join-style " + joinStyle + " is not supported, found on database " +
                        databaseNode.attribute("name"));
            }

            boolean useParenthesis = "ansi".equals(joinStyle);

            ArrayList<MNode> memberEntityNodes = entityNode.children("member-entity");
            int memberEntityNodesSize = memberEntityNodes.size();

            // get a list of all aliased fields selected or ordered by and don't bother joining in a member-entity
            //     that is not selected or ordered by
            Set<String> entityAliasUsedSet = new HashSet<>();
            Set<String> fieldUsedSet = new HashSet<>();

            // add aliases used to fields used
            EntityConditionImplBase viewWhere = localEntityDefinition.makeViewWhereCondition();
            if (viewWhere != null) viewWhere.getAllAliases(entityAliasUsedSet, fieldUsedSet);
            if (localWhereCondition != null) localWhereCondition.getAllAliases(entityAliasUsedSet, fieldUsedSet);
            if (localHavingCondition != null) localHavingCondition.getAllAliases(entityAliasUsedSet, fieldUsedSet);

            // logger.warn("SQL from viewWhere " + viewWhere + " localWhereCondition " + localWhereCondition + " localHavingCondition " + localHavingCondition);
            // logger.warn("SQL from fieldUsedSet " + fieldUsedSet + " additionalFieldsUsed " + additionalFieldsUsed);
            if (additionalFieldsUsed == null) {
                // add selected fields
                for (int i = 0; i < fieldInfoArray.length; i++) {
                    FieldInfo fi = fieldInfoArray[i];
                    if (fi == null) break;
                    fieldUsedSet.add(fi.name);
                }
                // add order by fields
                ArrayList<String> orderByFields = entityFindBase.orderByFields;
                if (orderByFields != null) {
                    int orderByFieldsSize = orderByFields.size();
                    for (int i = 0; i < orderByFieldsSize; i++) {
                        String orderByField = orderByFields.get(i);
                        EntityJavaUtil.FieldOrderOptions foo = new EntityJavaUtil.FieldOrderOptions(orderByField);
                        fieldUsedSet.add(foo.getFieldName());
                    }
                }
            } else {
                // additional fields to look for, when this is a sub-select for a member-entity that is a view-entity
                fieldUsedSet.addAll(additionalFieldsUsed);
            }

            // get a list of entity aliases used
            for (String fieldName : fieldUsedSet) {
                FieldInfo fi = localEntityDefinition.getFieldInfo(fieldName);
                if (fi == null) throw new EntityException("Could not find field " + fieldName + " in entity " + localEntityDefinition.getFullEntityName());
                entityAliasUsedSet.addAll(fi.entityAliasUsedSet);
            }

            // if (localEntityDefinition.getFullEntityName().contains("Example"))
            //    logger.warn("============== entityAliasUsedSet=${entityAliasUsedSet} for entity ${localEntityDefinition.entityName}\n fieldUsedSet=${fieldUsedSet}\n fieldInfoList=${fieldInfoList}\n orderByFields=${entityFindBase.orderByFields}")

            // make sure each entityAlias in the entityAliasUsedSet links back to the main
            MNode memberEntityNode = null;
            for (int i = 0; i < memberEntityNodesSize; i++) {
                MNode curMeNode = memberEntityNodes.get(i);
                String jfa = curMeNode.attribute("join-from-alias");
                if (jfa == null || jfa.length() == 0) {
                    memberEntityNode = curMeNode;
                    break;
                }
            }

            String mainEntityAlias = memberEntityNode != null ? memberEntityNode.attribute("entity-alias") : null;

            Set<String> entityAliasesJoinedInSet = new HashSet<>();
            if (mainEntityAlias != null) entityAliasesJoinedInSet.add(mainEntityAlias);
            for (String entityAlias : new HashSet<>(entityAliasUsedSet)) {
                expandJoinFromAlias(entityNode, entityAlias, entityAliasUsedSet, entityAliasesJoinedInSet);
            }

            // logger.warn("============== entityAliasUsedSet=${entityAliasUsedSet} for entity ${localEntityDefinition.entityName}\nfieldUsedSet=${fieldUsedSet}\n fieldInfoList=${fieldInfoList}\n orderByFields=${entityFindBase.orderByFields}")

            // at this point entityAliasUsedSet is finalized so do authz filter if needed
            ArrayList<EntityConditionImplBase> filterCondList = efi.ecfi.getEci().artifactExecutionFacade.filterFindForUser(localEntityDefinition, entityAliasUsedSet);
            outWhereCondition = EntityConditionFactoryImpl.addAndListToCondition(outWhereCondition, filterCondList);

            // keep a set of all aliases in the join so far and if the left entity alias isn't there yet, and this
            // isn't the first one, throw an exception
            final Set<String> joinedAliasSet = new TreeSet<>();

            // on initial pass only add opening parenthesis since easier than going back and inserting them, then insert the rest
            boolean isFirst = true;
            boolean fromEmpty = true;
            for (int meInd = 0; meInd < memberEntityNodesSize; meInd++) {
                MNode relatedMemberEntityNode = memberEntityNodes.get(meInd);

                String entityAlias = relatedMemberEntityNode.attribute("entity-alias");
                final String joinFromAlias = relatedMemberEntityNode.attribute("join-from-alias");
                // logger.warn("=================== joining member-entity ${relatedMemberEntity}")

                // if this isn't joined in skip it (should be first one only); the first is handled below
                if (joinFromAlias == null || joinFromAlias.length() == 0) continue;

                // if entity alias not used don't join it in
                if (!entityAliasUsedSet.contains(entityAlias)) continue;
                if (!entityAliasUsedSet.contains(joinFromAlias)) continue;

                if (isFirst && useParenthesis) localBuilder.append("(");

                // adding to from, then it's not empty
                fromEmpty = false;

                MNode linkMemberNode = null;
                for (int i = 0; i < memberEntityNodesSize; i++) {
                    MNode curMeNode = memberEntityNodes.get(i);
                    if (joinFromAlias.equals(curMeNode.attribute("entity-alias"))) {
                        linkMemberNode = curMeNode;
                        break;
                    }
                }

                String linkEntityName = linkMemberNode != null ? linkMemberNode.attribute("entity-name") : null;
                EntityDefinition linkEntityDefinition = efi.getEntityDefinition(linkEntityName);
                String relatedLinkEntityName = relatedMemberEntityNode.attribute("entity-name");
                EntityDefinition relatedLinkEntityDefinition = efi.getEntityDefinition(relatedLinkEntityName);

                if (isFirst) {
                    // first link, add link entity for this one only, for others add related link entity
                    outWhereCondition = makeSqlViewTableName(linkEntityDefinition, localBuilder, outWhereCondition, localHavingCondition);
                    localBuilder.append(" ").append(joinFromAlias);

                    joinedAliasSet.add(joinFromAlias);
                } else {
                    // make sure the left entity alias is already in the join...
                    if (!joinedAliasSet.contains(joinFromAlias)) {
                        logger.error("For view-entity [" + localEntityDefinition.fullEntityName +
                                "] found member-entity with @join-from-alias [" + joinFromAlias +
                                "] that is not in the joinedAliasSet: " + joinedAliasSet + "; view-entity Node: " + entityNode);
                        throw new EntityException("Tried to link the " + entityAlias + " alias to the " + joinFromAlias +
                                " alias of the " + localEntityDefinition.fullEntityName +
                                " view-entity, but it is not the first member-entity and has not been joined to a previous member-entity. In other words, the left/main alias isn't connected to the rest of the member-entities yet.");
                    }
                }
                // now put the rel (right) entity alias into the set that is in the join
                joinedAliasSet.add(entityAlias);

                String fromLateralStyle = "none";
                String subSelectAttr = relatedMemberEntityNode.attribute("sub-select");
                boolean subSelect = "true".equals(subSelectAttr) || "non-lateral".equals(subSelectAttr);
                if ("true".equals(subSelectAttr)) {
                    fromLateralStyle = databaseNode.attribute("from-lateral-style");
                    if (fromLateralStyle == null || fromLateralStyle.isEmpty()) fromLateralStyle = "none";
                }
                boolean isLateralStyle = "lateral".equals(fromLateralStyle);
                boolean isApplyStyle = "apply".equals(fromLateralStyle);
                if (isApplyStyle) logger.warn("from-lateral-style=apply not yet supported, using non-lateral join for sub-select in " + localEntityDefinition.getFullEntityName());

                // TODO: for isApplyStyle need to use CROSS APPLY or OUTER APPLY for join-optional=true INSTEAD of [INNER|OUTER LEFT] JOIN in calling code
                if ("true".equals(relatedMemberEntityNode.attribute("join-optional"))) {
                    localBuilder.append(" LEFT OUTER JOIN ");
                } else {
                    localBuilder.append(" INNER JOIN ");
                }

                if (subSelect) {
                    makeSqlMemberSubSelect(entityAlias, relatedMemberEntityNode, relatedLinkEntityDefinition, linkEntityDefinition, localBuilder);
                } else {
                    outWhereCondition = makeSqlViewTableName(relatedLinkEntityDefinition, localBuilder, outWhereCondition, localHavingCondition);
<<<<<<< HEAD
                }
                localBuilder.append(" ").append(entityAlias).append(" ON ");

                ArrayList<MNode> keyMaps = relatedMemberEntityNode.children("key-map");
                ArrayList<MNode> entityConditionList = relatedMemberEntityNode.children("entity-condition");
                if ((keyMaps == null || keyMaps.size() == 0) && (entityConditionList == null || entityConditionList.size() == 0)) {
                    throw new EntityException("No member-entity/join key-maps found for the " + joinFromAlias +
                            " and the " + entityAlias + " member-entities of the " + localEntityDefinition.fullEntityName + " view-entity.");
                }

                int keyMapsSize = keyMaps != null ? keyMaps.size() : 0;
                for (int i = 0; i < keyMapsSize; i++) {
                    MNode keyMap = keyMaps.get(i);
                    if (i > 0) localBuilder.append(" AND ");

                    localBuilder.append(joinFromAlias).append(".");
                    // NOTE: sanitizeColumnName caused issues elsewhere, eliminate here too since we're not using AS clauses
                    localBuilder.append(linkEntityDefinition.getColumnName(keyMap.attribute("field-name")));
                    // localBuilder.append(sanitizeColumnName(linkEntityDefinition.getColumnName(keyMap.attribute("field-name"), false)))

                    localBuilder.append(" = ");

                    final String relatedAttr = keyMap.attribute("related");
                    String relatedFieldName = relatedAttr != null && !relatedAttr.isEmpty() ? relatedAttr : keyMap.attribute("related-field-name");
                    if (relatedFieldName == null || relatedFieldName.length() == 0)
                        relatedFieldName = keyMap.attribute("field-name");
                    if (!relatedLinkEntityDefinition.isField(relatedFieldName) &&
                            relatedLinkEntityDefinition.getPkFieldNames().size() == 1 && keyMaps.size() == 1) {
                        relatedFieldName = relatedLinkEntityDefinition.getPkFieldNames().get(0);
                        // if we don't match these constraints and get this default we'll get an error later...
                    }

                    localBuilder.append(entityAlias);
                    localBuilder.append(".");
                    FieldInfo relatedFieldInfo = relatedLinkEntityDefinition.getFieldInfo(relatedFieldName);
                    if (relatedFieldInfo == null) throw new EntityException("Invalid field name " + relatedFieldName + " for entity " + relatedLinkEntityDefinition.fullEntityName);
                    if (subSelect) {
                        localBuilder.append(EntityJavaUtil.camelCaseToUnderscored(relatedFieldInfo.name));
                    } else {
                        localBuilder.append(relatedFieldInfo.getFullColumnName());
                    }
                    // NOTE: sanitizeColumnName here breaks the generated SQL, in the case of a view within a view we want EAO.EAI.COL_NAME...
                    // localBuilder.append(sanitizeColumnName(relatedLinkEntityDefinition.getColumnName(relatedFieldName, false)))
=======
>>>>>>> 69620aaf
                }
                localBuilder.append(" ").append(entityAlias);

                // TODO: for isApplyStyle skip ON clause completely
                localBuilder.append(" ON ");
                if (isLateralStyle) {
                    localBuilder.append("1=1");
                } else {
                    appendJoinConditions(relatedMemberEntityNode, entityAlias, localEntityDefinition, linkEntityDefinition,
                            relatedLinkEntityDefinition, localBuilder);
                }

                isFirst = false;
            }

            if (!fromEmpty && useParenthesis) localBuilder.append(")");

            // handle member-entities not referenced in any member-entity.@join-from-alias attribute
            for (int meInd = 0; meInd < memberEntityNodesSize; meInd++) {
                MNode memberEntity = memberEntityNodes.get(meInd);
                String memberEntityAlias = memberEntity.attribute("entity-alias");

                // if entity alias not used don't join it in
                if (!entityAliasUsedSet.contains(memberEntityAlias)) continue;
                if (joinedAliasSet.contains(memberEntityAlias)) continue;

                EntityDefinition fromEntityDefinition = efi.getEntityDefinition(memberEntity.attribute("entity-name"));
                if (fromEmpty) { fromEmpty = false; } else { localBuilder.append(", "); }
                String subSelectAttr = memberEntity.attribute("sub-select");
                if ("true".equals(subSelectAttr) || "non-lateral".equals(subSelectAttr)) {
                    makeSqlMemberSubSelect(memberEntityAlias, memberEntity, fromEntityDefinition, null, localBuilder);
                } else {
                    outWhereCondition = makeSqlViewTableName(fromEntityDefinition, localBuilder, outWhereCondition, localHavingCondition);
                }
                localBuilder.append(" ").append(memberEntityAlias);
            }
        } else {
            // not a view-entity so do authz filter now if needed
            ArrayList<EntityConditionImplBase> filterCondList = efi.ecfi.getEci().artifactExecutionFacade.filterFindForUser(localEntityDefinition, null);
            outWhereCondition = EntityConditionFactoryImpl.addAndListToCondition(outWhereCondition, filterCondList);

            localBuilder.append(localEntityDefinition.getFullTableName());
        }

        return outWhereCondition;
<<<<<<< HEAD
=======
    }

    public void appendJoinConditions(MNode relatedMemberEntityNode, String entityAlias, EntityDefinition localEntityDefinition,
            EntityDefinition linkEntityDefinition, EntityDefinition relatedLinkEntityDefinition, StringBuilder localBuilder) {
        final String joinFromAlias = relatedMemberEntityNode.attribute("join-from-alias");

        String subSelectAttr = relatedMemberEntityNode.attribute("sub-select");
        boolean subSelect = "true".equals(subSelectAttr) || "non-lateral".equals(subSelectAttr);

        ArrayList<MNode> keyMaps = relatedMemberEntityNode.children("key-map");
        ArrayList<MNode> entityConditionList = relatedMemberEntityNode.children("entity-condition");
        if ((keyMaps == null || keyMaps.size() == 0) && (entityConditionList == null || entityConditionList.size() == 0)) {
            throw new EntityException("No member-entity/join key-maps found for the " + joinFromAlias +
                    " and the " + entityAlias + " member-entities of the " + localEntityDefinition.fullEntityName + " view-entity.");
        }

        int keyMapsSize = keyMaps != null ? keyMaps.size() : 0;
        for (int i = 0; i < keyMapsSize; i++) {
            MNode keyMap = keyMaps.get(i);
            String joinFromField = keyMap.attribute("field-name");
            if (i > 0) localBuilder.append(" AND ");

            ArrayList<MNode> aliasNodes = localEntityDefinition.getEntityNode().children("alias");
            MNode outerAliasNode = null;
            for (int ai = 0; ai < aliasNodes.size(); ai++) {
                MNode curAliasNode = aliasNodes.get(ai);
                if (joinFromAlias.equals(curAliasNode.attribute("entity-alias"))) {
                    // must match field name
                    String curFieldName = curAliasNode.attribute("field");
                    if (curFieldName == null || curFieldName.isEmpty()) curFieldName = curAliasNode.attribute("name");
                    // must not have a function (not valid in JOIN ON clause)
                    String curFunction = curAliasNode.attribute("function");
                    if (joinFromField.equals(curFieldName) && (curFunction == null || curFunction.isEmpty())) {
                        outerAliasNode = curAliasNode;
                        break;
                    }
                }
            }
            if (outerAliasNode != null) {
                localBuilder.append(localEntityDefinition.getColumnName(outerAliasNode.attribute("name")));
            } else {
                localBuilder.append(joinFromAlias).append(".");
                localBuilder.append(linkEntityDefinition.getColumnName(joinFromField));
            }

            localBuilder.append(" = ");

            final String relatedAttr = keyMap.attribute("related");
            String relatedFieldName = relatedAttr != null && !relatedAttr.isEmpty() ? relatedAttr : keyMap.attribute("related-field-name");
            if (relatedFieldName == null || relatedFieldName.length() == 0)
                relatedFieldName = keyMap.attribute("field-name");
            if (!relatedLinkEntityDefinition.isField(relatedFieldName) &&
                    relatedLinkEntityDefinition.getPkFieldNames().size() == 1 && keyMaps.size() == 1) {
                relatedFieldName = relatedLinkEntityDefinition.getPkFieldNames().get(0);
                // if we don't match these constraints and get this default we'll get an error later...
            }

            if (entityAlias != null && !entityAlias.isEmpty()) localBuilder.append(entityAlias).append(".");
            FieldInfo relatedFieldInfo = relatedLinkEntityDefinition.getFieldInfo(relatedFieldName);
            if (relatedFieldInfo == null) throw new EntityException("Invalid field name " + relatedFieldName + " for entity " + relatedLinkEntityDefinition.fullEntityName);
            if (subSelect && entityAlias != null && !entityAlias.isEmpty()) {
                localBuilder.append(EntityJavaUtil.camelCaseToUnderscored(relatedFieldInfo.name));
            } else {
                localBuilder.append(relatedFieldInfo.getFullColumnName());
            }
            // NOTE: sanitizeColumnName here breaks the generated SQL, in the case of a view within a view we want EAO.EAI.COL_NAME...
            // localBuilder.append(sanitizeColumnName(relatedLinkEntityDefinition.getColumnName(relatedFieldName, false)))
        }

        if (entityConditionList != null && entityConditionList.size() > 0) {
            // add any additional manual conditions for the member-entity view link here
            MNode entityCondition = entityConditionList.get(0);
            EntityConditionImplBase linkEcib = localEntityDefinition.makeViewListCondition(entityCondition);
            if (keyMapsSize > 0) localBuilder.append(" AND ");
            // TODO: is this correct? what does it append to? not localBuilder?
            linkEcib.makeSqlWhere(this, null);
        }
>>>>>>> 69620aaf
    }

    public EntityConditionImplBase makeSqlViewTableName(EntityDefinition localEntityDefinition, StringBuilder localBuilder,
                EntityConditionImplBase localWhereCondition, EntityConditionImplBase localHavingCondition) {
        EntityJavaUtil.EntityInfo entityInfo = localEntityDefinition.entityInfo;
        EntityConditionImplBase outWhereCondition = localWhereCondition;
        if (entityInfo.isView) {
            localBuilder.append("(SELECT ");

            // fields used for group by clause
            Set<String> localFieldsToSelect = new HashSet<>();
            // additional fields to consider when trimming the member-entities to join
            Set<String> additionalFieldsUsed = new HashSet<>();
            ArrayList<MNode> aliasList = localEntityDefinition.getEntityNode().children("alias");
            int aliasListSize = aliasList.size();
            for (int i = 0; i < aliasListSize; i++) {
                MNode aliasNode = aliasList.get(i);
                String aliasName = aliasNode.attribute("name");
                String aliasField = aliasNode.attribute("field");
                if (aliasField == null || aliasField.length() == 0) aliasField = aliasName;
                localFieldsToSelect.add(aliasName);
                additionalFieldsUsed.add(aliasField);
                if (i > 0) localBuilder.append(", ");
                localBuilder.append(localEntityDefinition.getColumnName(aliasName));
                // TODO: are the next two lines really needed? have removed AS stuff elsewhere since it is not commonly used and not needed
                //localBuilder.append(" AS ")
                //localBuilder.append(sanitizeColumnName(localEntityDefinition.getColumnName(aliasName), false)))
            }

            // pass through localWhereCondition in case changed
            outWhereCondition = makeSqlFromClause(localEntityDefinition, localBuilder, localWhereCondition, localHavingCondition, additionalFieldsUsed);

            // TODO: refactor this like below to do in the main loop; this is currently unused though (view-entity as member-entity for sub-select)
            StringBuilder gbClause = new StringBuilder();
            if (entityInfo.hasFunctionAlias) {
                // do a different approach to GROUP BY: add all fields that are selected and don't have a function
                for (int i = 0; i < aliasListSize; i++) {
                    MNode aliasNode = aliasList.get(i);
                    String nameAttr = aliasNode.attribute("name");
                    String functionAttr = aliasNode.attribute("function");
                    String isAggregateAttr = aliasNode.attribute("is-aggregate");
                    boolean isAggFunction = isAggregateAttr != null ? "true".equalsIgnoreCase(isAggregateAttr) :
                            FieldInfo.aggFunctions.contains(functionAttr);
                    if (localFieldsToSelect.contains(nameAttr) && !isAggFunction) {
                        if (gbClause.length() > 0) gbClause.append(", ");
                        gbClause.append(localEntityDefinition.getColumnName(nameAttr));
                    }
                }
            }

            if (gbClause.length() > 0) {
                localBuilder.append(" GROUP BY ");
                localBuilder.append(gbClause.toString());
            }

            localBuilder.append(")");
        } else {
            localBuilder.append(localEntityDefinition.getFullTableName());
        }
        return outWhereCondition;
    }

    public void makeSqlMemberSubSelect(String entityAlias, MNode memberEntity, EntityDefinition localEntityDefinition,
                                       EntityDefinition linkEntityDefinition, StringBuilder localBuilder) {
        String fromLateralStyle = "none";
        if ("true".equals(memberEntity.attribute("sub-select"))) {
            final MNode databaseNode = efi.getDatabaseNode(localEntityDefinition.getEntityGroupName());
            fromLateralStyle = databaseNode.attribute("from-lateral-style");
            if (fromLateralStyle == null || fromLateralStyle.isEmpty()) fromLateralStyle = "none";
        }
        boolean isLateralStyle = "lateral".equals(fromLateralStyle);
        boolean isApplyStyle = "apply".equals(fromLateralStyle);

        if (isLateralStyle) localBuilder.append(" LATERAL ");
        localBuilder.append("(SELECT ");

        // add any fields needed to join this to another member-entity, even if not in the main set of selected fields
        TreeSet<String> joinFields = new TreeSet<>();
        ArrayList<MNode> keyMapList = memberEntity.children("key-map");
        for (int i = 0; i < keyMapList.size(); i++) {
            MNode keyMap = keyMapList.get(i);
            String relFn = keyMap.attribute("related");
            if (relFn == null || relFn.isEmpty()) relFn = keyMap.attribute("field-name");
            joinFields.add(relFn);
        }
        ArrayList<MNode> entityConditionList = memberEntity.children("entity-condition");
        if (entityConditionList != null && entityConditionList.size() > 0) {
            MNode entCondNode = entityConditionList.get(0);
            ArrayList<MNode> econdNodes = entCondNode.descendants("econdition");
            for (int i = 0; i < econdNodes.size(); i++) {
                MNode econd = econdNodes.get(i);
                if (entityAlias.equals(econd.attribute("entity-alias"))) joinFields.add(econd.attribute("field-name"));
                if (entityAlias.equals(econd.attribute("to-entity-alias"))) joinFields.add(econd.attribute("to-field-name"));
            }
        }

        EntityConditionImplBase viewCondition = null;
        ArrayList<MNode> viewEntityConditionList = localEntityDefinition.getEntityNode().children("entity-condition");
        if (viewEntityConditionList != null && viewEntityConditionList.size() > 0) {
            MNode entCondNode = viewEntityConditionList.get(0);
            viewCondition = localEntityDefinition.makeViewListCondition(entCondNode);
        }

        // additional fields to consider when trimming the member-entities to join
        Set<String> additionalFieldsUsed = new HashSet<>();
        boolean hasAggregateFunction = false;
        boolean hasSelected = false;
        StringBuilder gbClause = new StringBuilder();
        for (int i = 0; i < fieldInfoArray.length; i++) {
            FieldInfo aliasFi = fieldInfoArray[i];
            if (!aliasFi.entityAliasUsedSet.contains(entityAlias)) continue;

            if (localEntityDefinition.isViewEntity) {
                // get the outer alias node
                String outerAliasField = aliasFi.aliasFieldName;
                // get the local entity (sub-select) field node (may be alias node if sub-select on view-entity)
                FieldInfo localFi = localEntityDefinition.getFieldInfo(outerAliasField);

                MNode aliasNode = aliasFi.fieldNode;
                MNode complexAliasNode = aliasNode.first("complex-alias");
                if (complexAliasNode != null) {
                    boolean foundOtherEntityAlias = false;
                    ArrayList<MNode> complexAliasFields = complexAliasNode.descendants("complex-alias-field");
                    for (int cafIdx = 0; cafIdx < complexAliasFields.size(); cafIdx++) {
                        MNode cafNode = complexAliasFields.get(cafIdx);
                        if (entityAlias.equals(cafNode.attribute("entity-alias"))) {
                            String cafField = cafNode.attribute("field");
                            additionalFieldsUsed.add(cafField);
                            joinFields.remove(cafField);
                        } else {
                            foundOtherEntityAlias = true;
                        }
                    }
                    if (!foundOtherEntityAlias) {
                        if (localFi == null) throw new EntityException("Could not find field " + outerAliasField + " on entity " + entityAlias + ":" + localEntityDefinition.fullEntityName);
                        String colName = localFi.getFullColumnName();
                        if (hasSelected) { localBuilder.append(", "); } else { hasSelected = true; }
                        localBuilder.append(colName).append(" AS ").append(EntityJavaUtil.camelCaseToUnderscored(localFi.name));
                        if (localFi.hasAggregateFunction) {
                            hasAggregateFunction = true;
                        } else {
                            if (gbClause.length() > 0) gbClause.append(", ");
                            gbClause.append(EntityJavaUtil.camelCaseToUnderscored(localFi.name));
                        }
                        // } else {
                        // if we found another entity alias not all on this sub-select entity (or view-entity)
                        // TODO only select part that is - IFF not already selected to make sure is selected for outer select
                    }
                } else {
                    if (localFi == null) throw new EntityException("Could not find field " + outerAliasField + " on entity " + entityAlias + ":" + localEntityDefinition.fullEntityName);
                    additionalFieldsUsed.add(localFi.name);
                    joinFields.remove(localFi.name);

                    if (hasSelected) { localBuilder.append(", "); } else { hasSelected = true; }
                    localBuilder.append(localFi.getFullColumnName()).append(" AS ").append(EntityJavaUtil.camelCaseToUnderscored(localFi.name));
                    if (localFi.hasAggregateFunction) {
                        hasAggregateFunction = true;
                    } else {
                        if (gbClause.length() > 0) gbClause.append(", ");
                        gbClause.append(EntityJavaUtil.camelCaseToUnderscored(localFi.name));
                    }
                }
            } else {
                MNode aliasNode = aliasFi.fieldNode;
                String aliasName = aliasFi.name;
                String aliasField = aliasNode.attribute("field");
                if (aliasField == null || aliasField.isEmpty()) aliasField = aliasName;
                additionalFieldsUsed.add(aliasField);
                joinFields.remove(aliasField);
                if (hasSelected) { localBuilder.append(", "); } else { hasSelected = true; }
                // NOTE: this doesn't support various things that EntityDefinition.makeFullColumnName() does like case/when, complex-alias, etc
                // those are difficult to pick out in nested XML elements where the 'alias' element has no entity-alias, and may not be needed at this level (try to handle at top level)
                String function = aliasNode.attribute("function");
                String isAggregateAttr = aliasNode.attribute("is-aggregate");
                boolean isAggFunction = isAggregateAttr != null ? "true".equalsIgnoreCase(isAggregateAttr) :
                        FieldInfo.aggFunctions.contains(function);
                hasAggregateFunction = hasAggregateFunction || isAggFunction;
                MNode complexAliasNode = aliasNode.first("complex-alias");
                if (complexAliasNode != null) {
                    String colName = mainEntityDefinition.makeFullColumnName(aliasNode, false);
                    localBuilder.append(colName).append(" AS ").append(EntityJavaUtil.camelCaseToUnderscored(aliasName));
                    if (!isAggFunction) {
                        if (gbClause.length() > 0) gbClause.append(", ");
                        gbClause.append(sanitizeColumnName(colName));
                    }
                } else if (function != null && !function.isEmpty()) {
                    String colName = EntityDefinition.getFunctionPrefix(function) + localEntityDefinition.getColumnName(aliasField) + ")";
                    localBuilder.append(colName).append(" AS ").append(EntityJavaUtil.camelCaseToUnderscored(aliasName));
                    if (!isAggFunction) {
                        if (gbClause.length() > 0) gbClause.append(", ");
                        gbClause.append(sanitizeColumnName(colName));
                    }
                } else {
                    String colName = localEntityDefinition.getColumnName(aliasField);
                    localBuilder.append(colName);
                    if (gbClause.length() > 0) gbClause.append(", ");
                    gbClause.append(colName);
                }
            }
        }

        // do the actual add of join field columns to select and group by
<<<<<<< HEAD
        for (String joinField : joinFields) {
            if (hasSelected) { localBuilder.append(", "); } else { hasSelected = true; }
            String asName = EntityJavaUtil.camelCaseToUnderscored(joinField);
            String colName = localEntityDefinition.getColumnName(joinField);
            localBuilder.append(colName).append(" AS ").append(asName);
            if (gbClause.length() > 0) gbClause.append(", ");
            gbClause.append(colName);
            if (localEntityDefinition.isViewEntity) additionalFieldsUsed.add(joinField);
=======
        // TODO: for isApplyStyle also don't do this
        if (!isLateralStyle) {
            for (String joinField : joinFields) {
                if (hasSelected) { localBuilder.append(", "); } else { hasSelected = true; }
                String asName = EntityJavaUtil.camelCaseToUnderscored(joinField);
                String colName = localEntityDefinition.getColumnName(joinField);
                localBuilder.append(colName).append(" AS ").append(asName);

                if (gbClause.length() > 0) gbClause.append(", ");
                gbClause.append(colName);

                if (localEntityDefinition.isViewEntity) additionalFieldsUsed.add(joinField);
            }
>>>>>>> 69620aaf
        }

        // where condition to use for FROM clause (field filtering) and for sub-select WHERE clause
        EntityConditionImplBase condition = whereCondition != null ? whereCondition.filter(entityAlias, mainEntityDefinition) : null;
        condition = EntityConditionFactoryImpl.makeConditionImpl(condition, EntityCondition.AND, viewCondition);

        // logger.warn("makeSqlMemberSubSelect SQL so far " + localBuilder.toString());
        // logger.warn("Calling makeSqlFromClause for " + entityAlias + ":" + localEntityDefinition.getEntityName() + " condition " + condition);
        // logger.warn("Calling makeSqlFromClause for " + entityAlias + ":" + localEntityDefinition.getEntityName() + " addtl fields " + additionalFieldsUsed);
        condition = makeSqlFromClause(localEntityDefinition, localBuilder, condition, null, additionalFieldsUsed);

        // add where clause, just for conditions on aliased fields on this entity-alias
        // TODO: for isApplyStyle also do this
        if (condition != null || isLateralStyle) localBuilder.append(" WHERE ");
        // TODO: for isApplyStyle also do this
        if (isLateralStyle) {
            // TODO how to get this... is per field on inner/local view entity? probably should be otherwise all fields that join to outer view must be on first member-entity
            String joinToIeThisAlias = localEntityDefinition.isViewEntity ? null : localEntityDefinition.getTableName();
            appendJoinConditions(memberEntity, joinToIeThisAlias, localEntityDefinition, linkEntityDefinition, localEntityDefinition, localBuilder);
            if (condition != null) localBuilder.append(" AND ");
        }
        if (condition != null) {
<<<<<<< HEAD
            localBuilder.append(" WHERE ");
=======
            // TODO: does this need to use localBuilder?
>>>>>>> 69620aaf
            condition.makeSqlWhere(this, localEntityDefinition);
        }

        if (hasAggregateFunction && gbClause.length() > 0) {
            localBuilder.append(" GROUP BY ");
            localBuilder.append(gbClause.toString());
        }

        localBuilder.append(")");
    }

    public void makeWhereClause() {
        if (whereCondition == null) return;
        EntityConditionImplBase condition = whereCondition;
        if (mainEntityDefinition.hasSubSelectMembers) {
            condition = condition.filter(null, mainEntityDefinition);
            if (condition == null) return;
        }
        sqlTopLevel.append(" WHERE ");
        condition.makeSqlWhere(this, null);
    }

    public void makeGroupByClause() {
        EntityJavaUtil.EntityInfo entityInfo = mainEntityDefinition.entityInfo;
        if (!entityInfo.isView) return;

        StringBuilder gbClause = new StringBuilder();
        if (entityInfo.hasFunctionAlias) {
            // do a different approach to GROUP BY: add all fields that are selected and don't have a function or that are in a sub-select
            for (int j = 0; j < fieldInfoArray.length; j++) {
                FieldInfo fi = fieldInfoArray[j];
                if (fi == null) continue;
                boolean doGroupBy = !fi.hasAggregateFunction;
                if (fi.hasAggregateFunction && fi.memberEntityNode != null) {
                    String subSelectAttr = fi.memberEntityNode.attribute("sub-select");
                    if ("true".equals(subSelectAttr) || "non-lateral".equals(subSelectAttr)) {
                        // TODO we have a sub-select, if it is on a non-view entity we want to group by (on a view-entity would be only if no aggregate in wrapping alias)
                        EntityDefinition fromEntityDefinition = efi.getEntityDefinition(fi.memberEntityNode.attribute("entity-name"));
                        if (!fromEntityDefinition.isViewEntity) doGroupBy = true;
                    }
                }
                if (doGroupBy) {
                    if (gbClause.length() > 0) gbClause.append(", ");
                    gbClause.append(fi.getFullColumnName());
                }
            }
        }

        if (gbClause.length() > 0) {
            sqlTopLevel.append(" GROUP BY ");
            sqlTopLevel.append(gbClause.toString());
        }
    }

    public void makeHavingClause(EntityConditionImplBase condition) {
        if (condition == null) return;
        sqlTopLevel.append(" HAVING ");
        condition.makeSqlWhere(this, null);
    }

    public void makeOrderByClause(ArrayList<String> orderByFieldList, boolean hasLimitOffset) {
        int obflSize = orderByFieldList.size();
        if (obflSize == 0) {
            if (hasLimitOffset) sqlTopLevel.append(" ORDER BY 1");
            return;
        }

        MNode databaseNode = efi.getDatabaseNode(mainEntityDefinition.getEntityGroupName());
        sqlTopLevel.append(" ORDER BY ");
        for (int i = 0; i < obflSize; i++) {
            String fieldName = orderByFieldList.get(i);
            if (fieldName == null || fieldName.length() == 0) continue;
            if (i > 0) sqlTopLevel.append(", ");

            // Parse the fieldName (can have other stuff in it, need to tear down to just the field name)
            EntityJavaUtil.FieldOrderOptions foo = new EntityJavaUtil.FieldOrderOptions(fieldName);
            fieldName = foo.getFieldName();

            FieldInfo fieldInfo = getMainEd().getFieldInfo(fieldName);
            if (fieldInfo == null) throw new EntityException("Making ORDER BY clause, could not find field " +
                    fieldName + " in entity " + getMainEd().fullEntityName);
            int typeValue = fieldInfo.typeValue;

            // now that it's all torn down, build it back up using the column name
            if (foo.getCaseUpperLower() != null && typeValue == 1) sqlTopLevel.append(foo.getCaseUpperLower() ? "UPPER(" : "LOWER(");
            sqlTopLevel.append(fieldInfo.getFullColumnName());
            if (foo.getCaseUpperLower() != null && typeValue == 1) sqlTopLevel.append(")");
            sqlTopLevel.append(foo.getDescending() ? " DESC" : " ASC");
            if (!"true".equals(databaseNode.attribute("never-nulls"))) {
                if (foo.getNullsFirstLast() != null) sqlTopLevel.append(foo.getNullsFirstLast() ? " NULLS FIRST" : " NULLS LAST");
                else sqlTopLevel.append(" NULLS LAST");
            }
        }
    }
    public void addLimitOffset(Integer limit, Integer offset) {
        if (limit == null && offset == null) return;

        MNode databaseNode = efi.getDatabaseNode(mainEntityDefinition.getEntityGroupName());
        // if no databaseNode do nothing, means it is not a standard SQL/JDBC database
        if (databaseNode != null) {
            String offsetStyle = databaseNode.attribute("offset-style");
            if ("limit".equals(offsetStyle)) {
                // use the LIMIT/OFFSET style
                sqlTopLevel.append(" LIMIT ").append(limit != null && limit > 0 ? limit : "ALL");
                sqlTopLevel.append(" OFFSET ").append(offset != null ? offset : 0);
            } else if (offsetStyle == null || offsetStyle.length() == 0 || "fetch".equals(offsetStyle)) {
                // use SQL2008 OFFSET/FETCH style by default
                sqlTopLevel.append(" OFFSET ").append(offset != null ? offset.toString() : '0').append(" ROWS");
                if (limit != null) sqlTopLevel.append(" FETCH FIRST ").append(limit).append(" ROWS ONLY");
            }
            // do nothing here for offset-style=cursor, taken care of in EntityFindImpl
        }
    }

    /** Adds FOR UPDATE, should be added to end of query */
    public void makeForUpdate() {
        MNode databaseNode = efi.getDatabaseNode(mainEntityDefinition.getEntityGroupName());
        String forUpdateStr = databaseNode.attribute("for-update");
        if (forUpdateStr != null && forUpdateStr.length() > 0) {
            sqlTopLevel.append(" ").append(forUpdateStr);
        } else {
            sqlTopLevel.append(" FOR UPDATE");
        }
    }

    @Override
    public PreparedStatement makePreparedStatement() {
        if (connection == null) throw new IllegalStateException("Cannot make PreparedStatement, no Connection in place");
        finalSql = sqlTopLevel.toString();
        // if (this.mainEntityDefinition.getEntityName().contains("FooBar")) logger.warn("========= making find PreparedStatement for SQL: " + finalSql + "; parameters: " + parameters);
        if (isDebugEnabled) logger.debug("making find PreparedStatement for SQL: " + finalSql);
        try {
            ps = connection.prepareStatement(finalSql, entityFindBase.getResultSetType(), entityFindBase.getResultSetConcurrency());
            Integer maxRows = entityFindBase.getMaxRows();
            Integer fetchSize = entityFindBase.getFetchSize();
            if (maxRows != null && maxRows > 0) ps.setMaxRows(maxRows);
            if (fetchSize != null && fetchSize > 0) ps.setFetchSize(fetchSize);
        } catch (SQLException e) {
            EntityQueryBuilder.handleSqlException(e, finalSql);
        }

        return ps;
    }
}<|MERGE_RESOLUTION|>--- conflicted
+++ resolved
@@ -274,52 +274,6 @@
                     makeSqlMemberSubSelect(entityAlias, relatedMemberEntityNode, relatedLinkEntityDefinition, linkEntityDefinition, localBuilder);
                 } else {
                     outWhereCondition = makeSqlViewTableName(relatedLinkEntityDefinition, localBuilder, outWhereCondition, localHavingCondition);
-<<<<<<< HEAD
-                }
-                localBuilder.append(" ").append(entityAlias).append(" ON ");
-
-                ArrayList<MNode> keyMaps = relatedMemberEntityNode.children("key-map");
-                ArrayList<MNode> entityConditionList = relatedMemberEntityNode.children("entity-condition");
-                if ((keyMaps == null || keyMaps.size() == 0) && (entityConditionList == null || entityConditionList.size() == 0)) {
-                    throw new EntityException("No member-entity/join key-maps found for the " + joinFromAlias +
-                            " and the " + entityAlias + " member-entities of the " + localEntityDefinition.fullEntityName + " view-entity.");
-                }
-
-                int keyMapsSize = keyMaps != null ? keyMaps.size() : 0;
-                for (int i = 0; i < keyMapsSize; i++) {
-                    MNode keyMap = keyMaps.get(i);
-                    if (i > 0) localBuilder.append(" AND ");
-
-                    localBuilder.append(joinFromAlias).append(".");
-                    // NOTE: sanitizeColumnName caused issues elsewhere, eliminate here too since we're not using AS clauses
-                    localBuilder.append(linkEntityDefinition.getColumnName(keyMap.attribute("field-name")));
-                    // localBuilder.append(sanitizeColumnName(linkEntityDefinition.getColumnName(keyMap.attribute("field-name"), false)))
-
-                    localBuilder.append(" = ");
-
-                    final String relatedAttr = keyMap.attribute("related");
-                    String relatedFieldName = relatedAttr != null && !relatedAttr.isEmpty() ? relatedAttr : keyMap.attribute("related-field-name");
-                    if (relatedFieldName == null || relatedFieldName.length() == 0)
-                        relatedFieldName = keyMap.attribute("field-name");
-                    if (!relatedLinkEntityDefinition.isField(relatedFieldName) &&
-                            relatedLinkEntityDefinition.getPkFieldNames().size() == 1 && keyMaps.size() == 1) {
-                        relatedFieldName = relatedLinkEntityDefinition.getPkFieldNames().get(0);
-                        // if we don't match these constraints and get this default we'll get an error later...
-                    }
-
-                    localBuilder.append(entityAlias);
-                    localBuilder.append(".");
-                    FieldInfo relatedFieldInfo = relatedLinkEntityDefinition.getFieldInfo(relatedFieldName);
-                    if (relatedFieldInfo == null) throw new EntityException("Invalid field name " + relatedFieldName + " for entity " + relatedLinkEntityDefinition.fullEntityName);
-                    if (subSelect) {
-                        localBuilder.append(EntityJavaUtil.camelCaseToUnderscored(relatedFieldInfo.name));
-                    } else {
-                        localBuilder.append(relatedFieldInfo.getFullColumnName());
-                    }
-                    // NOTE: sanitizeColumnName here breaks the generated SQL, in the case of a view within a view we want EAO.EAI.COL_NAME...
-                    // localBuilder.append(sanitizeColumnName(relatedLinkEntityDefinition.getColumnName(relatedFieldName, false)))
-=======
->>>>>>> 69620aaf
                 }
                 localBuilder.append(" ").append(entityAlias);
 
@@ -365,8 +319,6 @@
         }
 
         return outWhereCondition;
-<<<<<<< HEAD
-=======
     }
 
     public void appendJoinConditions(MNode relatedMemberEntityNode, String entityAlias, EntityDefinition localEntityDefinition,
@@ -444,7 +396,6 @@
             // TODO: is this correct? what does it append to? not localBuilder?
             linkEcib.makeSqlWhere(this, null);
         }
->>>>>>> 69620aaf
     }
 
     public EntityConditionImplBase makeSqlViewTableName(EntityDefinition localEntityDefinition, StringBuilder localBuilder,
@@ -647,16 +598,6 @@
         }
 
         // do the actual add of join field columns to select and group by
-<<<<<<< HEAD
-        for (String joinField : joinFields) {
-            if (hasSelected) { localBuilder.append(", "); } else { hasSelected = true; }
-            String asName = EntityJavaUtil.camelCaseToUnderscored(joinField);
-            String colName = localEntityDefinition.getColumnName(joinField);
-            localBuilder.append(colName).append(" AS ").append(asName);
-            if (gbClause.length() > 0) gbClause.append(", ");
-            gbClause.append(colName);
-            if (localEntityDefinition.isViewEntity) additionalFieldsUsed.add(joinField);
-=======
         // TODO: for isApplyStyle also don't do this
         if (!isLateralStyle) {
             for (String joinField : joinFields) {
@@ -670,7 +611,6 @@
 
                 if (localEntityDefinition.isViewEntity) additionalFieldsUsed.add(joinField);
             }
->>>>>>> 69620aaf
         }
 
         // where condition to use for FROM clause (field filtering) and for sub-select WHERE clause
@@ -693,11 +633,7 @@
             if (condition != null) localBuilder.append(" AND ");
         }
         if (condition != null) {
-<<<<<<< HEAD
-            localBuilder.append(" WHERE ");
-=======
             // TODO: does this need to use localBuilder?
->>>>>>> 69620aaf
             condition.makeSqlWhere(this, localEntityDefinition);
         }
 
