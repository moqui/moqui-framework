--- conflicted
+++ resolved
@@ -862,15 +862,11 @@
             //modify entity relationships
             if (relationships) {
                 this.setDynamicRelationships(entityNode, entitySuffix)
-            }
-<<<<<<< HEAD
-=======
             //modify member-entities
             if (memberEntities) {
                 this.setDynamicEntityView(entityNode, entitySuffix)
             }
             logger.info("Loading special entity ${specialEntityName}.")
->>>>>>> b0178663
         }
 
         // create the new EntityDefinition
