--- conflicted
+++ resolved
@@ -1642,13 +1642,9 @@
         if (operation == 'find') {
             if (lastEd.containsPrimaryKey(parameters)) {
                 // if we have a full PK lookup by PK and return the single value
-<<<<<<< HEAD
-                Map pkValues = [:]
+
+                Map<String, Object> pkValues = [:]
                 lastEd.entityInfo.setFields(parameters, pkValues, false, null, true, new java.util.Locale("en_US"))
-=======
-                Map<String, Object> pkValues = [:]
-                lastEd.entityInfo.setFields(parameters, pkValues, false, null, true)
->>>>>>> a9444edb
 
                 if (masterName != null && masterName.length() > 0) {
                     Map resultMap = find(lastEd.getFullEntityName()).condition(pkValues).oneMaster(masterName)
