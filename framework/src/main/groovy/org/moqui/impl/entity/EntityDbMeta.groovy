--- conflicted
+++ resolved
@@ -396,11 +396,7 @@
         long startTime = System.currentTimeMillis()
         boolean doCreate = !tableExists(ed)
         if (doCreate) {
-<<<<<<< HEAD
-            createTable(ed)
-=======
             createTable(ed, null)
->>>>>>> 69620aaf
             // create explicit and foreign key auto indexes
             createIndexes(ed, null)
             // create foreign keys to all other tables that exist
@@ -753,11 +749,7 @@
             EntityDefinition ed = efi.getEntityDefinition(en)
             if (ed.isViewEntity) continue
             if (tableExists(ed)) {
-<<<<<<< HEAD
-                int result = createForeignKeys(ed, true)
-=======
                 int result = createForeignKeys(ed, true, null, null)
->>>>>>> 69620aaf
                 created += result
             }
         }
@@ -991,10 +983,6 @@
             }
             sql.append(")")
         }
-<<<<<<< HEAD
-        if (created > 0 && checkFkExists) logger.info("Created ${created} FKs for entity ${ed.fullEntityName}")
-        return created
-=======
         sql.append(" REFERENCES ").append(relEd.getFullTableName()).append(" (")
         boolean isFirst = true
         for (String keyName in keyMapKeys) {
@@ -1007,7 +995,6 @@
         }
 
         runSqlUpdate(sql, groupName, sharedCon)
->>>>>>> 69620aaf
     }
 
     int dropForeignKeys(EntityDefinition ed) {
