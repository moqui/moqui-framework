--- conflicted
+++ resolved
@@ -420,17 +420,7 @@
         } else {
             String groupName = ed.getEntityGroupName()
             boolean beganTx = useTxForMetaData ? efi.ecfi.transactionFacade.begin(5) : false
-<<<<<<< HEAD
             try (Connection con = efi.getConnection(groupName)) {
-=======
-            try {
-                try {
-                    con = efi.getConnection(groupName)
-                } catch (EntityException ee) {
-                    logger.warn("Could not get connection so treating entity ${ed.fullEntityName} in group ${groupName} as table does not exist: ${ee.toString()}")
-                    return false
-                }
->>>>>>> 5bdc54bc
                 DatabaseMetaData dbData = con.getMetaData()
 
                 String[] types = ["TABLE", "VIEW", "ALIAS", "SYNONYM", "PARTITIONED TABLE"]
