--- conflicted
+++ resolved
@@ -62,13 +62,8 @@
         if (secaNode.hasChild("actions")) {
             String actionsLocation = null
             String secaId = secaNode.attribute("id")
-<<<<<<< HEAD
-            if (secaId != null && !secaId.isEmpty()) actionsLocation = secaId + "_" + StringUtilities.getRandomString(8)
-            actions = new XmlAction(ecfi, secaNode.first("actions"), null) // was location + ".actions" but no unique!
-=======
             if (secaId != null && !secaId.isEmpty()) actionsLocation = "seca." + secaId + "." + StringUtilities.getRandomString(8) + ".actions"
             actions = new XmlAction(ecfi, secaNode.first("actions"), actionsLocation)
->>>>>>> 69620aaf
         } else {
             actions = (XmlAction) null
         }
