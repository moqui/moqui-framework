/*
 * This software is in the public domain under CC0 1.0 Universal plus a
 * Grant of Patent License.
 * 
 * To the extent possible under law, the author(s) have dedicated all
 * copyright and related and neighboring rights to this software to the
 * public domain worldwide. This software is distributed without any
 * warranty.
 * 
 * You should have received a copy of the CC0 Public Domain Dedication
 * along with this software (see the LICENSE.md file). If not, see
 * <http://creativecommons.org/publicdomain/zero/1.0/>.
 */
package org.moqui.impl.service

import groovy.transform.CompileStatic
<<<<<<< HEAD
import org.moqui.Moqui
import org.moqui.impl.context.ArtifactExecutionInfoImpl
import org.moqui.impl.context.ArtifactExecutionInfoImpl.ArtifactTypeStats
import org.moqui.impl.context.ContextJavaUtil
import org.moqui.impl.context.ContextJavaUtil.CustomScheduledExecutor
=======
import org.moqui.context.ExecutionContextFactory
import org.moqui.impl.entity.EntityEcaRule
>>>>>>> a2cd1caa
import org.moqui.resource.ResourceReference
import org.moqui.context.ToolFactory
import org.moqui.impl.context.ExecutionContextFactoryImpl
import org.moqui.impl.context.ExecutionContextImpl
import org.moqui.resource.ClasspathResourceReference
import org.moqui.impl.service.runner.EntityAutoServiceRunner
import org.moqui.impl.service.runner.RemoteJsonRpcServiceRunner
import org.moqui.service.*
import org.moqui.util.CollectionUtilities
import org.moqui.util.MNode
import org.moqui.util.ObjectUtilities
import org.moqui.util.RestClient
import org.moqui.util.StringUtilities
import org.slf4j.Logger
import org.slf4j.LoggerFactory

import javax.cache.Cache
import javax.mail.internet.MimeMessage
import java.sql.Timestamp
import java.util.concurrent.*
import java.util.concurrent.atomic.AtomicInteger
import java.util.concurrent.locks.ReentrantLock

@CompileStatic
class ServiceFacadeImpl implements ServiceFacade {
    protected final static Logger logger = LoggerFactory.getLogger(ServiceFacadeImpl.class)

    public final ExecutionContextFactoryImpl ecfi

    protected final Cache<String, ServiceDefinition> serviceLocationCache
    protected final ReentrantLock locationLoadLock = new ReentrantLock()

    protected Map<String, ArrayList<ServiceEcaRule>> secaRulesByServiceName = new HashMap<>()
    protected final List<EmailEcaRule> emecaRuleList = new ArrayList<>()
    public final RestApi restApi

    protected final Map<String, ServiceRunner> serviceRunners = new HashMap<>()

    private ScheduledJobRunner jobRunner = null
    public final ThreadPoolExecutor jobWorkerPool
    private LoadRunner loadRunner = null

    /** Distributed ExecutorService for async services, etc */
    protected ExecutorService distributedExecutorService = null

    protected final ConcurrentMap<String, List<ServiceCallback>> callbackRegistry = new ConcurrentHashMap<>()

    ServiceFacadeImpl(ExecutionContextFactoryImpl ecfi) {
        this.ecfi = ecfi
        serviceLocationCache = ecfi.cacheFacade.getCache("service.location", String.class, ServiceDefinition.class)

        MNode serviceFacadeNode = ecfi.confXmlRoot.first("service-facade")
        serviceFacadeNode.setSystemExpandAttributes(true)
        // load service runners from configuration
        for (MNode serviceType in serviceFacadeNode.children("service-type")) {
            ServiceRunner sr = (ServiceRunner) Thread.currentThread().getContextClassLoader()
                    .loadClass(serviceType.attribute("runner-class")).newInstance()
            serviceRunners.put(serviceType.attribute("name"), sr.init(this))
        }

        // load REST API
        restApi = new RestApi(ecfi)

        jobWorkerPool = makeWorkerPool()
    }

    private ThreadPoolExecutor makeWorkerPool() {
        MNode serviceFacadeNode = ecfi.confXmlRoot.first("service-facade")

        int jobQueueMax = (serviceFacadeNode.attribute("job-queue-max") ?: "0") as int
        int coreSize = (serviceFacadeNode.attribute("job-pool-core") ?: "2") as int
        int maxSize = (serviceFacadeNode.attribute("job-pool-max") ?: "8") as int
        int availableProcessorsSize = Runtime.getRuntime().availableProcessors() * 2
        if (availableProcessorsSize > maxSize) {
            logger.info("Setting Service Job worker pool size to ${availableProcessorsSize} based on available processors * 2")
            maxSize = availableProcessorsSize
        }
        long aliveTime = (serviceFacadeNode.attribute("worker-pool-alive") ?: "120") as long

        logger.info("Initializing Service Job ThreadPoolExecutor: queue limit ${jobQueueMax}, pool-core ${coreSize}, pool-max ${maxSize}, pool-alive ${aliveTime}s")
        // make the actual queue at least maxSize to allow for stuffing the queue to get it to add threads to the pool
        BlockingQueue<Runnable> workQueue = new LinkedBlockingQueue<>(jobQueueMax < maxSize ? maxSize : jobQueueMax)
        return new ContextJavaUtil.WorkerThreadPoolExecutor(ecfi, coreSize, maxSize, aliveTime, TimeUnit.SECONDS,
                workQueue, new ContextJavaUtil.JobThreadFactory())
    }

    void postFacadeInit() {
        // load Service ECA rules
        loadSecaRulesAll()
        // load Email ECA rules
        loadEmecaRulesAll()

        MNode serviceFacadeNode = ecfi.confXmlRoot.first("service-facade")

        // get distributed ExecutorService
        String distEsFactoryName = serviceFacadeNode.attribute("distributed-factory")
        if (distEsFactoryName) {
            logger.info("Getting Async Distributed Service ExecutorService (using ToolFactory ${distEsFactoryName})")
            ToolFactory<ExecutorService> esToolFactory = ecfi.getToolFactory(distEsFactoryName)
            if (esToolFactory == null) {
                logger.warn("Could not find ExecutorService ToolFactory with name ${distEsFactoryName}, distributed async service calls will be run local only")
                distributedExecutorService = null
            } else {
                distributedExecutorService = esToolFactory.getInstance()
            }
        } else {
            logger.info("No distributed-factory specified, distributed async service calls will be run local only")
            distributedExecutorService = null
        }

        // setup service job runner
        long jobRunnerRate = (serviceFacadeNode.attribute("scheduled-job-check-time") ?: "60") as long
        if (jobRunnerRate > 0L) {
            // wait before first run to make sure all is loaded and we're past an initial activity burst
            long initialDelay = 120L
            logger.info("Starting Scheduled Service Job Runner, checking for jobs every ${jobRunnerRate} seconds after a ${initialDelay} second initial delay")
            jobRunner = new ScheduledJobRunner(ecfi)
            ecfi.scheduleAtFixedRate(jobRunner, initialDelay, jobRunnerRate)
        } else {
            logger.warn("Not starting Scheduled Service Job Runner (config:${jobRunnerRate})")
            jobRunner = null
        }

    }

    void setDistributedExecutorService(ExecutorService executorService) {
        logger.info("Setting DistributedExecutorService to ${executorService.class.name}, was ${this.distributedExecutorService?.class?.name}")
        this.distributedExecutorService = executorService
    }

    void warmCache()  {
        logger.info("Warming cache for all service definitions")
        long startTime = System.currentTimeMillis()
        Set<String> serviceNames = getKnownServiceNames()
        for (String serviceName in serviceNames) {
            try { getServiceDefinition(serviceName) }
            catch (Throwable t) { logger.warn("Error warming service cache: ${t.toString()}") }
        }
        logger.info("Warmed service definition cache for ${serviceNames.size()} services in ${System.currentTimeMillis() - startTime}ms")
    }

    void destroy() {
        // destroy all service runners
        for (ServiceRunner sr in serviceRunners.values()) sr.destroy()
    }

    ServiceRunner getServiceRunner(String type) { serviceRunners.get(type) }
    // NOTE: this is used in the ServiceJobList screen
    ScheduledJobRunner getJobRunner() { jobRunner }

    boolean isServiceDefined(String serviceName) {
        ServiceDefinition sd = getServiceDefinition(serviceName)
        if (sd != null) return true

        String path = ServiceDefinition.getPathFromName(serviceName)
        String verb = ServiceDefinition.getVerbFromName(serviceName)
        String noun = ServiceDefinition.getNounFromName(serviceName)
        return isEntityAutoPattern(path, verb, noun)
    }

    boolean isEntityAutoPattern(String serviceName) {
        return isEntityAutoPattern(ServiceDefinition.getPathFromName(serviceName), ServiceDefinition.getVerbFromName(serviceName),
                ServiceDefinition.getNounFromName(serviceName))
    }

    boolean isEntityAutoPattern(String path, String verb, String noun) {
        // if no path, verb is create|update|delete and noun is a valid entity name, do an implicit entity-auto
        return (path == null || path.isEmpty()) && EntityAutoServiceRunner.verbSet.contains(verb) &&
                ecfi.entityFacade.isEntityDefined(noun)
    }

    ServiceDefinition getServiceDefinition(String serviceName) {
        if (serviceName == null) return null
        ServiceDefinition sd = (ServiceDefinition) serviceLocationCache.get(serviceName)
        if (sd != null) return sd


        // now try some acrobatics to find the service, these take longer to run hence trying to avoid
        String path = ServiceDefinition.getPathFromName(serviceName)
        String verb = ServiceDefinition.getVerbFromName(serviceName)
        String noun = ServiceDefinition.getNounFromName(serviceName)
        // logger.warn("Getting service definition for [${serviceName}], path=[${path}] verb=[${verb}] noun=[${noun}]")

        String cacheKey = makeCacheKey(path, verb, noun)
        boolean cacheKeySame = serviceName.equals(cacheKey)
        if (!cacheKeySame) {
            sd = (ServiceDefinition) serviceLocationCache.get(cacheKey)
            if (sd != null) return sd
        }

        // at this point sd is null (from serviceName and cacheKey), so if contains key we know the service doesn't exist; do in lock to avoid reload issues
        locationLoadLock.lock()
        try {
            if (serviceLocationCache.containsKey(serviceName)) return (ServiceDefinition) serviceLocationCache.get(serviceName)
            if (!cacheKeySame && serviceLocationCache.containsKey(cacheKey)) return (ServiceDefinition) serviceLocationCache.get(cacheKey)
        } finally {
            locationLoadLock.unlock()
        }

        return makeServiceDefinition(serviceName, path, verb, noun)
    }

    protected ServiceDefinition makeServiceDefinition(String origServiceName, String path, String verb, String noun) {
        locationLoadLock.lock()
        try {
            String cacheKey = makeCacheKey(path, verb, noun)
            if (serviceLocationCache.containsKey(cacheKey)) {
                // NOTE: this could be null if it's a known non-existing service
                return (ServiceDefinition) serviceLocationCache.get(cacheKey)
            }

            MNode serviceNode = findServiceNode(path, verb, noun)
            if (serviceNode == null) {
                // NOTE: don't throw an exception for service not found (this is where we know there is no def), let service caller handle that
                // Put null in the cache to remember the non-existing service
                serviceLocationCache.put(cacheKey, null)
                if (!origServiceName.equals(cacheKey)) serviceLocationCache.put(origServiceName, null)
                return null
            }

            ServiceDefinition sd = new ServiceDefinition(this, path, serviceNode)
            serviceLocationCache.put(cacheKey, sd)
            if (!origServiceName.equals(cacheKey)) serviceLocationCache.put(origServiceName, sd)
            return sd
        } finally {
            locationLoadLock.unlock()
        }
    }

    protected static String makeCacheKey(String path, String verb, String noun) {
        // use a consistent format as the key in the cache, keeping in mind that the verb and noun may be merged in the serviceName passed in
        // no # here so that it doesn't matter if the caller used one or not
        return (path != null && !path.isEmpty() ? path + '.' : '') + verb + (noun != null ? noun : '')
    }

    protected MNode findServiceNode(String path, String verb, String noun) {
        if (path == null || path.isEmpty()) return null

        // make a file location from the path
        String partialLocation = path.replace('.', '/') + '.xml'
        String servicePathLocation = 'service/' + partialLocation

        MNode serviceNode = (MNode) null
        ResourceReference foundRr = (ResourceReference) null

        // search for the service def XML file in the classpath LAST (allow components to override, same as in entity defs)
        ResourceReference serviceComponentRr = new ClasspathResourceReference().init(servicePathLocation)
        if (serviceComponentRr.supportsExists() && serviceComponentRr.exists) {
            serviceNode = findServiceNode(serviceComponentRr, verb, noun)
            if (serviceNode != null) foundRr == serviceComponentRr
        }

        // search for the service def XML file in the components
        for (String location in this.ecfi.getComponentBaseLocations().values()) {
            // logger.warn("Finding service node for location=[${location}], servicePathLocation=[${servicePathLocation}]")
            serviceComponentRr = this.ecfi.resourceFacade.getLocationReference(location + "/" + servicePathLocation)
            if (serviceComponentRr.supportsExists()) {
                if (serviceComponentRr.exists) {
                    MNode tempNode = findServiceNode(serviceComponentRr, verb, noun)
                    if (tempNode != null) {
                        if (foundRr != null) logger.info("Found service ${verb}#${noun} at ${serviceComponentRr.location} which overrides service at ${foundRr.location}")
                        serviceNode = tempNode
                        foundRr = serviceComponentRr
                    }
                }
            } else {
                // only way to see if it is a valid location is to try opening the stream, so no extra conditions here
                MNode tempNode = findServiceNode(serviceComponentRr, verb, noun)
                if (tempNode != null) {
                    if (foundRr != null) logger.info("Found service ${verb}#${noun} at ${serviceComponentRr.location} which overrides service at ${foundRr.location}")
                    serviceNode = tempNode
                    foundRr = serviceComponentRr
                }
            }
            // NOTE: don't quit on finding first, allow later components to override earlier: if (serviceNode != null) break
        }

        if (serviceNode == null) logger.warn("Service ${path}.${verb}#${noun} not found; used relative location [${servicePathLocation}]")

        return serviceNode
    }

    protected MNode findServiceNode(ResourceReference serviceComponentRr, String verb, String noun) {
        if (serviceComponentRr == null || (serviceComponentRr.supportsExists() && !serviceComponentRr.exists)) return null

        MNode serviceRoot = MNode.parse(serviceComponentRr)
        MNode serviceNode
        if (noun) {
            // only accept the separated names
            serviceNode = serviceRoot.first({ MNode it -> ("service".equals(it.name) || "service-include".equals(it.name)) &&
                    it.attribute("verb") == verb && it.attribute("noun") == noun })
        } else {
            // we just have a verb, this should work if the noun field is empty, or if noun + verb makes up the verb passed in
            serviceNode = serviceRoot.first({ MNode it -> ("service".equals(it.name) || "service-include".equals(it.name)) &&
                    (it.attribute("verb") + (it.attribute("noun") ?: "")) == verb })
        }

        // if we found a service-include look up the referenced service node
        if (serviceNode != null && "service-include".equals(serviceNode.name)) {
            String includeLocation = serviceNode.attribute("location")
            if (includeLocation == null || includeLocation.isEmpty()) {
                logger.error("Ignoring service-include with no location for verb ${verb} noun ${noun} in ${serviceComponentRr.location}")
                return null
            }

            ResourceReference includeRr = ecfi.resourceFacade.getLocationReference(includeLocation)
            // logger.warn("includeLocation: ${includeLocation}\nincludeRr: ${includeRr}")
            return findServiceNode(includeRr, verb, noun)
        }

        return serviceNode
    }

    Set<String> getKnownServiceNames() {
        Set<String> sns = new TreeSet<String>()

        // search declared service-file elements in Moqui Conf XML
        for (MNode serviceFile in ecfi.confXmlRoot.first("service-facade").children("service-file")) {
            String location = serviceFile.attribute("location")
            ResourceReference entryRr = ecfi.resourceFacade.getLocationReference(location)
            findServicesInFile("classpath://service", entryRr, sns)
        }

        // search for service def XML files in the components
        for (String location in this.ecfi.getComponentBaseLocations().values()) {
            //String location = "component://${componentName}/service"
            ResourceReference serviceRr = this.ecfi.resourceFacade.getLocationReference(location + "/service")
            if (serviceRr.supportsExists() && serviceRr.exists && serviceRr.supportsDirectory()) {
                findServicesInDir(serviceRr.location, serviceRr, sns)
            }
        }

        // TODO: how to search for service def XML files in the classpath? perhaps keep a list of service files that
        //     have been found on the classpath so we at least have those?

        return sns
    }

    List<Map> getAllServiceInfo(int levels) {
        Map<String, Map> serviceInfoMap = [:]
        for (String serviceName in getKnownServiceNames()) {
            int lastDotIndex = 0
            for (int i = 0; i < levels; i++) lastDotIndex = serviceName.indexOf(".", lastDotIndex+1)
            String name = lastDotIndex == -1 ? serviceName : serviceName.substring(0, lastDotIndex)
            Map curInfo = serviceInfoMap.get(name)
            if (curInfo) {
                CollectionUtilities.addToBigDecimalInMap("services", 1.0, curInfo)
            } else {
                serviceInfoMap.put(name, [name:name, services:1])
            }
        }
        TreeSet<String> nameSet = new TreeSet(serviceInfoMap.keySet())
        List<Map> serviceInfoList = []
        for (String name in nameSet) serviceInfoList.add(serviceInfoMap.get(name))
        return serviceInfoList
    }

    protected void findServicesInDir(String baseLocation, ResourceReference dir, Set<String> sns) {
        // logger.warn("Finding services in [${dir.location}]")
        for (ResourceReference entryRr in dir.directoryEntries) {
            if (entryRr.directory) {
                findServicesInDir(baseLocation, entryRr, sns)
            } else if (entryRr.fileName.endsWith(".xml")) {
                // logger.warn("Finding services in [${entryRr.location}], baseLocation=[${baseLocation}]")
                if (entryRr.fileName.endsWith(".secas.xml") || entryRr.fileName.endsWith(".emecas.xml") ||
                        entryRr.fileName.endsWith(".rest.xml")) continue
                findServicesInFile(baseLocation, entryRr, sns)
            }
        }
    }
    protected void findServicesInFile(String baseLocation, ResourceReference entryRr, Set<String> sns) {
        MNode serviceRoot = MNode.parse(entryRr)
        if ((serviceRoot.getName()) in ["secas", "emecas", "resource"]) return
        if (serviceRoot.getName() != "services") {
            logger.info("While finding service ignoring XML file [${entryRr.location}] in a services directory because the root element is ${serviceRoot.name} and not services")
            return
        }

        // get the service file location without the .xml and without everything up to the "service" directory
        String location = entryRr.location.substring(0, entryRr.location.lastIndexOf("."))
        if (location.startsWith(baseLocation)) location = location.substring(baseLocation.length())
        if (location.charAt(0) == '/' as char) location = location.substring(1)
        location = location.replace('/', '.')

        for (MNode serviceNode in serviceRoot.children) {
            String nodeName = serviceNode.name
            if (!"service".equals(nodeName) && !"service-include".equals(nodeName)) continue
            sns.add(location + "." + serviceNode.attribute("verb") +
                    (serviceNode.attribute("noun") ? "#" + serviceNode.attribute("noun") : ""))
        }
    }

    void loadSecaRulesAll() {
        int numLoaded = 0
        int numFiles = 0
        HashMap<String, ServiceEcaRule> ruleByIdMap = new HashMap<>()
        LinkedList<ServiceEcaRule> ruleNoIdList = new LinkedList<>()
        // search for the service def XML file in the components
        for (String location in this.ecfi.getComponentBaseLocations().values()) {
            ResourceReference serviceDirRr = this.ecfi.resourceFacade.getLocationReference(location + "/service")
            if (serviceDirRr.supportsAll()) {
                // if for some weird reason this isn't a directory, skip it
                if (!serviceDirRr.isDirectory()) continue
                for (ResourceReference rr in serviceDirRr.directoryEntries) {
                    if (!rr.fileName.endsWith(".secas.xml")) continue
                    numLoaded += loadSecaRulesFile(rr, ruleByIdMap, ruleNoIdList)
                    numFiles++
                }
            } else {
                logger.warn("Can't load SECA rules from component at [${serviceDirRr.location}] because it doesn't support exists/directory/etc")
            }
        }
        if (logger.infoEnabled) logger.info("Loaded ${numLoaded} Service ECA rules from ${numFiles} .secas.xml files, ${ruleNoIdList.size()} rules have no id, ${ruleNoIdList.size() + ruleByIdMap.size()} SECA rules active")

        Map<String, ArrayList<ServiceEcaRule>> ruleMap = new HashMap<>()
        ruleNoIdList.addAll(ruleByIdMap.values())
        for (ServiceEcaRule ecaRule in ruleNoIdList) {

            // find all matching services if the name is a pattern, otherwise just add the service name to the list
            Boolean nameIsPattern = ecaRule.nameIsPattern
            List<String> serviceNameList = new ArrayList<>()
            if (nameIsPattern) {
                String serviceNamePattern = ecaRule.serviceName
                for (String ksn : knownServiceNames) {
                    if (ksn.matches(serviceNamePattern)) {
                        serviceNameList.add(ksn)
                    }
                }
            } else {
                serviceNameList.add(ecaRule.serviceName)
            }

            // add each of the services in the list to the rule map
            for (String serviceName in serviceNameList) {
                // remove the hash if there is one to more consistently match the service name
                serviceName = StringUtilities.removeChar(serviceName, (char) '#')
                ArrayList<ServiceEcaRule> lst = ruleMap.get(serviceName)
                if (lst == null) {
                    lst = new ArrayList<>()
                    ruleMap.put(serviceName, lst)
                }
                // insert by priority
                int insertIdx = 0
                for (int i = 0; i < lst.size(); i++) {
                    ServiceEcaRule lstSer = (ServiceEcaRule) lst.get(i)
                    if (lstSer.priority <= ecaRule.priority) { insertIdx++ } else { break }
                }
                lst.add(insertIdx, ecaRule)
            }
        }

        // replace entire SECA rules Map in one operation
        secaRulesByServiceName = ruleMap
    }
    protected int loadSecaRulesFile(ResourceReference rr, HashMap<String, ServiceEcaRule> ruleByIdMap, LinkedList<ServiceEcaRule> ruleNoIdList) {
        MNode serviceRoot = MNode.parse(rr)
        int numLoaded = 0
        for (MNode secaNode in serviceRoot.children("seca")) {
            // a service name is valid if it is not a pattern and represents a defined service or if it is a pattern and
            // matches at least one of the known service names
            String serviceName = secaNode.attribute("service")
            Boolean nameIsPattern = secaNode.attribute("name-is-pattern") == "true"
            boolean serviceDefined = false
            if (nameIsPattern) {
                for (String ksn : knownServiceNames) {
                    serviceDefined = ksn.matches(serviceName)
                    if (serviceDefined) break
                }
            } else {
                serviceDefined = isServiceDefined(serviceName)
            }
            if (!serviceDefined) {
                logger.warn("Invalid service name ${serviceName} found in SECA file ${rr.location}, skipping")
                continue
            }

            ServiceEcaRule ecaRule = new ServiceEcaRule(ecfi, secaNode, rr.location)
            String ruleId = secaNode.attribute("id")
            if (ruleId != null && !ruleId.isEmpty()) ruleByIdMap.put(ruleId, ecaRule)
            else ruleNoIdList.add(ecaRule)

            numLoaded++
        }
        if (logger.isTraceEnabled()) logger.trace("Loaded ${numLoaded} Service ECA rules from [${rr.location}]")
        return numLoaded
    }

    ArrayList<ServiceEcaRule> secaRules(String serviceName) {
        // NOTE: no need to remove the hash, ServiceCallSyncImpl now passes a service name with no hash
        return (ArrayList<ServiceEcaRule>) secaRulesByServiceName.get(serviceName)
    }
    static void runSecaRules(String serviceName, Map<String, Object> parameters, Map<String, Object> results, String when,
                      ArrayList<ServiceEcaRule> lst, ExecutionContextImpl eci) {
        int lstSize = lst.size()
        for (int i = 0; i < lstSize; i++) {
            ServiceEcaRule ser = (ServiceEcaRule) lst.get(i)
            ser.runIfMatches(serviceName, parameters, results, when, eci)
        }
    }
    void registerTxSecaRules(String serviceName, Map<String, Object> parameters, Map<String, Object> results, ArrayList<ServiceEcaRule> lst) {
        int lstSize = lst.size()
        for (int i = 0; i < lstSize; i++) {
            ServiceEcaRule ser = (ServiceEcaRule) lst.get(i)
            if (ser.when.startsWith("tx-")) ser.registerTx(serviceName, parameters, results, ecfi)
        }
    }

    int getSecaRuleCount() {
        int count = 0
        for (List ruleList in secaRulesByServiceName.values()) count += ruleList.size()
        return count
    }


    protected void loadEmecaRulesAll() {
        if (emecaRuleList.size() > 0) emecaRuleList.clear()

        // search for the service def XML file in the components
        for (String location in this.ecfi.getComponentBaseLocations().values()) {
            ResourceReference serviceDirRr = this.ecfi.resourceFacade.getLocationReference(location + "/service")
            if (serviceDirRr.supportsAll()) {
                // if for some weird reason this isn't a directory, skip it
                if (!serviceDirRr.isDirectory()) continue
                for (ResourceReference rr in serviceDirRr.directoryEntries) {
                    if (!rr.fileName.endsWith(".emecas.xml")) continue
                    loadEmecaRulesFile(rr)
                }
            } else {
                logger.warn("Can't load Email ECA rules from component at [${serviceDirRr.location}] because it doesn't support exists/directory/etc")
            }
        }
    }
    protected void loadEmecaRulesFile(ResourceReference rr) {
        MNode emecasRoot = MNode.parse(rr)
        int numLoaded = 0
        for (MNode emecaNode in emecasRoot.children("emeca")) {
            EmailEcaRule eer = new EmailEcaRule(ecfi, emecaNode, rr.location)
            emecaRuleList.add(eer)
            numLoaded++
        }
        if (logger.infoEnabled) logger.info("Loaded [${numLoaded}] Email ECA rules from [${rr.location}]")
    }

    void runEmecaRules(MimeMessage message, String emailServerId) {
        ExecutionContextImpl eci = ecfi.getEci()
        for (EmailEcaRule eer in emecaRuleList) eer.runIfMatches(message, emailServerId, eci)
    }

    @Override
    ServiceCallSync sync() { return new ServiceCallSyncImpl(this) }
    @Override
    ServiceCallAsync async() { return new ServiceCallAsyncImpl(this) }
    @Override
    ServiceCallJob job(String jobName) { return new ServiceCallJobImpl(jobName, this) }

    @Override
    ServiceCallSpecial special() { return new ServiceCallSpecialImpl(this) }

    @Override
    Map<String, Object> callJsonRpc(String location, String method, Map<String, Object> parameters) {
        return RemoteJsonRpcServiceRunner.runJsonService(null, location, method, parameters, ecfi.getExecutionContext())
    }

    @Override
    RestClient rest() { return new RestClient() }

    @Override
    void registerCallback(String serviceName, ServiceCallback serviceCallback) {
        List<ServiceCallback> callbackList = callbackRegistry.get(serviceName)
        if (callbackList == null) {
            callbackList = new CopyOnWriteArrayList()
            callbackRegistry.putIfAbsent(serviceName, callbackList)
            callbackList = callbackRegistry.get(serviceName)
        }
        callbackList.add(serviceCallback)
    }

    void callRegisteredCallbacks(String serviceName, Map<String, Object> context, Map<String, Object> result) {
        List<ServiceCallback> callbackList = callbackRegistry.get(serviceName)
        if (callbackList != null && callbackList.size() > 0)
            for (ServiceCallback scb in callbackList) scb.receiveEvent(context, result)
    }

    void callRegisteredCallbacksThrowable(String serviceName, Map<String, Object> context, Throwable t) {
        List<ServiceCallback> callbackList = callbackRegistry.get(serviceName)
        if (callbackList != null && callbackList.size() > 0)
            for (ServiceCallback scb in callbackList) scb.receiveEvent(context, t)
    }

<<<<<<< HEAD
    // ==========================
    // Service LoadRunner Classes
    // ==========================

    synchronized LoadRunner getLoadRunner() {
        if (loadRunner == null) loadRunner = new LoadRunner(ecfi)
        return loadRunner
    }

    static class LoadRunnerServiceRunnable implements Runnable, Externalizable {
        volatile ExecutionContextFactoryImpl ecfi
        volatile LoadRunner loadRunner
        String serviceName, parametersExpr

        LoadRunnerServiceRunnable() {
            // init the other objects that can't be serialized
            ecfi = (ExecutionContextFactoryImpl) Moqui.getExecutionContextFactory()
            loadRunner = ecfi.serviceFacade.getLoadRunner()
        }
        LoadRunnerServiceRunnable(String serviceName, String parametersExpr, LoadRunner loadRunner) {
            this.loadRunner = loadRunner
            this.ecfi = loadRunner.ecfi
            this.serviceName = serviceName
            this.parametersExpr = parametersExpr
        }

        @Override
        void writeExternal(ObjectOutput out) throws IOException {
            out.writeUTF(serviceName) // never null
            out.writeObject(parametersExpr) // may be null
        }

        @Override
        void readExternal(ObjectInput objectInput) throws IOException, ClassNotFoundException {
            serviceName = objectInput.readUTF()
            parametersExpr = objectInput.readObject()
        }

        @Override void run() {
            try {
                runInternal()
            } catch (Throwable t) {
                logger.error("Error in LoadRunner service run", t)
            }
        }
        void runInternal() {
            // check for active Transaction
            if (getEcfi().transactionFacade.isTransactionInPlace()) {
                logger.error("In LoadRunner service ${serviceName} a transaction is in place for thread ${Thread.currentThread().getName()}, trying to commit")
                try {
                    getEcfi().transactionFacade.destroyAllInThread()
                } catch (Exception e) {
                    logger.error("LoadRunner commit in place transaction failed for thread ${Thread.currentThread().getName()}", e)
                }
            }
            // check for active ExecutionContext
            ExecutionContextImpl activeEc = getEcfi().activeContext.get()
            if (activeEc != null) {
                logger.error("In LoadRunner service ${serviceName} there is already an ExecutionContext for user ${activeEc.user.username} (from ${activeEc.forThreadId}:${activeEc.forThreadName}) in this thread ${Thread.currentThread().id}:${Thread.currentThread().name}, destroying")
                try {
                    activeEc.destroy()
                } catch (Throwable t) {
                    logger.error("Error destroying LoadRunner already in place in ServiceCallAsync in thread ${Thread.currentThread().id}:${Thread.currentThread().name}", t)
                }
            }

            LoadRunnerServiceInfo serviceInfo = loadRunner.getServiceInfo(serviceName, parametersExpr)
            if (serviceInfo == null) {
                logger.error("Service Info not found for ${serviceName} ${parametersExpr}, not running")
                return
            }
            String parametersExpr = serviceInfo.parametersExpr
            Map<String, Object> parameters = [index:loadRunner.execIndex.getAndIncrement()] as Map<String, Object>
            if (parametersExpr != null && !parametersExpr.isEmpty()) {
                try {
                    Map<String, Object> exprMap = (Map<String, Object>) loadRunner.ecfi.getEci().resourceFacade
                            .expression(parametersExpr, null, parameters)
                    if (exprMap != null) parameters.putAll(exprMap)
                } catch (Throwable t) {
                    logger.error("Error in Service LoadRunner parameter expression: ${parametersExpr}", t)
                }
            }

            // before starting, and tracking the startTime, do a small random delay for variation in run times
            if (serviceInfo.runDelayVaryMs != 0)
                Thread.sleep(ThreadLocalRandom.current().nextInt(serviceInfo.runDelayVaryMs))

            long startTime = System.currentTimeMillis()
            ExecutionContextImpl threadEci = ecfi.getEci()
            try {
                // always login anonymous, disable authz below
                threadEci.userFacade.loginAnonymousIfNoUser()

                // run the service
                try {
                    serviceInfo.lastResult = threadEci.serviceFacade.sync().name(serviceName)
                            .parameters(parameters).disableAuthz().call()
                } catch (Throwable t) {
                    // logged elsewhere, just count and swallow
                    serviceInfo.errorCount++
                }

                // count the run and accumulate stats
                serviceInfo.countRun(loadRunner, startTime, System.currentTimeMillis(),
                        threadEci.artifactExecutionFacade.getArtifactTypeStats())
            } finally {
                if (threadEci != null) threadEci.destroy()
            }
        }
    }
    static class LoadRunnerServiceStats {
        long lastRunTime = 0, beginTime = 0, totalTime = 0, totalSquaredTime = 0, minTime = Long.MAX_VALUE, maxTime = 0
        int runCount = 0, errorCount = 0
        ArtifactTypeStats artifactTypeStats = new ArtifactTypeStats()
        Map getMap() {
            Map newMap = [lastRunTime:lastRunTime, beginTime:beginTime, totalTime:totalTime,
                    totalSquaredTime:totalSquaredTime, minTime:minTime, maxTime:maxTime, runCount:runCount, errorCount:errorCount] as Map<String, Object>
            newMap.put("artifactTypeStats", ObjectUtilities.objectToMap(artifactTypeStats))
            return newMap
        }
    }
    static class LoadRunnerServiceInfo extends LoadRunnerServiceStats {
        String serviceName, parametersExpr
        int targetThreads, runDelayMs, runDelayVaryMs, rampDelayMs, timeBinLength, timeBinsKeep
        AtomicInteger currentThreads = new AtomicInteger(0)

        Map lastResult = null
        ConcurrentLinkedDeque<LoadRunnerServiceStats> timeBinList = new ConcurrentLinkedDeque<>()
        ArrayList<ScheduledFuture> runFutures = new ArrayList<>()
        ScheduledFuture rampFuture = null

        LoadRunnerServiceInfo(String serviceName, String parametersExpr, int targetThreads,
                int runDelayMs, int runDelayVaryMs, int rampDelayMs, int timeBinLength, int timeBinsKeep) {
            this.serviceName = serviceName; this.parametersExpr = parametersExpr
            this.targetThreads = targetThreads
            this.runDelayMs = runDelayMs; this.runDelayVaryMs = runDelayVaryMs; this.rampDelayMs = rampDelayMs
            this.timeBinLength = timeBinLength; this.timeBinsKeep = timeBinsKeep
        }

        void countRun(LoadRunner loadRunner, long startTime, long endTime, ArtifactTypeStats stats) {
            long runTime = endTime - startTime
            // logger.info("count run ${serviceName} ${runTime} ${Thread.currentThread().name}")
            LoadRunnerServiceStats curBin = null

            // find the current time bin in a semaphore locked section, the rest is increments and can be run multithreaded
            loadRunner.mutateLock.lock()
            // logger.info("count run after lock ${serviceName} ${runTime} ${Thread.currentThread().name}")
            try {
                if (beginTime == 0) beginTime = startTime

                curBin = timeBinList.isEmpty() ? null : timeBinList.getLast()
                // create and add a new bin if there are none or if this hit is after the bin's end time (need to advance the bin)
                if (curBin == null || curBin.beginTime + timeBinLength < startTime) {
                    curBin = new LoadRunnerServiceStats()
                    curBin.beginTime = startTime
                    timeBinList.add(curBin)
                    if (timeBinList.size() > timeBinsKeep) {
                        LoadRunnerServiceStats removeBin = timeBinList.removeFirst()
                        // logger.info("Removed time bin starting ${new Timestamp(removeBin.beginTime)} count ${removeBin.runCount}")
                    }
                }

                // some exceptions, these are multiple operations and need to be in the locked section to be accurate, maybe don't need to be...
                if (runTime < this.minTime) this.minTime = runTime
                if (runTime > this.maxTime) this.maxTime = runTime
                if (runTime < curBin.minTime) curBin.minTime = runTime
                if (runTime > curBin.maxTime) curBin.maxTime = runTime
            } finally {
                loadRunner.mutateLock.unlock()
                // logger.info("count run after unlock ${serviceName} ${runTime} ${Thread.currentThread().name}")
                // loadRunner.logFutures()
            }

            // for all runs
            this.runCount++
            this.lastRunTime = endTime
            this.totalTime += runTime
            this.totalSquaredTime += runTime * runTime
            this.artifactTypeStats.add(stats)

            // same thing for just this bin
            curBin.runCount++
            curBin.lastRunTime = endTime
            curBin.totalTime += runTime
            curBin.totalSquaredTime += runTime * runTime
            curBin.artifactTypeStats.add(stats)
        }

        void addThread(LoadRunner loadRunner) {
            LoadRunnerServiceRunnable runnable = new LoadRunnerServiceRunnable(serviceName, parametersExpr, loadRunner)
            // NOTE: use scheduleWithFixedDelay so delay is wait between terminate of one and start of another, better for both short and long running test runs
            ScheduledFuture future = loadRunner.scheduledExecutor.scheduleWithFixedDelay(runnable, 1, runDelayMs, TimeUnit.MILLISECONDS)
            // logger.info("Added run thread runDelayMs ${runDelayMs} ${runDelayMs?.class?.name} done ${future.done} ${future.toString()}")
            runFutures.add(future)
        }
        void addRampThread(LoadRunner loadRunner) {
            if (rampFuture != null && !rampFuture)
            beginTime = System.currentTimeMillis()
            LoadRunnerRamperRunnable runnable = new LoadRunnerRamperRunnable(loadRunner, this)
            // NOTE: use scheduleAtFixedRate so one is added each delay period regardless of how long it takes (generally not long)
            rampFuture = loadRunner.scheduledExecutor.scheduleAtFixedRate(runnable, 1, rampDelayMs, TimeUnit.MILLISECONDS)
        }
        void resetStats() {
            lastRunTime = 0; beginTime = 0; totalTime = 0; totalSquaredTime = 0; minTime = Long.MAX_VALUE; maxTime = 0
            runCount = 0; errorCount = 0
            artifactTypeStats = new ArtifactTypeStats()
            lastResult = null
            timeBinList = new ConcurrentLinkedDeque<>()
        }
    }
    static class LoadRunnerRamperRunnable implements Runnable {
        LoadRunner loadRunner
        LoadRunnerServiceInfo serviceInfo
        LoadRunnerRamperRunnable(LoadRunner loadRunner, LoadRunnerServiceInfo serviceInfo) {
            this.loadRunner = loadRunner
            this.serviceInfo = serviceInfo
        }
        @Override void run() {
            if (serviceInfo.currentThreads < serviceInfo.targetThreads) {
                serviceInfo.addThread(loadRunner)
                // may not actually need AtomicInteger here, but for ramp down will need a list of ScheduledFuture objects and might be useful there
                serviceInfo.currentThreads.incrementAndGet()
            }
            // TODO add delayed ramp-down, useful for some performance behavior patterns but usually redundant with delayed ramp up to look for elbows in the response time over time
        }
    }
    static class LoadRunnerThreadFactory implements ThreadFactory {
        private final ThreadGroup workerGroup = new ThreadGroup("LoadRunner")
        private final AtomicInteger threadNumber = new AtomicInteger(1)
        Thread newThread(Runnable r) { return new Thread(workerGroup, r, "LoadRunner-" + threadNumber.getAndIncrement()) }
    }

    static class LoadRunner {
        ExecutionContextFactoryImpl ecfi
        CustomScheduledExecutor scheduledExecutor = null
        ArrayList<LoadRunnerServiceInfo> serviceInfos = new ArrayList<>()
        Integer corePoolSize = 4, maxPoolSize = null
        AtomicInteger execIndex = new AtomicInteger(1)
        ReentrantLock mutateLock = new ReentrantLock()

        LoadRunner(ExecutionContextFactoryImpl ecfi) {
            this.ecfi = ecfi
        }

        LoadRunnerServiceInfo getServiceInfo(String serviceName, String parametersExpr) {
            for (int i = 0; i < serviceInfos.size(); i++) {
                LoadRunnerServiceInfo curInfo = (LoadRunnerServiceInfo) serviceInfos.get(i)
                if (curInfo.serviceName == serviceName && curInfo.parametersExpr == parametersExpr)
                    return curInfo
            }
            return null
        }
        void setServiceInfo(String serviceName, String parametersExpr, int targetThreads, int runDelayMs,
                int runDelayVaryMs, int rampDelayMs, int timeBinLength, int timeBinsKeep) {
            mutateLock.lock()
            try {
                LoadRunnerServiceInfo serviceInfo = getServiceInfo(serviceName, parametersExpr)
                if (serviceInfo == null) {
                    serviceInfo = new LoadRunnerServiceInfo(serviceName, parametersExpr, targetThreads,
                            runDelayMs, runDelayVaryMs, rampDelayMs, timeBinLength, timeBinsKeep)

                    serviceInfos.add(serviceInfo)

                    if (scheduledExecutor != null) {
                        // begin() already called, get this started
                        serviceInfo.addRampThread(this)
                    }
                } else {
                    serviceInfo.targetThreads = targetThreads
                    serviceInfo.runDelayMs = runDelayMs
                    serviceInfo.rampDelayMs = rampDelayMs
                    serviceInfo.timeBinLength = timeBinLength
                    serviceInfo.timeBinsKeep = timeBinsKeep
                }
            } finally {
                mutateLock.unlock()
            }
        }
        void begin() {
            mutateLock.lock()
            try {
                if (scheduledExecutor == null) {
                    // restart index
                    execIndex = new AtomicInteger(1)

                    for (int i = 0; i < serviceInfos.size(); i++) {
                        LoadRunnerServiceInfo curInfo = (LoadRunnerServiceInfo) serviceInfos.get(i)
                        // clear out stats before start
                        curInfo.currentThreads = new AtomicInteger(0)
                        curInfo.resetStats()
                    }

                    scheduledExecutor = new CustomScheduledExecutor(corePoolSize, new LoadRunnerThreadFactory())
                    if (maxPoolSize == null) maxPoolSize = Runtime.getRuntime().availableProcessors() * 4
                    scheduledExecutor.setMaximumPoolSize(maxPoolSize)

                    for (int i = 0; i < serviceInfos.size(); i++) {
                        LoadRunnerServiceInfo curInfo = (LoadRunnerServiceInfo) serviceInfos.get(i)
                        // get the ramp thread started
                        curInfo.addRampThread(this)
                    }
                }
            } finally {
                mutateLock.unlock()
            }
        }
        void stopNow() {
            mutateLock.lock()
            try {
                if (scheduledExecutor != null) {
                    logger.info("Shutting down LoadRunner ScheduledExecutorService now")
                    scheduledExecutor.shutdownNow()
                    scheduledExecutor = null
                }
            } finally {
                mutateLock.unlock()
            }
        }
        void stopWait() {
            mutateLock.lock()
            try {
                if (scheduledExecutor != null) {
                    logger.info("Shutting down LoadRunner ScheduledExecutorService")
                    scheduledExecutor.shutdown()
                }

                if (scheduledExecutor != null) {
                    scheduledExecutor.awaitTermination(30, TimeUnit.SECONDS)
                    if (scheduledExecutor.isTerminated()) logger.info("LoadRunner Scheduled executor shut down and terminated")
                    else logger.warn("LoadRunner Scheduled executor NOT YET terminated, waited 30 seconds")
                    scheduledExecutor = null
                }
            } finally {
                mutateLock.unlock()
            }
        }

        void logFutures() {
            for (int si = 0; si < serviceInfos.size(); si++) {
                LoadRunnerServiceInfo serviceInfo = serviceInfos.get(si)
                logger.info("LoadRunner RAMP Future done ${serviceInfo.rampFuture?.done} canceled ${serviceInfo.rampFuture?.cancelled} ${serviceInfo.rampFuture?.toString()}")
                for (int i = 0; i < serviceInfo.runFutures.size(); i++) {
                    ScheduledFuture future = serviceInfo.runFutures.get(i)
                    logger.info("LoadRunner RUN Future done ${future.done} canceled ${future.cancelled} ${future.toString()}")
                }
            }
        }
=======
    public void addNewSecaRule(ServiceEcaRule serviceEcaRule, boolean allowDuplicates = false)
    {
        if (this.secaRulesByServiceName.containsKey(serviceEcaRule.serviceNameNoHash))
        {
            // if needed, throw an exception
            if (!allowDuplicates) throw new Exception("Unsupported method when adding new SECA rule")
        } else {
            ArrayList<ServiceEcaRule> rules = new ArrayList<ServiceEcaRule>()
            rules.add(serviceEcaRule)
            this.secaRulesByServiceName.put(serviceEcaRule.serviceNameNoHash, rules)
            logger.debug("Adding SECA rule: ${serviceEcaRule.serviceNameNoHash}")
        }
    }

    public static ServiceEcaRule createSecaRule(
            ExecutionContextFactory ecf,
            String triggerService,
            String triggerEvent,
            MNode scriptNode,
            MNode conditionExpression)
    {
        // create new MNode
        HashMap<String, String> secaAttrs = [:]
        secaAttrs.put("service", triggerService)
        secaAttrs.put("when", triggerEvent)
        secaAttrs.put("name-is-pattern", "false")
        secaAttrs.put("run-on-error", "false")
        secaAttrs.put("priority", "5")
        MNode secaRuleNode = new MNode("seca", secaAttrs)

        // time to setup condition
        MNode condition = secaRuleNode.append("condition", [:])
        condition.append(conditionExpression)

        // create new EECA rule for entity
        def actionNode = secaRuleNode.append("actions", [:])
        actionNode.append(scriptNode)

        return new ServiceEcaRule((ExecutionContextFactoryImpl) ecf, secaRuleNode, "")
>>>>>>> a2cd1caa
    }
}<|MERGE_RESOLUTION|>--- conflicted
+++ resolved
@@ -14,16 +14,13 @@
 package org.moqui.impl.service
 
 import groovy.transform.CompileStatic
-<<<<<<< HEAD
+import org.moqui.context.ExecutionContextFactory
+import org.moqui.impl.entity.EntityEcaRule
 import org.moqui.Moqui
 import org.moqui.impl.context.ArtifactExecutionInfoImpl
 import org.moqui.impl.context.ArtifactExecutionInfoImpl.ArtifactTypeStats
 import org.moqui.impl.context.ContextJavaUtil
 import org.moqui.impl.context.ContextJavaUtil.CustomScheduledExecutor
-=======
-import org.moqui.context.ExecutionContextFactory
-import org.moqui.impl.entity.EntityEcaRule
->>>>>>> a2cd1caa
 import org.moqui.resource.ResourceReference
 import org.moqui.context.ToolFactory
 import org.moqui.impl.context.ExecutionContextFactoryImpl
@@ -443,7 +440,7 @@
         for (ServiceEcaRule ecaRule in ruleNoIdList) {
 
             // find all matching services if the name is a pattern, otherwise just add the service name to the list
-            Boolean nameIsPattern = ecaRule.nameIsPattern
+            boolean nameIsPattern = ecaRule.nameIsPattern
             List<String> serviceNameList = new ArrayList<>()
             if (nameIsPattern) {
                 String serviceNamePattern = ecaRule.serviceName
@@ -485,7 +482,7 @@
             // a service name is valid if it is not a pattern and represents a defined service or if it is a pattern and
             // matches at least one of the known service names
             String serviceName = secaNode.attribute("service")
-            Boolean nameIsPattern = secaNode.attribute("name-is-pattern") == "true"
+            boolean nameIsPattern = secaNode.attribute("name-is-pattern") == "true"
             boolean serviceDefined = false
             if (nameIsPattern) {
                 for (String ksn : knownServiceNames) {
@@ -613,355 +610,6 @@
             for (ServiceCallback scb in callbackList) scb.receiveEvent(context, t)
     }
 
-<<<<<<< HEAD
-    // ==========================
-    // Service LoadRunner Classes
-    // ==========================
-
-    synchronized LoadRunner getLoadRunner() {
-        if (loadRunner == null) loadRunner = new LoadRunner(ecfi)
-        return loadRunner
-    }
-
-    static class LoadRunnerServiceRunnable implements Runnable, Externalizable {
-        volatile ExecutionContextFactoryImpl ecfi
-        volatile LoadRunner loadRunner
-        String serviceName, parametersExpr
-
-        LoadRunnerServiceRunnable() {
-            // init the other objects that can't be serialized
-            ecfi = (ExecutionContextFactoryImpl) Moqui.getExecutionContextFactory()
-            loadRunner = ecfi.serviceFacade.getLoadRunner()
-        }
-        LoadRunnerServiceRunnable(String serviceName, String parametersExpr, LoadRunner loadRunner) {
-            this.loadRunner = loadRunner
-            this.ecfi = loadRunner.ecfi
-            this.serviceName = serviceName
-            this.parametersExpr = parametersExpr
-        }
-
-        @Override
-        void writeExternal(ObjectOutput out) throws IOException {
-            out.writeUTF(serviceName) // never null
-            out.writeObject(parametersExpr) // may be null
-        }
-
-        @Override
-        void readExternal(ObjectInput objectInput) throws IOException, ClassNotFoundException {
-            serviceName = objectInput.readUTF()
-            parametersExpr = objectInput.readObject()
-        }
-
-        @Override void run() {
-            try {
-                runInternal()
-            } catch (Throwable t) {
-                logger.error("Error in LoadRunner service run", t)
-            }
-        }
-        void runInternal() {
-            // check for active Transaction
-            if (getEcfi().transactionFacade.isTransactionInPlace()) {
-                logger.error("In LoadRunner service ${serviceName} a transaction is in place for thread ${Thread.currentThread().getName()}, trying to commit")
-                try {
-                    getEcfi().transactionFacade.destroyAllInThread()
-                } catch (Exception e) {
-                    logger.error("LoadRunner commit in place transaction failed for thread ${Thread.currentThread().getName()}", e)
-                }
-            }
-            // check for active ExecutionContext
-            ExecutionContextImpl activeEc = getEcfi().activeContext.get()
-            if (activeEc != null) {
-                logger.error("In LoadRunner service ${serviceName} there is already an ExecutionContext for user ${activeEc.user.username} (from ${activeEc.forThreadId}:${activeEc.forThreadName}) in this thread ${Thread.currentThread().id}:${Thread.currentThread().name}, destroying")
-                try {
-                    activeEc.destroy()
-                } catch (Throwable t) {
-                    logger.error("Error destroying LoadRunner already in place in ServiceCallAsync in thread ${Thread.currentThread().id}:${Thread.currentThread().name}", t)
-                }
-            }
-
-            LoadRunnerServiceInfo serviceInfo = loadRunner.getServiceInfo(serviceName, parametersExpr)
-            if (serviceInfo == null) {
-                logger.error("Service Info not found for ${serviceName} ${parametersExpr}, not running")
-                return
-            }
-            String parametersExpr = serviceInfo.parametersExpr
-            Map<String, Object> parameters = [index:loadRunner.execIndex.getAndIncrement()] as Map<String, Object>
-            if (parametersExpr != null && !parametersExpr.isEmpty()) {
-                try {
-                    Map<String, Object> exprMap = (Map<String, Object>) loadRunner.ecfi.getEci().resourceFacade
-                            .expression(parametersExpr, null, parameters)
-                    if (exprMap != null) parameters.putAll(exprMap)
-                } catch (Throwable t) {
-                    logger.error("Error in Service LoadRunner parameter expression: ${parametersExpr}", t)
-                }
-            }
-
-            // before starting, and tracking the startTime, do a small random delay for variation in run times
-            if (serviceInfo.runDelayVaryMs != 0)
-                Thread.sleep(ThreadLocalRandom.current().nextInt(serviceInfo.runDelayVaryMs))
-
-            long startTime = System.currentTimeMillis()
-            ExecutionContextImpl threadEci = ecfi.getEci()
-            try {
-                // always login anonymous, disable authz below
-                threadEci.userFacade.loginAnonymousIfNoUser()
-
-                // run the service
-                try {
-                    serviceInfo.lastResult = threadEci.serviceFacade.sync().name(serviceName)
-                            .parameters(parameters).disableAuthz().call()
-                } catch (Throwable t) {
-                    // logged elsewhere, just count and swallow
-                    serviceInfo.errorCount++
-                }
-
-                // count the run and accumulate stats
-                serviceInfo.countRun(loadRunner, startTime, System.currentTimeMillis(),
-                        threadEci.artifactExecutionFacade.getArtifactTypeStats())
-            } finally {
-                if (threadEci != null) threadEci.destroy()
-            }
-        }
-    }
-    static class LoadRunnerServiceStats {
-        long lastRunTime = 0, beginTime = 0, totalTime = 0, totalSquaredTime = 0, minTime = Long.MAX_VALUE, maxTime = 0
-        int runCount = 0, errorCount = 0
-        ArtifactTypeStats artifactTypeStats = new ArtifactTypeStats()
-        Map getMap() {
-            Map newMap = [lastRunTime:lastRunTime, beginTime:beginTime, totalTime:totalTime,
-                    totalSquaredTime:totalSquaredTime, minTime:minTime, maxTime:maxTime, runCount:runCount, errorCount:errorCount] as Map<String, Object>
-            newMap.put("artifactTypeStats", ObjectUtilities.objectToMap(artifactTypeStats))
-            return newMap
-        }
-    }
-    static class LoadRunnerServiceInfo extends LoadRunnerServiceStats {
-        String serviceName, parametersExpr
-        int targetThreads, runDelayMs, runDelayVaryMs, rampDelayMs, timeBinLength, timeBinsKeep
-        AtomicInteger currentThreads = new AtomicInteger(0)
-
-        Map lastResult = null
-        ConcurrentLinkedDeque<LoadRunnerServiceStats> timeBinList = new ConcurrentLinkedDeque<>()
-        ArrayList<ScheduledFuture> runFutures = new ArrayList<>()
-        ScheduledFuture rampFuture = null
-
-        LoadRunnerServiceInfo(String serviceName, String parametersExpr, int targetThreads,
-                int runDelayMs, int runDelayVaryMs, int rampDelayMs, int timeBinLength, int timeBinsKeep) {
-            this.serviceName = serviceName; this.parametersExpr = parametersExpr
-            this.targetThreads = targetThreads
-            this.runDelayMs = runDelayMs; this.runDelayVaryMs = runDelayVaryMs; this.rampDelayMs = rampDelayMs
-            this.timeBinLength = timeBinLength; this.timeBinsKeep = timeBinsKeep
-        }
-
-        void countRun(LoadRunner loadRunner, long startTime, long endTime, ArtifactTypeStats stats) {
-            long runTime = endTime - startTime
-            // logger.info("count run ${serviceName} ${runTime} ${Thread.currentThread().name}")
-            LoadRunnerServiceStats curBin = null
-
-            // find the current time bin in a semaphore locked section, the rest is increments and can be run multithreaded
-            loadRunner.mutateLock.lock()
-            // logger.info("count run after lock ${serviceName} ${runTime} ${Thread.currentThread().name}")
-            try {
-                if (beginTime == 0) beginTime = startTime
-
-                curBin = timeBinList.isEmpty() ? null : timeBinList.getLast()
-                // create and add a new bin if there are none or if this hit is after the bin's end time (need to advance the bin)
-                if (curBin == null || curBin.beginTime + timeBinLength < startTime) {
-                    curBin = new LoadRunnerServiceStats()
-                    curBin.beginTime = startTime
-                    timeBinList.add(curBin)
-                    if (timeBinList.size() > timeBinsKeep) {
-                        LoadRunnerServiceStats removeBin = timeBinList.removeFirst()
-                        // logger.info("Removed time bin starting ${new Timestamp(removeBin.beginTime)} count ${removeBin.runCount}")
-                    }
-                }
-
-                // some exceptions, these are multiple operations and need to be in the locked section to be accurate, maybe don't need to be...
-                if (runTime < this.minTime) this.minTime = runTime
-                if (runTime > this.maxTime) this.maxTime = runTime
-                if (runTime < curBin.minTime) curBin.minTime = runTime
-                if (runTime > curBin.maxTime) curBin.maxTime = runTime
-            } finally {
-                loadRunner.mutateLock.unlock()
-                // logger.info("count run after unlock ${serviceName} ${runTime} ${Thread.currentThread().name}")
-                // loadRunner.logFutures()
-            }
-
-            // for all runs
-            this.runCount++
-            this.lastRunTime = endTime
-            this.totalTime += runTime
-            this.totalSquaredTime += runTime * runTime
-            this.artifactTypeStats.add(stats)
-
-            // same thing for just this bin
-            curBin.runCount++
-            curBin.lastRunTime = endTime
-            curBin.totalTime += runTime
-            curBin.totalSquaredTime += runTime * runTime
-            curBin.artifactTypeStats.add(stats)
-        }
-
-        void addThread(LoadRunner loadRunner) {
-            LoadRunnerServiceRunnable runnable = new LoadRunnerServiceRunnable(serviceName, parametersExpr, loadRunner)
-            // NOTE: use scheduleWithFixedDelay so delay is wait between terminate of one and start of another, better for both short and long running test runs
-            ScheduledFuture future = loadRunner.scheduledExecutor.scheduleWithFixedDelay(runnable, 1, runDelayMs, TimeUnit.MILLISECONDS)
-            // logger.info("Added run thread runDelayMs ${runDelayMs} ${runDelayMs?.class?.name} done ${future.done} ${future.toString()}")
-            runFutures.add(future)
-        }
-        void addRampThread(LoadRunner loadRunner) {
-            if (rampFuture != null && !rampFuture)
-            beginTime = System.currentTimeMillis()
-            LoadRunnerRamperRunnable runnable = new LoadRunnerRamperRunnable(loadRunner, this)
-            // NOTE: use scheduleAtFixedRate so one is added each delay period regardless of how long it takes (generally not long)
-            rampFuture = loadRunner.scheduledExecutor.scheduleAtFixedRate(runnable, 1, rampDelayMs, TimeUnit.MILLISECONDS)
-        }
-        void resetStats() {
-            lastRunTime = 0; beginTime = 0; totalTime = 0; totalSquaredTime = 0; minTime = Long.MAX_VALUE; maxTime = 0
-            runCount = 0; errorCount = 0
-            artifactTypeStats = new ArtifactTypeStats()
-            lastResult = null
-            timeBinList = new ConcurrentLinkedDeque<>()
-        }
-    }
-    static class LoadRunnerRamperRunnable implements Runnable {
-        LoadRunner loadRunner
-        LoadRunnerServiceInfo serviceInfo
-        LoadRunnerRamperRunnable(LoadRunner loadRunner, LoadRunnerServiceInfo serviceInfo) {
-            this.loadRunner = loadRunner
-            this.serviceInfo = serviceInfo
-        }
-        @Override void run() {
-            if (serviceInfo.currentThreads < serviceInfo.targetThreads) {
-                serviceInfo.addThread(loadRunner)
-                // may not actually need AtomicInteger here, but for ramp down will need a list of ScheduledFuture objects and might be useful there
-                serviceInfo.currentThreads.incrementAndGet()
-            }
-            // TODO add delayed ramp-down, useful for some performance behavior patterns but usually redundant with delayed ramp up to look for elbows in the response time over time
-        }
-    }
-    static class LoadRunnerThreadFactory implements ThreadFactory {
-        private final ThreadGroup workerGroup = new ThreadGroup("LoadRunner")
-        private final AtomicInteger threadNumber = new AtomicInteger(1)
-        Thread newThread(Runnable r) { return new Thread(workerGroup, r, "LoadRunner-" + threadNumber.getAndIncrement()) }
-    }
-
-    static class LoadRunner {
-        ExecutionContextFactoryImpl ecfi
-        CustomScheduledExecutor scheduledExecutor = null
-        ArrayList<LoadRunnerServiceInfo> serviceInfos = new ArrayList<>()
-        Integer corePoolSize = 4, maxPoolSize = null
-        AtomicInteger execIndex = new AtomicInteger(1)
-        ReentrantLock mutateLock = new ReentrantLock()
-
-        LoadRunner(ExecutionContextFactoryImpl ecfi) {
-            this.ecfi = ecfi
-        }
-
-        LoadRunnerServiceInfo getServiceInfo(String serviceName, String parametersExpr) {
-            for (int i = 0; i < serviceInfos.size(); i++) {
-                LoadRunnerServiceInfo curInfo = (LoadRunnerServiceInfo) serviceInfos.get(i)
-                if (curInfo.serviceName == serviceName && curInfo.parametersExpr == parametersExpr)
-                    return curInfo
-            }
-            return null
-        }
-        void setServiceInfo(String serviceName, String parametersExpr, int targetThreads, int runDelayMs,
-                int runDelayVaryMs, int rampDelayMs, int timeBinLength, int timeBinsKeep) {
-            mutateLock.lock()
-            try {
-                LoadRunnerServiceInfo serviceInfo = getServiceInfo(serviceName, parametersExpr)
-                if (serviceInfo == null) {
-                    serviceInfo = new LoadRunnerServiceInfo(serviceName, parametersExpr, targetThreads,
-                            runDelayMs, runDelayVaryMs, rampDelayMs, timeBinLength, timeBinsKeep)
-
-                    serviceInfos.add(serviceInfo)
-
-                    if (scheduledExecutor != null) {
-                        // begin() already called, get this started
-                        serviceInfo.addRampThread(this)
-                    }
-                } else {
-                    serviceInfo.targetThreads = targetThreads
-                    serviceInfo.runDelayMs = runDelayMs
-                    serviceInfo.rampDelayMs = rampDelayMs
-                    serviceInfo.timeBinLength = timeBinLength
-                    serviceInfo.timeBinsKeep = timeBinsKeep
-                }
-            } finally {
-                mutateLock.unlock()
-            }
-        }
-        void begin() {
-            mutateLock.lock()
-            try {
-                if (scheduledExecutor == null) {
-                    // restart index
-                    execIndex = new AtomicInteger(1)
-
-                    for (int i = 0; i < serviceInfos.size(); i++) {
-                        LoadRunnerServiceInfo curInfo = (LoadRunnerServiceInfo) serviceInfos.get(i)
-                        // clear out stats before start
-                        curInfo.currentThreads = new AtomicInteger(0)
-                        curInfo.resetStats()
-                    }
-
-                    scheduledExecutor = new CustomScheduledExecutor(corePoolSize, new LoadRunnerThreadFactory())
-                    if (maxPoolSize == null) maxPoolSize = Runtime.getRuntime().availableProcessors() * 4
-                    scheduledExecutor.setMaximumPoolSize(maxPoolSize)
-
-                    for (int i = 0; i < serviceInfos.size(); i++) {
-                        LoadRunnerServiceInfo curInfo = (LoadRunnerServiceInfo) serviceInfos.get(i)
-                        // get the ramp thread started
-                        curInfo.addRampThread(this)
-                    }
-                }
-            } finally {
-                mutateLock.unlock()
-            }
-        }
-        void stopNow() {
-            mutateLock.lock()
-            try {
-                if (scheduledExecutor != null) {
-                    logger.info("Shutting down LoadRunner ScheduledExecutorService now")
-                    scheduledExecutor.shutdownNow()
-                    scheduledExecutor = null
-                }
-            } finally {
-                mutateLock.unlock()
-            }
-        }
-        void stopWait() {
-            mutateLock.lock()
-            try {
-                if (scheduledExecutor != null) {
-                    logger.info("Shutting down LoadRunner ScheduledExecutorService")
-                    scheduledExecutor.shutdown()
-                }
-
-                if (scheduledExecutor != null) {
-                    scheduledExecutor.awaitTermination(30, TimeUnit.SECONDS)
-                    if (scheduledExecutor.isTerminated()) logger.info("LoadRunner Scheduled executor shut down and terminated")
-                    else logger.warn("LoadRunner Scheduled executor NOT YET terminated, waited 30 seconds")
-                    scheduledExecutor = null
-                }
-            } finally {
-                mutateLock.unlock()
-            }
-        }
-
-        void logFutures() {
-            for (int si = 0; si < serviceInfos.size(); si++) {
-                LoadRunnerServiceInfo serviceInfo = serviceInfos.get(si)
-                logger.info("LoadRunner RAMP Future done ${serviceInfo.rampFuture?.done} canceled ${serviceInfo.rampFuture?.cancelled} ${serviceInfo.rampFuture?.toString()}")
-                for (int i = 0; i < serviceInfo.runFutures.size(); i++) {
-                    ScheduledFuture future = serviceInfo.runFutures.get(i)
-                    logger.info("LoadRunner RUN Future done ${future.done} canceled ${future.cancelled} ${future.toString()}")
-                }
-            }
-        }
-=======
     public void addNewSecaRule(ServiceEcaRule serviceEcaRule, boolean allowDuplicates = false)
     {
         if (this.secaRulesByServiceName.containsKey(serviceEcaRule.serviceNameNoHash))
@@ -1001,6 +649,354 @@
         actionNode.append(scriptNode)
 
         return new ServiceEcaRule((ExecutionContextFactoryImpl) ecf, secaRuleNode, "")
->>>>>>> a2cd1caa
+    }
+
+    // ==========================
+    // Service LoadRunner Classes
+    // ==========================
+
+    synchronized LoadRunner getLoadRunner() {
+        if (loadRunner == null) loadRunner = new LoadRunner(ecfi)
+        return loadRunner
+    }
+
+    static class LoadRunnerServiceRunnable implements Runnable, Externalizable {
+        volatile ExecutionContextFactoryImpl ecfi
+        volatile LoadRunner loadRunner
+        String serviceName, parametersExpr
+
+        LoadRunnerServiceRunnable() {
+            // init the other objects that can't be serialized
+            ecfi = (ExecutionContextFactoryImpl) Moqui.getExecutionContextFactory()
+            loadRunner = ecfi.serviceFacade.getLoadRunner()
+        }
+        LoadRunnerServiceRunnable(String serviceName, String parametersExpr, LoadRunner loadRunner) {
+            this.loadRunner = loadRunner
+            this.ecfi = loadRunner.ecfi
+            this.serviceName = serviceName
+            this.parametersExpr = parametersExpr
+        }
+
+        @Override
+        void writeExternal(ObjectOutput out) throws IOException {
+            out.writeUTF(serviceName) // never null
+            out.writeObject(parametersExpr) // may be null
+        }
+
+        @Override
+        void readExternal(ObjectInput objectInput) throws IOException, ClassNotFoundException {
+            serviceName = objectInput.readUTF()
+            parametersExpr = objectInput.readObject()
+        }
+
+        @Override void run() {
+            try {
+                runInternal()
+            } catch (Throwable t) {
+                logger.error("Error in LoadRunner service run", t)
+            }
+        }
+        void runInternal() {
+            // check for active Transaction
+            if (getEcfi().transactionFacade.isTransactionInPlace()) {
+                logger.error("In LoadRunner service ${serviceName} a transaction is in place for thread ${Thread.currentThread().getName()}, trying to commit")
+                try {
+                    getEcfi().transactionFacade.destroyAllInThread()
+                } catch (Exception e) {
+                    logger.error("LoadRunner commit in place transaction failed for thread ${Thread.currentThread().getName()}", e)
+                }
+            }
+            // check for active ExecutionContext
+            ExecutionContextImpl activeEc = getEcfi().activeContext.get()
+            if (activeEc != null) {
+                logger.error("In LoadRunner service ${serviceName} there is already an ExecutionContext for user ${activeEc.user.username} (from ${activeEc.forThreadId}:${activeEc.forThreadName}) in this thread ${Thread.currentThread().id}:${Thread.currentThread().name}, destroying")
+                try {
+                    activeEc.destroy()
+                } catch (Throwable t) {
+                    logger.error("Error destroying LoadRunner already in place in ServiceCallAsync in thread ${Thread.currentThread().id}:${Thread.currentThread().name}", t)
+                }
+            }
+
+            LoadRunnerServiceInfo serviceInfo = loadRunner.getServiceInfo(serviceName, parametersExpr)
+            if (serviceInfo == null) {
+                logger.error("Service Info not found for ${serviceName} ${parametersExpr}, not running")
+                return
+            }
+            String parametersExpr = serviceInfo.parametersExpr
+            Map<String, Object> parameters = [index:loadRunner.execIndex.getAndIncrement()] as Map<String, Object>
+            if (parametersExpr != null && !parametersExpr.isEmpty()) {
+                try {
+                    Map<String, Object> exprMap = (Map<String, Object>) loadRunner.ecfi.getEci().resourceFacade
+                            .expression(parametersExpr, null, parameters)
+                    if (exprMap != null) parameters.putAll(exprMap)
+                } catch (Throwable t) {
+                    logger.error("Error in Service LoadRunner parameter expression: ${parametersExpr}", t)
+                }
+            }
+
+            // before starting, and tracking the startTime, do a small random delay for variation in run times
+            if (serviceInfo.runDelayVaryMs != 0)
+                Thread.sleep(ThreadLocalRandom.current().nextInt(serviceInfo.runDelayVaryMs))
+
+            long startTime = System.currentTimeMillis()
+            ExecutionContextImpl threadEci = ecfi.getEci()
+            try {
+                // always login anonymous, disable authz below
+                threadEci.userFacade.loginAnonymousIfNoUser()
+
+                // run the service
+                try {
+                    serviceInfo.lastResult = threadEci.serviceFacade.sync().name(serviceName)
+                            .parameters(parameters).disableAuthz().call()
+                } catch (Throwable t) {
+                    // logged elsewhere, just count and swallow
+                    serviceInfo.errorCount++
+                }
+
+                // count the run and accumulate stats
+                serviceInfo.countRun(loadRunner, startTime, System.currentTimeMillis(),
+                        threadEci.artifactExecutionFacade.getArtifactTypeStats())
+            } finally {
+                if (threadEci != null) threadEci.destroy()
+            }
+        }
+    }
+    static class LoadRunnerServiceStats {
+        long lastRunTime = 0, beginTime = 0, totalTime = 0, totalSquaredTime = 0, minTime = Long.MAX_VALUE, maxTime = 0
+        int runCount = 0, errorCount = 0
+        ArtifactTypeStats artifactTypeStats = new ArtifactTypeStats()
+        Map getMap() {
+            Map newMap = [lastRunTime:lastRunTime, beginTime:beginTime, totalTime:totalTime,
+                    totalSquaredTime:totalSquaredTime, minTime:minTime, maxTime:maxTime, runCount:runCount, errorCount:errorCount] as Map<String, Object>
+            newMap.put("artifactTypeStats", ObjectUtilities.objectToMap(artifactTypeStats))
+            return newMap
+        }
+    }
+    static class LoadRunnerServiceInfo extends LoadRunnerServiceStats {
+        String serviceName, parametersExpr
+        int targetThreads, runDelayMs, runDelayVaryMs, rampDelayMs, timeBinLength, timeBinsKeep
+        AtomicInteger currentThreads = new AtomicInteger(0)
+
+        Map lastResult = null
+        ConcurrentLinkedDeque<LoadRunnerServiceStats> timeBinList = new ConcurrentLinkedDeque<>()
+        ArrayList<ScheduledFuture> runFutures = new ArrayList<>()
+        ScheduledFuture rampFuture = null
+
+        LoadRunnerServiceInfo(String serviceName, String parametersExpr, int targetThreads,
+                int runDelayMs, int runDelayVaryMs, int rampDelayMs, int timeBinLength, int timeBinsKeep) {
+            this.serviceName = serviceName; this.parametersExpr = parametersExpr
+            this.targetThreads = targetThreads
+            this.runDelayMs = runDelayMs; this.runDelayVaryMs = runDelayVaryMs; this.rampDelayMs = rampDelayMs
+            this.timeBinLength = timeBinLength; this.timeBinsKeep = timeBinsKeep
+        }
+
+        void countRun(LoadRunner loadRunner, long startTime, long endTime, ArtifactTypeStats stats) {
+            long runTime = endTime - startTime
+            // logger.info("count run ${serviceName} ${runTime} ${Thread.currentThread().name}")
+            LoadRunnerServiceStats curBin = null
+
+            // find the current time bin in a semaphore locked section, the rest is increments and can be run multithreaded
+            loadRunner.mutateLock.lock()
+            // logger.info("count run after lock ${serviceName} ${runTime} ${Thread.currentThread().name}")
+            try {
+                if (beginTime == 0) beginTime = startTime
+
+                curBin = timeBinList.isEmpty() ? null : timeBinList.getLast()
+                // create and add a new bin if there are none or if this hit is after the bin's end time (need to advance the bin)
+                if (curBin == null || curBin.beginTime + timeBinLength < startTime) {
+                    curBin = new LoadRunnerServiceStats()
+                    curBin.beginTime = startTime
+                    timeBinList.add(curBin)
+                    if (timeBinList.size() > timeBinsKeep) {
+                        LoadRunnerServiceStats removeBin = timeBinList.removeFirst()
+                        // logger.info("Removed time bin starting ${new Timestamp(removeBin.beginTime)} count ${removeBin.runCount}")
+                    }
+                }
+
+                // some exceptions, these are multiple operations and need to be in the locked section to be accurate, maybe don't need to be...
+                if (runTime < this.minTime) this.minTime = runTime
+                if (runTime > this.maxTime) this.maxTime = runTime
+                if (runTime < curBin.minTime) curBin.minTime = runTime
+                if (runTime > curBin.maxTime) curBin.maxTime = runTime
+            } finally {
+                loadRunner.mutateLock.unlock()
+                // logger.info("count run after unlock ${serviceName} ${runTime} ${Thread.currentThread().name}")
+                // loadRunner.logFutures()
+            }
+
+            // for all runs
+            this.runCount++
+            this.lastRunTime = endTime
+            this.totalTime += runTime
+            this.totalSquaredTime += runTime * runTime
+            this.artifactTypeStats.add(stats)
+
+            // same thing for just this bin
+            curBin.runCount++
+            curBin.lastRunTime = endTime
+            curBin.totalTime += runTime
+            curBin.totalSquaredTime += runTime * runTime
+            curBin.artifactTypeStats.add(stats)
+        }
+
+        void addThread(LoadRunner loadRunner) {
+            LoadRunnerServiceRunnable runnable = new LoadRunnerServiceRunnable(serviceName, parametersExpr, loadRunner)
+            // NOTE: use scheduleWithFixedDelay so delay is wait between terminate of one and start of another, better for both short and long running test runs
+            ScheduledFuture future = loadRunner.scheduledExecutor.scheduleWithFixedDelay(runnable, 1, runDelayMs, TimeUnit.MILLISECONDS)
+            // logger.info("Added run thread runDelayMs ${runDelayMs} ${runDelayMs?.class?.name} done ${future.done} ${future.toString()}")
+            runFutures.add(future)
+        }
+        void addRampThread(LoadRunner loadRunner) {
+            if (rampFuture != null && !rampFuture)
+            beginTime = System.currentTimeMillis()
+            LoadRunnerRamperRunnable runnable = new LoadRunnerRamperRunnable(loadRunner, this)
+            // NOTE: use scheduleAtFixedRate so one is added each delay period regardless of how long it takes (generally not long)
+            rampFuture = loadRunner.scheduledExecutor.scheduleAtFixedRate(runnable, 1, rampDelayMs, TimeUnit.MILLISECONDS)
+        }
+        void resetStats() {
+            lastRunTime = 0; beginTime = 0; totalTime = 0; totalSquaredTime = 0; minTime = Long.MAX_VALUE; maxTime = 0
+            runCount = 0; errorCount = 0
+            artifactTypeStats = new ArtifactTypeStats()
+            lastResult = null
+            timeBinList = new ConcurrentLinkedDeque<>()
+        }
+    }
+    static class LoadRunnerRamperRunnable implements Runnable {
+        LoadRunner loadRunner
+        LoadRunnerServiceInfo serviceInfo
+        LoadRunnerRamperRunnable(LoadRunner loadRunner, LoadRunnerServiceInfo serviceInfo) {
+            this.loadRunner = loadRunner
+            this.serviceInfo = serviceInfo
+        }
+        @Override void run() {
+            if (serviceInfo.currentThreads < serviceInfo.targetThreads) {
+                serviceInfo.addThread(loadRunner)
+                // may not actually need AtomicInteger here, but for ramp down will need a list of ScheduledFuture objects and might be useful there
+                serviceInfo.currentThreads.incrementAndGet()
+            }
+            // TODO add delayed ramp-down, useful for some performance behavior patterns but usually redundant with delayed ramp up to look for elbows in the response time over time
+        }
+    }
+    static class LoadRunnerThreadFactory implements ThreadFactory {
+        private final ThreadGroup workerGroup = new ThreadGroup("LoadRunner")
+        private final AtomicInteger threadNumber = new AtomicInteger(1)
+        Thread newThread(Runnable r) { return new Thread(workerGroup, r, "LoadRunner-" + threadNumber.getAndIncrement()) }
+    }
+
+    static class LoadRunner {
+        ExecutionContextFactoryImpl ecfi
+        CustomScheduledExecutor scheduledExecutor = null
+        ArrayList<LoadRunnerServiceInfo> serviceInfos = new ArrayList<>()
+        Integer corePoolSize = 4, maxPoolSize = null
+        AtomicInteger execIndex = new AtomicInteger(1)
+        ReentrantLock mutateLock = new ReentrantLock()
+
+        LoadRunner(ExecutionContextFactoryImpl ecfi) {
+            this.ecfi = ecfi
+        }
+
+        LoadRunnerServiceInfo getServiceInfo(String serviceName, String parametersExpr) {
+            for (int i = 0; i < serviceInfos.size(); i++) {
+                LoadRunnerServiceInfo curInfo = (LoadRunnerServiceInfo) serviceInfos.get(i)
+                if (curInfo.serviceName == serviceName && curInfo.parametersExpr == parametersExpr)
+                    return curInfo
+            }
+            return null
+        }
+        void setServiceInfo(String serviceName, String parametersExpr, int targetThreads, int runDelayMs,
+                int runDelayVaryMs, int rampDelayMs, int timeBinLength, int timeBinsKeep) {
+            mutateLock.lock()
+            try {
+                LoadRunnerServiceInfo serviceInfo = getServiceInfo(serviceName, parametersExpr)
+                if (serviceInfo == null) {
+                    serviceInfo = new LoadRunnerServiceInfo(serviceName, parametersExpr, targetThreads,
+                            runDelayMs, runDelayVaryMs, rampDelayMs, timeBinLength, timeBinsKeep)
+
+                    serviceInfos.add(serviceInfo)
+
+                    if (scheduledExecutor != null) {
+                        // begin() already called, get this started
+                        serviceInfo.addRampThread(this)
+                    }
+                } else {
+                    serviceInfo.targetThreads = targetThreads
+                    serviceInfo.runDelayMs = runDelayMs
+                    serviceInfo.rampDelayMs = rampDelayMs
+                    serviceInfo.timeBinLength = timeBinLength
+                    serviceInfo.timeBinsKeep = timeBinsKeep
+                }
+            } finally {
+                mutateLock.unlock()
+            }
+        }
+        void begin() {
+            mutateLock.lock()
+            try {
+                if (scheduledExecutor == null) {
+                    // restart index
+                    execIndex = new AtomicInteger(1)
+
+                    for (int i = 0; i < serviceInfos.size(); i++) {
+                        LoadRunnerServiceInfo curInfo = (LoadRunnerServiceInfo) serviceInfos.get(i)
+                        // clear out stats before start
+                        curInfo.currentThreads = new AtomicInteger(0)
+                        curInfo.resetStats()
+                    }
+
+                    scheduledExecutor = new CustomScheduledExecutor(corePoolSize, new LoadRunnerThreadFactory())
+                    if (maxPoolSize == null) maxPoolSize = Runtime.getRuntime().availableProcessors() * 4
+                    scheduledExecutor.setMaximumPoolSize(maxPoolSize)
+
+                    for (int i = 0; i < serviceInfos.size(); i++) {
+                        LoadRunnerServiceInfo curInfo = (LoadRunnerServiceInfo) serviceInfos.get(i)
+                        // get the ramp thread started
+                        curInfo.addRampThread(this)
+                    }
+                }
+            } finally {
+                mutateLock.unlock()
+            }
+        }
+        void stopNow() {
+            mutateLock.lock()
+            try {
+                if (scheduledExecutor != null) {
+                    logger.info("Shutting down LoadRunner ScheduledExecutorService now")
+                    scheduledExecutor.shutdownNow()
+                    scheduledExecutor = null
+                }
+            } finally {
+                mutateLock.unlock()
+            }
+        }
+        void stopWait() {
+            mutateLock.lock()
+            try {
+                if (scheduledExecutor != null) {
+                    logger.info("Shutting down LoadRunner ScheduledExecutorService")
+                    scheduledExecutor.shutdown()
+                }
+
+                if (scheduledExecutor != null) {
+                    scheduledExecutor.awaitTermination(30, TimeUnit.SECONDS)
+                    if (scheduledExecutor.isTerminated()) logger.info("LoadRunner Scheduled executor shut down and terminated")
+                    else logger.warn("LoadRunner Scheduled executor NOT YET terminated, waited 30 seconds")
+                    scheduledExecutor = null
+                }
+            } finally {
+                mutateLock.unlock()
+            }
+        }
+
+        void logFutures() {
+            for (int si = 0; si < serviceInfos.size(); si++) {
+                LoadRunnerServiceInfo serviceInfo = serviceInfos.get(si)
+                logger.info("LoadRunner RAMP Future done ${serviceInfo.rampFuture?.done} canceled ${serviceInfo.rampFuture?.cancelled} ${serviceInfo.rampFuture?.toString()}")
+                for (int i = 0; i < serviceInfo.runFutures.size(); i++) {
+                    ScheduledFuture future = serviceInfo.runFutures.get(i)
+                    logger.info("LoadRunner RUN Future done ${future.done} canceled ${future.cancelled} ${future.toString()}")
+                }
+            }
+        }
     }
 }