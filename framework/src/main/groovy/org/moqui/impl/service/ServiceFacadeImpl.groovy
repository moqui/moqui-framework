--- conflicted
+++ resolved
@@ -61,10 +61,7 @@
         serviceLocationCache = ecfi.cacheFacade.getCache("service.location", String.class, ServiceDefinition.class)
 
         MNode serviceFacadeNode = ecfi.confXmlRoot.first("service-facade")
-<<<<<<< HEAD
-=======
         serviceFacadeNode.setSystemExpandAttributes(true)
->>>>>>> 69620aaf
         // load service runners from configuration
         for (MNode serviceType in serviceFacadeNode.children("service-type")) {
             ServiceRunner sr = (ServiceRunner) Thread.currentThread().getContextClassLoader()
@@ -265,11 +262,7 @@
     }
 
     protected MNode findServiceNode(ResourceReference serviceComponentRr, String verb, String noun) {
-<<<<<<< HEAD
-        if (serviceComponentRr == null || !serviceComponentRr.exists) return null
-=======
         if (serviceComponentRr == null || (serviceComponentRr.supportsExists() && !serviceComponentRr.exists)) return null
->>>>>>> 69620aaf
 
         MNode serviceRoot = MNode.parse(serviceComponentRr)
         MNode serviceNode
@@ -292,10 +285,7 @@
             }
 
             ResourceReference includeRr = ecfi.resourceFacade.getLocationReference(includeLocation)
-<<<<<<< HEAD
-=======
             // logger.warn("includeLocation: ${includeLocation}\nincludeRr: ${includeRr}")
->>>>>>> 69620aaf
             return findServiceNode(includeRr, verb, noun)
         }
 
@@ -402,41 +392,6 @@
             }
         }
         if (logger.infoEnabled) logger.info("Loaded ${numLoaded} Service ECA rules from ${numFiles} .secas.xml files, ${ruleNoIdList.size()} rules have no id, ${ruleNoIdList.size() + ruleByIdMap.size()} SECA rules active")
-<<<<<<< HEAD
-
-        Map<String, ArrayList<ServiceEcaRule>> ruleMap = new HashMap<>()
-        ruleNoIdList.addAll(ruleByIdMap.values())
-        for (ServiceEcaRule ecaRule in ruleNoIdList) {
-            String serviceName = ecaRule.serviceName
-            // remove the hash if there is one to more consistently match the service name
-            serviceName = StringUtilities.removeChar(serviceName, (char) '#')
-            ArrayList<ServiceEcaRule> lst = ruleMap.get(serviceName)
-            if (lst == null) {
-                lst = new ArrayList<>()
-                ruleMap.put(serviceName, lst)
-            }
-            // insert by priority
-            int insertIdx = 0
-            for (int i = 0; i < lst.size(); i++) {
-                ServiceEcaRule lstSer = (ServiceEcaRule) lst.get(i)
-                if (lstSer.priority <= ecaRule.priority) { insertIdx++ } else { break }
-            }
-            lst.add(insertIdx, ecaRule)
-        }
-
-        // replace entire SECA rules Map in one operation
-        secaRulesByServiceName = ruleMap
-    }
-    protected int loadSecaRulesFile(ResourceReference rr, HashMap<String, ServiceEcaRule> ruleByIdMap, LinkedList<ServiceEcaRule> ruleNoIdList) {
-        MNode serviceRoot = MNode.parse(rr)
-        int numLoaded = 0
-        for (MNode secaNode in serviceRoot.children("seca")) {
-            String serviceName = secaNode.attribute("service")
-            if (!isServiceDefined(serviceName)) {
-                logger.warn("Invalid service name ${serviceName} found in SECA file ${rr.location}, skipping")
-                continue
-            }
-=======
 
         Map<String, ArrayList<ServiceEcaRule>> ruleMap = new HashMap<>()
         ruleNoIdList.addAll(ruleByIdMap.values())
@@ -499,7 +454,6 @@
                 logger.warn("Invalid service name ${serviceName} found in SECA file ${rr.location}, skipping")
                 continue
             }
->>>>>>> 69620aaf
 
             ServiceEcaRule ecaRule = new ServiceEcaRule(ecfi, secaNode, rr.location)
             String ruleId = secaNode.attribute("id")
