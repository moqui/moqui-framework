--- conflicted
+++ resolved
@@ -70,10 +70,6 @@
 import java.util.concurrent.ThreadPoolExecutor
 import java.util.concurrent.TimeUnit
 import java.util.concurrent.atomic.AtomicBoolean
-<<<<<<< HEAD
-import java.util.jar.Attributes
-=======
->>>>>>> 69620aaf
 import java.util.jar.JarFile
 import java.util.zip.ZipEntry
 import java.util.zip.ZipInputStream
@@ -1703,10 +1699,7 @@
         XmlAction afterStartupActions = null
         XmlAction beforeShutdownActions = null
         ArrayList<MNode> responseHeaderList
-<<<<<<< HEAD
-=======
         Set<String> allowOriginSet = new HashSet<>()
->>>>>>> 69620aaf
 
         Integer sessionTimeoutSeconds = null
         String httpPort, httpHost, httpsPort, httpsHost
