--- conflicted
+++ resolved
@@ -412,33 +412,6 @@
             fromCal.add(Calendar.WEEK_OF_YEAR, offset)
             thruCal = (Calendar) fromCal.clone()
             thruCal.add(Calendar.WEEK_OF_YEAR, 1)
-<<<<<<< HEAD
-        } else if (period == "7d") {
-            fromCal.add(Calendar.DAY_OF_YEAR, offset * 7)
-            thruCal = (Calendar) fromCal.clone()
-            thruCal.add(Calendar.DAY_OF_YEAR, 7)
-            // have last 7d also include today (like 30d)
-            if (offset == -1) thruCal.add(Calendar.DAY_OF_YEAR, 1)
-        } else if (period == "30d") {
-            fromCal.add(Calendar.DAY_OF_YEAR, offset * 30)
-            thruCal = (Calendar) fromCal.clone()
-            thruCal.add(Calendar.DAY_OF_YEAR, 30)
-            // have last 30d also include today to make it a more useful default
-            if (offset == -1) thruCal.add(Calendar.DAY_OF_YEAR, 1)
-        } else if (period == "60d") {
-            fromCal.add(Calendar.DAY_OF_YEAR, offset * 60)
-            thruCal = (Calendar) fromCal.clone()
-            thruCal.add(Calendar.DAY_OF_YEAR, 60)
-            // have last 60d also include today to make it a more useful default
-            if (offset == -1) thruCal.add(Calendar.DAY_OF_YEAR, 1)
-        } else if (period == "90d") {
-            fromCal.add(Calendar.DAY_OF_YEAR, offset * 90)
-            thruCal = (Calendar) fromCal.clone()
-            thruCal.add(Calendar.DAY_OF_YEAR, 90)
-            // have last 90d also include today to make it a more useful default
-            if (offset == -1) thruCal.add(Calendar.DAY_OF_YEAR, 1)
-=======
->>>>>>> a42aea35
         } else if (period == "month") {
             fromCal.set(Calendar.DAY_OF_MONTH, fromCal.getActualMinimum(Calendar.DAY_OF_MONTH))
             fromCal.add(Calendar.MONTH, offset)
