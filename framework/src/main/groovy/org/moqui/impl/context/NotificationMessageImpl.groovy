--- conflicted
+++ resolved
@@ -93,17 +93,7 @@
         if (userGroupId) {
             ef.find("moqui.security.UserGroupMember")
                     .conditionDate("fromDate", "thruDate", new Timestamp(System.currentTimeMillis()))
-<<<<<<< HEAD
                     .condition("userGroupId", userGroupId).disableAuthz().iterator().withCloseable ({eli ->
-            EntityValue nextValue
-            while ((nextValue = (EntityValue) eli.next()) != null) {
-                String userId = (String) nextValue.userId
-                if (checkedUserIds.contains(userId)) continue
-                checkedUserIds.add(userId)
-                if (checkUserNotify(userId, ef)) notifyUserIds.add(userId)
-=======
-                    .condition("userGroupId", userGroupId).disableAuthz().iterator()
-            try {
                 EntityValue nextValue
                 while ((nextValue = (EntityValue) eli.next()) != null) {
                     String userId = (String) nextValue.userId
@@ -111,10 +101,6 @@
                     checkedUserIds.add(userId)
                     if (checkUserNotify(userId, ef)) notifyUserIds.add(userId)
                 }
-            } finally {
-                eli.close();
->>>>>>> 746d85c1
-            }
             })
         }
 
