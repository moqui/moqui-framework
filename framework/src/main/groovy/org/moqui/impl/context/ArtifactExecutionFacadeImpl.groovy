/*
 * This software is in the public domain under CC0 1.0 Universal plus a
 * Grant of Patent License.
 * 
 * To the extent possible under law, the author(s) have dedicated all
 * copyright and related and neighboring rights to this software to the
 * public domain worldwide. This software is distributed without any
 * warranty.
 * 
 * You should have received a copy of the CC0 Public Domain Dedication
 * along with this software (see the LICENSE.md file). If not, see
 * <http://creativecommons.org/publicdomain/zero/1.0/>.
 */
package org.moqui.impl.context

import groovy.transform.CompileStatic
import org.moqui.entity.EntityException
import org.moqui.impl.entity.EntityConditionFactoryImpl
import org.moqui.impl.entity.condition.EntityConditionImplBase

import java.sql.Timestamp

import org.moqui.BaseException
import org.moqui.context.ArtifactAuthorizationException
import org.moqui.context.ArtifactExecutionFacade
import org.moqui.context.ArtifactExecutionInfo
import org.moqui.context.ArtifactTarpitException
import org.moqui.entity.EntityCondition
import org.moqui.entity.EntityCondition.ComparisonOperator
import org.moqui.entity.EntityCondition.JoinOperator
import org.moqui.entity.EntityList
import org.moqui.entity.EntityValue
import org.moqui.impl.context.ArtifactExecutionInfoImpl.ArtifactAuthzCheck
import org.moqui.impl.entity.EntityDefinition
import org.moqui.impl.entity.EntityFacadeImpl
import org.moqui.util.MNode

import org.slf4j.Logger
import org.slf4j.LoggerFactory

@CompileStatic
class ArtifactExecutionFacadeImpl implements ArtifactExecutionFacade {
    protected final static Logger logger = LoggerFactory.getLogger(ArtifactExecutionFacadeImpl.class)

    protected ExecutionContextImpl eci
    protected LinkedList<ArtifactExecutionInfoImpl> artifactExecutionInfoStack = new LinkedList<ArtifactExecutionInfoImpl>()
    protected LinkedList<ArtifactExecutionInfoImpl> artifactExecutionInfoHistory = new LinkedList<ArtifactExecutionInfoImpl>()

    // this is used by ScreenUrlInfo.isPermitted() which is called a lot, but that is transient so put here to have one per EC instance
    protected Map<String, Boolean> screenPermittedCache = null

    protected boolean authzDisabled = false
    protected boolean tarpitDisabled = false
    protected boolean entityEcaDisabled = false
    protected boolean entityAuditLogDisabled = false
    protected boolean entityFkCreateDisabled = false
    protected boolean entityDataFeedDisabled = false

    ArtifactExecutionFacadeImpl(ExecutionContextImpl eci) {
        this.eci = eci
    }

    Map<String, Boolean> getScreenPermittedCache() {
        if (screenPermittedCache == null) screenPermittedCache = new HashMap<>()
        return screenPermittedCache
    }

    @Override
    ArtifactExecutionInfo peek() { return this.artifactExecutionInfoStack.peekFirst() }

    @Override
    ArtifactExecutionInfo push(String name, ArtifactExecutionInfo.ArtifactType typeEnum, ArtifactExecutionInfo.AuthzAction actionEnum, boolean requiresAuthz) {
        ArtifactExecutionInfoImpl aeii = new ArtifactExecutionInfoImpl(name, typeEnum, actionEnum, "")
        pushInternal(aeii, requiresAuthz, true)
        return aeii
    }
    @Override
    void push(ArtifactExecutionInfo aei, boolean requiresAuthz) {
        ArtifactExecutionInfoImpl aeii = (ArtifactExecutionInfoImpl) aei
        pushInternal(aeii, requiresAuthz, true)
    }
    void pushInternal(ArtifactExecutionInfoImpl aeii, boolean requiresAuthz, boolean countTarpit) {
        ArtifactExecutionInfoImpl lastAeii = (ArtifactExecutionInfoImpl) artifactExecutionInfoStack.peekFirst()

        // always do this regardless of the authz checks, etc; keep a history of artifacts run
        if (lastAeii != null) { lastAeii.addChild(aeii); aeii.setParent(lastAeii) }
        else artifactExecutionInfoHistory.add(aeii)

        // if ("AT_XML_SCREEN" == aeii.typeEnumId) logger.warn("TOREMOVE artifact push ${username} - ${aeii}")

        if (!isPermitted(aeii, lastAeii, requiresAuthz, countTarpit, true, null)) {
            Deque<ArtifactExecutionInfo> curStack = getStack()
            StringBuilder warning = new StringBuilder()
            warning.append("User ${eci.user.username ?: eci.user.userId ?: '[No User]'} is not authorized for ${aeii.getActionDescription()} on ${aeii.getTypeDescription()} ${aeii.getName()}")

            ArtifactAuthorizationException e = new ArtifactAuthorizationException(warning.toString(), aeii, curStack)
            // end users see this message in vuet mode so better not to add all of this to the main message:
            warning.append("\nCurrent artifact info: ${aeii.toString()}\n")
            warning.append("Current artifact stack:")
            for (ArtifactExecutionInfo warnAei in curStack) warning.append("\n").append(warnAei.toString())
            logger.warn("Artifact authorization failed: " + warning.toString())
            throw e
        }

        // NOTE: if needed the isPermitted method will set additional info in aeii
        this.artifactExecutionInfoStack.addFirst(aeii)
    }


    @Override
    ArtifactExecutionInfo pop(ArtifactExecutionInfo aei) {
        try {
            ArtifactExecutionInfoImpl lastAeii = (ArtifactExecutionInfoImpl) artifactExecutionInfoStack.removeFirst()
            // removed this for performance reasons, generally just checking the name is adequate
            // || aei.typeEnumId != lastAeii.typeEnumId || aei.actionEnumId != lastAeii.actionEnumId
            if (aei != null && !lastAeii.nameInternal.equals(aei.getName())) {
                String popMessage = "Popped artifact (${aei.name}:${aei.getTypeDescription()}:${aei.getActionDescription()}) did not match top of stack (${lastAeii.name}:${lastAeii.getTypeDescription()}:${lastAeii.getActionDescription()}:${lastAeii.actionDetail})"
                logger.warn(popMessage, new BaseException("Pop Error Location"))
                //throw new IllegalArgumentException(popMessage)
            }
            // set end time
            lastAeii.setEndTime()
            // count artifact hit (now done here instead of by each caller)
            // NOTE DEJ 20191229 removed condition where only artifacts requiring authz are counted: && lastAeii.internalAuthzWasRequired
            if (lastAeii.trackArtifactHit && lastAeii.isAccess)
                eci.ecfi.countArtifactHit(lastAeii.internalTypeEnum, lastAeii.actionDetail, lastAeii.nameInternal,
                        lastAeii.parameters, lastAeii.startTimeMillis, lastAeii.getRunningTimeMillisDouble(), lastAeii.outputSize)
            return lastAeii
        } catch(NoSuchElementException e) {
            logger.warn("Tried to pop from an empty ArtifactExecutionInfo stack", e)
            return null
        }
    }

    @Override
    Deque<ArtifactExecutionInfo> getStack() {
        Deque<ArtifactExecutionInfo> newStackDeque = new LinkedList<>()
        newStackDeque.addAll(this.artifactExecutionInfoStack)
        return newStackDeque
    }
    String getStackNameString() {
        StringBuilder sb = new StringBuilder()
        Iterator i = this.artifactExecutionInfoStack.iterator()
        while (i.hasNext()) {
            ArtifactExecutionInfo aei = (ArtifactExecutionInfo) i.next()
            sb.append(aei.name)
            if (i.hasNext()) sb.append(', ')
        }
        return sb.toString()
    }
    @Override
    List<ArtifactExecutionInfo> getHistory() {
        List<ArtifactExecutionInfo> newHistList = new ArrayList<>()
        newHistList.addAll(this.artifactExecutionInfoHistory)
        return newHistList
    }

    String printHistory() {
        StringWriter sw = new StringWriter()
        for (ArtifactExecutionInfo aei in artifactExecutionInfoHistory) aei.print(sw, 0, true)
        return sw.toString()
    }

    void logProfilingDetail() {
        if (!logger.isInfoEnabled()) return

        StringWriter sw = new StringWriter()
        sw.append("========= Hot Spots by Own Time =========\n")
        sw.append("[{time}:{timeMin}:{timeAvg}:{timeMax}][{count}] {type} {action} {actionDetail} {name}\n")
        List<Map<String, Object>> ownHotSpotList = ArtifactExecutionInfoImpl.hotSpotByTime(artifactExecutionInfoHistory, true, "-time")
        ArtifactExecutionInfoImpl.printHotSpotList(sw, ownHotSpotList)
        logger.info(sw.toString())

        sw = new StringWriter()
        sw.append("========= Hot Spots by Total Time =========\n")
        sw.append("[{time}:{timeMin}:{timeAvg}:{timeMax}][{count}] {type} {action} {actionDetail} {name}\n")
        List<Map<String, Object>> totalHotSpotList = ArtifactExecutionInfoImpl.hotSpotByTime(artifactExecutionInfoHistory, false, "-time")
        ArtifactExecutionInfoImpl.printHotSpotList(sw, totalHotSpotList)
        logger.info(sw.toString())

        /* leave this out by default, sometimes interesting, but big
        sw = new StringWriter()
        sw.append("========= Consolidated Artifact List =========\n")
        sw.append("[{time}:{thisTime}:{childrenTime}][{count}] {type} {action} {actionDetail} {name}\n")
        List<Map> consolidatedList = ArtifactExecutionInfoImpl.consolidateArtifactInfo(artifactExecutionInfoHistory)
        ArtifactExecutionInfoImpl.printArtifactInfoList(sw, consolidatedList, 0)
        logger.info(sw.toString())
        */
    }


    void setAnonymousAuthorizedAll() {
        ArtifactExecutionInfoImpl aeii = artifactExecutionInfoStack.peekFirst()
        aeii.authorizationInheritable = true
        aeii.authorizedUserId = eci.getUser().getUserId() ?: "_NA_"
        if (aeii.authorizedAuthzType != ArtifactExecutionInfo.AUTHZT_ALWAYS) aeii.authorizedAuthzType = ArtifactExecutionInfo.AUTHZT_ALLOW
        aeii.internalAuthorizedActionEnum = ArtifactExecutionInfo.AUTHZA_ALL
    }

    void setAnonymousAuthorizedView() {
        ArtifactExecutionInfoImpl aeii = artifactExecutionInfoStack.peekFirst()
        aeii.authorizationInheritable = true
        aeii.authorizedUserId = eci.getUser().getUserId() ?: "_NA_"
        if (aeii.authorizedAuthzType != ArtifactExecutionInfo.AUTHZT_ALWAYS) aeii.authorizedAuthzType = ArtifactExecutionInfo.AUTHZT_ALLOW
        if (aeii.authorizedActionEnum != ArtifactExecutionInfo.AUTHZA_ALL) aeii.authorizedActionEnum = ArtifactExecutionInfo.AUTHZA_VIEW
    }

    boolean disableAuthz() { boolean alreadyDisabled = authzDisabled; authzDisabled = true; return alreadyDisabled }
    void enableAuthz() { authzDisabled = false }
    boolean getAuthzDisabled() { return authzDisabled }

    boolean disableTarpit() { boolean alreadyDisabled = tarpitDisabled; tarpitDisabled = true; return alreadyDisabled }
    void enableTarpit() { tarpitDisabled = false }
    // boolean getTarpitDisabled() { return tarpitDisabled }

    boolean disableEntityEca() { boolean alreadyDisabled = entityEcaDisabled; entityEcaDisabled = true; return alreadyDisabled }
    void enableEntityEca() { entityEcaDisabled = false }
    boolean entityEcaDisabled() { return entityEcaDisabled }

    boolean disableEntityAuditLog() { boolean alreadyDisabled = entityAuditLogDisabled; entityAuditLogDisabled = true; return alreadyDisabled }
    void enableEntityAuditLog() { entityAuditLogDisabled = false }
    boolean entityAuditLogDisabled() { return entityAuditLogDisabled }

    boolean disableEntityFkCreate() { boolean alreadyDisabled = entityFkCreateDisabled; entityFkCreateDisabled = true; return alreadyDisabled }
    void enableEntityFkCreate() { entityFkCreateDisabled = false }
    boolean entityFkCreateDisabled() { return entityFkCreateDisabled }

    boolean disableEntityDataFeed() { boolean alreadyDisabled = entityDataFeedDisabled; entityDataFeedDisabled = true; return alreadyDisabled }
    void enableEntityDataFeed() { entityDataFeedDisabled = false }
    boolean entityDataFeedDisabled() { return entityDataFeedDisabled }

    /** Checks to see if username is permitted to access given resource.
     *
     * @param resourceAccess Formatted as: "${typeEnumId}:${actionEnumId}:${name}"
     * @param nowTimestamp
     * @param eci
     */
    static boolean isPermitted(String resourceAccess, ExecutionContextImpl eci) {
        int firstColon = resourceAccess.indexOf(":")
        int secondColon = resourceAccess.indexOf(":", firstColon + 1)
        if (firstColon == -1 || secondColon == -1) throw new ArtifactAuthorizationException("Resource access string does not have two colons (':'), must be formatted like: \"\${typeEnumId}:\${actionEnumId}:\${name}\"", null, null)

        ArtifactExecutionInfo.ArtifactType typeEnum = ArtifactExecutionInfo.ArtifactType.valueOf(resourceAccess.substring(0, firstColon))
        ArtifactExecutionInfo.AuthzAction actionEnum = ArtifactExecutionInfo.AuthzAction.valueOf(resourceAccess.substring(firstColon + 1, secondColon))
        String name = resourceAccess.substring(secondColon + 1)

        return eci.artifactExecutionFacade.isPermitted(new ArtifactExecutionInfoImpl(name, typeEnum, actionEnum, ""),
                null, true, true, false, null)
    }

    boolean isPermitted(ArtifactExecutionInfoImpl aeii, ArtifactExecutionInfoImpl lastAeii, boolean requiresAuthz, boolean countTarpit,
                        boolean isAccess, LinkedList<ArtifactExecutionInfoImpl> currentStack) {
        ArtifactExecutionInfo.ArtifactType artifactTypeEnum = aeii.internalTypeEnum
        boolean isEntity = ArtifactExecutionInfo.AT_ENTITY.is(artifactTypeEnum)
        // right off record whether authz is required and is access
        aeii.setAuthzReqdAndIsAccess(requiresAuthz, isAccess)

        // never do this for entities when disableAuthz, as we might use any below and would cause infinite recursion
        // for performance reasons if this is an entity and no authz required don't bother looking at tarpit, checking for deny/etc
        if ((!requiresAuthz || this.authzDisabled) && isEntity) {
            if (lastAeii != null && lastAeii.authorizationInheritable) aeii.copyAuthorizedInfo(lastAeii)
            return true
        }

        // if ("AT_XML_SCREEN" == aeii.typeEnumId) logger.warn("TOREMOVE artifact isPermitted after authzDisabled ${aeii}")

        ExecutionContextFactoryImpl ecfi = eci.ecfi
        UserFacadeImpl ufi = eci.userFacade

        if (!isEntity && countTarpit && !tarpitDisabled && Boolean.TRUE.is((Boolean) ecfi.artifactTypeTarpitEnabled.get(artifactTypeEnum)) &&
                (requiresAuthz || (!ArtifactExecutionInfo.AT_XML_SCREEN.is(artifactTypeEnum) && !ArtifactExecutionInfo.AT_REST_PATH.is(artifactTypeEnum)))) {
            checkTarpit(aeii)
        }

        // if last was an always allow, then don't bother checking for deny/etc - this is a common case
        if (lastAeii != null && lastAeii.internalAuthorizationInheritable &&
                ArtifactExecutionInfo.AUTHZT_ALWAYS.is(lastAeii.internalAuthorizedAuthzType) &&
                (ArtifactExecutionInfo.AUTHZA_ALL.is(lastAeii.internalAuthorizedActionEnum) || aeii.internalActionEnum.is(lastAeii.internalAuthorizedActionEnum))) {
            // NOTE: used to also check userId.equals(lastAeii.internalAuthorizedUserId), but rare if ever that could even happen
            aeii.copyAuthorizedInfo(lastAeii)
            // if ("AT_XML_SCREEN" == aeii.typeEnumId && aeii.getName().contains("FOO"))
            //     logger.warn("TOREMOVE artifact isPermitted already authorized for user ${userId} - ${aeii}")
            return true
        }

        // tarpit enabled already checked, if authz not enabled return true immediately
        // NOTE: do this after the check above as authz is normally enabled so this doesn't normally save is any time
        if (!Boolean.TRUE.is((Boolean) ecfi.artifactTypeAuthzEnabled.get(artifactTypeEnum))) {
            if (lastAeii != null) aeii.copyAuthorizedInfo(lastAeii)
            return true
        }

        // search entire list for deny and allow authz, then check for allow with no deny after
        ArtifactAuthzCheck denyAacv = (ArtifactAuthzCheck) null
        ArtifactAuthzCheck allowAacv = (ArtifactAuthzCheck) null

        // see if there is a UserAccount for the username, and if so get its userId as a more permanent identifier
        String userId = ufi.getUserId()
        if (userId == null) userId = ""

        // don't check authz for these queries, would cause infinite recursion
        boolean alreadyDisabled = disableAuthz()
        try {
            // don't make a big condition for the DB to filter the list, or EntityList.filterByCondition from bigger
            //     cached list, both are slower than manual iterate and check fields explicitly
            ArrayList<ArtifactAuthzCheck> aacvList = new ArrayList<>()
            ArrayList<ArtifactAuthzCheck> origAacvList = ufi.getArtifactAuthzCheckList()
            int origAacvListSize = origAacvList.size()
            for (int i = 0; i < origAacvListSize; i++) {
                ArtifactAuthzCheck aacv = (ArtifactAuthzCheck) origAacvList.get(i)
                if (artifactTypeEnum.is(aacv.artifactType) &&
                        (ArtifactExecutionInfo.AUTHZA_ALL.is(aacv.authzAction) || aeii.internalActionEnum.is(aacv.authzAction)) &&
                        (aacv.nameIsPattern || aeii.nameInternal.equals(aacv.artifactName))) {
                    aacvList.add(aacv)
                }
            }

            // if ("AT_XML_SCREEN" == aeii.typeEnumId && aeii.getName().contains("FOO"))
            //     logger.warn("TOREMOVE for aeii [${aeii}] artifact isPermitted aacvList: ${aacvList}; aacvCond: ${aacvCond}")

            int aacvListSize = aacvList.size()
            for (int i = 0; i < aacvListSize; i++) {
                ArtifactAuthzCheck aacv = (ArtifactAuthzCheck) aacvList.get(i)

                // check the name
                if (aacv.nameIsPattern && !aeii.getName().matches(aacv.artifactName)) continue
                // check the filterMap
                if (aacv.filterMap != null && aeii.parameters != null) {
                    Map<String, Object> filterMapObj = (Map<String, Object>) eci.getResource().expression(aacv.filterMap, null)
                    boolean allMatches = true
                    for (Map.Entry<String, Object> filterEntry in filterMapObj.entrySet()) {
                        if (filterEntry.getValue() != aeii.parameters.get(filterEntry.getKey())) allMatches = false
                    }
                    if (!allMatches) continue
                }

                ArtifactExecutionInfo.AuthzType authzType = aacv.authzType
                String authzServiceName = aacv.authzServiceName
                if (authzServiceName != null && authzServiceName.length() > 0) {
                    Map result = eci.getService().sync().name(authzServiceName)
                            .parameters([userId:userId, authzActionEnumId:aeii.getActionEnum().name(),
                            artifactTypeEnumId:artifactTypeEnum.name(), artifactName:aeii.getName()]).call()
                    if (result?.authzTypeEnumId) authzType = ArtifactExecutionInfo.AuthzType.valueOf((String) result.authzTypeEnumId)
                }

                // if ("AT_XML_SCREEN" == aeii.typeEnumId && aeii.getName().contains("FOO"))
                //     logger.warn("TOREMOVE found authz record for aeii [${aeii}]: ${aacv}")
                if (ArtifactExecutionInfo.AUTHZT_DENY.is(authzType)) {
                    // we already know last was not always allow (checked above), so keep going in loop just in case
                    // we find an always allow in the query
                    denyAacv = aacv
                } else if (ArtifactExecutionInfo.AUTHZT_ALWAYS.is(authzType)) {
                    aeii.copyAacvInfo(aacv, userId, true)
                    // if ("AT_XML_SCREEN" == aeii.typeEnumId)
                    //     logger.warn("TOREMOVE artifact isPermitted found always allow for user ${userId} - ${aeii}")
                    return true
                } else if (denyAacv == null && ArtifactExecutionInfo.AUTHZT_ALLOW.is(authzType)) {
                    // see if there are any denies in AEIs on lower on the stack
                    boolean ancestorDeny = false
                    for (ArtifactExecutionInfoImpl ancestorAeii in (currentStack ?: artifactExecutionInfoStack))
                        if (ArtifactExecutionInfo.AUTHZT_DENY.is(ancestorAeii.getAuthorizedAuthzType())) ancestorDeny = true

                    if (!ancestorDeny) allowAacv = aacv
                }
            }
        } finally {
            if (!alreadyDisabled) enableAuthz()
        }

        if (denyAacv != null) {
            // record that this was an explicit deny (for push or exception in case something catches and handles it)
            aeii.copyAacvInfo(denyAacv, userId, false)

            if (!requiresAuthz || this.authzDisabled) {
                // if no authz required, just return true even though it was a failure
                // if ("AT_XML_SCREEN" == aeii.typeEnumId && aeii.getName().contains("FOO"))
                //     logger.warn("TOREMOVE artifact isPermitted (in deny) doesn't require authz or authzDisabled for user ${userId} - ${aeii}")
                return true
            } else {
                StringBuilder warning = new StringBuilder()
                warning.append("User [${userId}] is not authorized for ${aeii.getTypeDescription()} [${aeii.getName()}] because of a deny record [type:${artifactTypeEnum.name()},action:${aeii.getActionEnum().name()}], here is the current artifact stack:")
                for (warnAei in this.stack) warning.append("\n").append(warnAei.toString())
                logger.warn(warning.toString())

                eci.getService().sync().name("create", "moqui.security.ArtifactAuthzFailure").parameters(
                        [artifactName:aeii.getName(), artifactTypeEnumId:artifactTypeEnum.name(),
                        authzActionEnumId:aeii.getActionEnum().name(), userId:userId,
                        failureDate:new Timestamp(System.currentTimeMillis()), isDeny:"Y"]).disableAuthz().call()

                return false
            }
        } else if (allowAacv != null) {
            aeii.copyAacvInfo(allowAacv, userId, true)
            // if ("AT_XML_SCREEN" == aeii.typeEnumId && aeii.getName().contains("FOO"))
            //     logger.warn("TOREMOVE artifact isPermitted allow with no deny for user ${userId} - ${aeii}")
            return true
        } else {
            // no perms found for this, only allow if the current AEI has inheritable auth and same user, and (ALL action or same action)

            // NOTE: this condition allows any user to be authenticated and allow inheritance if the last artifact was
            //       logged in anonymously (ie userId="_NA_"); consider alternate approaches; an alternate approach is
            //       in place when no user is logged in, but when one is this is the only solution so far
            if (lastAeii != null && lastAeii.internalAuthorizationInheritable &&
                    ("_NA_".equals(lastAeii.internalAuthorizedUserId) || lastAeii.internalAuthorizedUserId == userId) &&
                    (ArtifactExecutionInfo.AUTHZA_ALL.is(lastAeii.internalAuthorizedActionEnum) || aeii.internalActionEnum.is(lastAeii.internalAuthorizedActionEnum)) &&
                    !ArtifactExecutionInfo.AUTHZT_DENY.is(lastAeii.internalAuthorizedAuthzType)) {
                aeii.copyAuthorizedInfo(lastAeii)
                // if ("AT_XML_SCREEN" == aeii.typeEnumId)
                //     logger.warn("TOREMOVE artifact isPermitted inheritable and same user and ALL or same action for user ${userId} - ${aeii}")
                return true
            }
        }

        if (!requiresAuthz || this.authzDisabled) {
            // if no authz required, just push it even though it was a failure
            if (lastAeii != null && lastAeii.internalAuthorizationInheritable) aeii.copyAuthorizedInfo(lastAeii)
            // if ("AT_XML_SCREEN" == aeii.typeEnumId)
            //     logger.warn("TOREMOVE artifact isPermitted doesn't require authz or authzDisabled for user ${userId} - ${aeii}")
            return true
        } else {
            // if we got here no authz found, so not granted (denied)
            aeii.setAuthorizationWasGranted(false)

            if (logger.isDebugEnabled()) {
                StringBuilder warning = new StringBuilder()
                warning.append("User [${userId}] is not authorized for ${aeii.getTypeDescription()} [${aeii.getName()}] because of no allow record [type:${artifactTypeEnum.name()},action:${aeii.getActionEnum().name()}]\nlastAeii=[${lastAeii}]\nHere is the artifact stack:")
                for (warnAei in this.stack) warning.append("\n").append(warnAei)
                logger.debug(warning.toString())
            }

            if (isAccess) {
                alreadyDisabled = disableAuthz()
                try {
                    // NOTE: this is called sync because failures should be rare and not as performance sensitive, and
                    //    because this is still in a disableAuthz block (if async a service would have to be written for that)
                    eci.service.sync().name("create", "moqui.security.ArtifactAuthzFailure").parameters(
                            [artifactName:aeii.getName(), artifactTypeEnumId:artifactTypeEnum.name(),
                             authzActionEnumId:aeii.getActionEnum().name(), userId:userId,
                             failureDate:new Timestamp(System.currentTimeMillis()), isDeny:"N"]).call()
                } finally {
                    if (!alreadyDisabled) enableAuthz()
                }
            }

            return false
        }

        // if ("AT_XML_SCREEN" == aeii.typeEnumId) logger.warn("TOREMOVE artifact isPermitted got to end for user ${userId} - ${aeii}")
        // return true
    }

    protected void checkTarpit(ArtifactExecutionInfoImpl aeii) {
        // logger.warn("Count tarpit ${aeii.toBasicString()}", new BaseException("loc"))

        ExecutionContextFactoryImpl ecfi = eci.ecfi
        UserFacadeImpl ufi = eci.userFacade
        ArtifactExecutionInfo.ArtifactType artifactTypeEnum = aeii.internalTypeEnum

        ArrayList<Map<String, Object>> artifactTarpitCheckList = ufi.getArtifactTarpitCheckList(artifactTypeEnum)
        if (artifactTarpitCheckList == null || artifactTarpitCheckList.size() == 0) return

        boolean alreadyDisabled = disableAuthz()
        try {
            // record and check velocity limit (tarpit)
            boolean recordHitTime = false
            long lockForSeconds = 0L
            long checkTime = System.currentTimeMillis()
            // if (artifactTypeEnumId == "AT_XML_SCREEN")
            //     logger.warn("TOREMOVE about to check tarpit [${tarpitKey}], userGroupIdSet=${userGroupIdSet}, artifactTarpitList=${artifactTarpitList}")

            // see if there is a UserAccount for the username, and if so get its userId as a more permanent identifier
            String userId = ufi.getUserId()
            if (userId == null) userId = ""

            String tarpitKey = userId + '@' + artifactTypeEnum.name() + ':' + aeii.getName()
            ArrayList<Long> hitTimeList = (ArrayList<Long>) null
            int artifactTarpitCheckListSize = artifactTarpitCheckList.size()
            for (int i = 0; i < artifactTarpitCheckListSize; i++) {
                Map<String, Object> artifactTarpit = (Map<String, Object>) artifactTarpitCheckList.get(i)
                if (('Y'.equals(artifactTarpit.nameIsPattern) &&
                        aeii.nameInternal.matches((String) artifactTarpit.artifactName)) ||
                        aeii.nameInternal.equals(artifactTarpit.artifactName)) {
                    recordHitTime = true
                    if (hitTimeList == null) hitTimeList = (ArrayList<Long>) eci.tarpitHitCache.get(tarpitKey)
                    long maxHitsDuration = artifactTarpit.maxHitsDuration as long
                    // count hits in this duration; start with 1 to count the current hit
                    long hitsInDuration = 1L
                    if (hitTimeList != null && hitTimeList.size() > 0) {
                        // copy the list to avoid a ConcurrentModificationException
                        // NOTE: a better approach to concurrency that won't ever miss hits would be better
                        ArrayList<Long> hitTimeListCopy = new ArrayList<Long>(hitTimeList)
                        for (int htlInd = 0; htlInd < hitTimeListCopy.size(); htlInd++) {
                            Long hitTime = (Long) hitTimeListCopy.get(htlInd)
                            if (hitTime != null && ((hitTime - checkTime) < maxHitsDuration)) hitsInDuration++
                        }
                    }
                    // logger.warn("TOREMOVE artifact [${tarpitKey}], now has ${hitsInDuration} hits in ${maxHitsDuration} seconds")
                    if (hitsInDuration > (artifactTarpit.maxHitsCount as long) && (artifactTarpit.tarpitDuration as long) > lockForSeconds) {
                        lockForSeconds = artifactTarpit.tarpitDuration as long
                        logger.warn("User [${userId}] exceeded ${artifactTarpit.maxHitsCount} in ${maxHitsDuration} seconds for artifact [${tarpitKey}], locking for ${lockForSeconds} seconds")
                    }
                }
            }
            if (recordHitTime) {
                if (hitTimeList == null) { hitTimeList = new ArrayList<Long>(); eci.tarpitHitCache.put(tarpitKey, hitTimeList) }
                hitTimeList.add(System.currentTimeMillis())
                // logger.warn("TOREMOVE recorded hit time for [${tarpitKey}], now has ${hitTimeList.size()} hits")

                // check the ArtifactTarpitLock for the current artifact attempt before seeing if there is a new lock to create
                // NOTE: this only runs if we are recording a hit time for an artifact, so no performance impact otherwise
                EntityFacadeImpl efi = ecfi.entityFacade
                EntityList tarpitLockList = efi.find('moqui.security.ArtifactTarpitLock')
                        .condition([userId:userId, artifactName:aeii.getName(), artifactTypeEnumId:artifactTypeEnum.name()] as Map<String, Object>)
                        .useCache(true).list()
                        .filterByCondition(efi.getConditionFactory().makeCondition('releaseDateTime', ComparisonOperator.GREATER_THAN, ufi.getNowTimestamp()), true)
                if (tarpitLockList.size() > 0) {
                    Timestamp releaseDateTime = tarpitLockList.get(0).getTimestamp('releaseDateTime')
                    int retryAfterSeconds = ((releaseDateTime.getTime() - System.currentTimeMillis())/1000).intValue()
                    throw new ArtifactTarpitException("User ${userId} has accessed ${aeii.getTypeDescription()} ${aeii.getName()} too many times and may not again until ${eci.l10nFacade.format(releaseDateTime, 'yyyy-MM-dd HH:mm:ss')} (retry after ${retryAfterSeconds} seconds)".toString(), retryAfterSeconds)
                }
            }
            // record the tarpit lock
            if (lockForSeconds > 0L) {
                eci.getService().sync().name('create', 'moqui.security.ArtifactTarpitLock').parameters(
                        [userId:userId, artifactName:aeii.getName(), artifactTypeEnumId:artifactTypeEnum.name(),
                         releaseDateTime:(new Timestamp(checkTime + ((lockForSeconds as BigDecimal) * 1000).intValue()))]).call()
                eci.tarpitHitCache.remove(tarpitKey)
            }
        } finally {
            if (!alreadyDisabled) enableAuthz()
        }
    }

    static class AuthzFilterInfo {
        String entityFilterSetId
<<<<<<< HEAD
        EntityValue entityFilter
        Map<String, ArrayList<MNode>> memberFieldAliases
        AuthzFilterInfo(String entityFilterSetId, EntityValue entityFilter, Map<String, ArrayList<MNode>> memberFieldAliases) {
            this.entityFilterSetId = entityFilterSetId
=======
        EntityValue entityFilterSet
        EntityValue entityFilter
        Map<String, ArrayList<MNode>> memberFieldAliases
        AuthzFilterInfo(EntityValue entityFilterSet, EntityValue entityFilter, Map<String, ArrayList<MNode>> memberFieldAliases) {
            this.entityFilterSet = entityFilterSet
            entityFilterSetId = (String) entityFilterSet?.getNoCheckSimple("entityFilterSetId")
>>>>>>> 69620aaf
            this.entityFilter = entityFilter
            this.memberFieldAliases = memberFieldAliases
        }
    }
    ArrayList<AuthzFilterInfo> getFindFiltersForUser(String findEntityName) {
        EntityDefinition findEd = eci.entityFacade.getEntityDefinition(findEntityName)
        return getFindFiltersForUser(findEd, null)
    }
    ArrayList<AuthzFilterInfo> getFindFiltersForUser(EntityDefinition findEd, Set<String> entityAliasUsedSet) {
        // do nothing if authz disabled
        if (authzDisabled) return null

        // NOTE: look for filters in all unique aacv in stack? shouldn't be needed, most recent auth is the valid one
        ArtifactExecutionInfoImpl lastAeii = (ArtifactExecutionInfoImpl) artifactExecutionInfoStack.peekFirst()
        ArtifactAuthzCheck aacv = lastAeii.internalAacv
        if (aacv == null) return null

        String findEntityName = findEd.getFullEntityName()
        // skip all Moqui Framework entities;  note that this skips moqui.example too...
        if (findEntityName.startsWith("moqui.")) return null

        // find applicable EntityFilter records
        EntityList artifactAuthzFilterList = eci.entityFacade.find("moqui.security.ArtifactAuthzFilter")
                .condition("artifactAuthzId", aacv.artifactAuthzId).disableAuthz().useCache(true).list()

        if (artifactAuthzFilterList == null) return null
        int authzFilterSize = artifactAuthzFilterList.size()
        if (authzFilterSize == 0) return null

        ArrayList<AuthzFilterInfo> authzFilterInfoList = (ArrayList<AuthzFilterInfo>) null
        for (int i = 0; i < authzFilterSize; i++) {
            EntityValue artifactAuthzFilter = (EntityValue) artifactAuthzFilterList.get(i)
            String entityFilterSetId = (String) artifactAuthzFilter.getNoCheckSimple("entityFilterSetId")
<<<<<<< HEAD

            // NOTE: at this level the results could be cached, but worth it? EntityFilter entity list cached already,
            //     some processing for view-entity but mostly only if entityAliasUsedSet, and could only cache if !entityAliasUsedSet
            EntityList entityFilterList = eci.entity.find("moqui.security.EntityFilter")
                    .condition("entityFilterSetId", entityFilterSetId)
                    .disableAuthz().useCache(true).list()
=======
            String authzApplyCond = (String) artifactAuthzFilter.getNoCheckSimple("applyCond")

            EntityValue entityFilterSet = eci.entityFacade.find("moqui.security.EntityFilterSet")
                    .condition("entityFilterSetId", entityFilterSetId).disableAuthz().useCache(true).one()
            String setApplyCond = (String) entityFilterSet.getNoCheckSimple("applyCond")

            boolean hasAuthzCond = authzApplyCond != null && !authzApplyCond.isEmpty()
            boolean hasSetCond = setApplyCond != null && !setApplyCond.isEmpty()
            if (hasAuthzCond || hasSetCond) {
                // for evaluating apply conditions add user context to ec.context
                // this might be more efficient outside the loop, or perhaps even expect it to be in place outside this method
                //     (fine for filterFindForUser(), cumbersome for other uses of this method)
                eci.contextStack.push(eci.userFacade.context)
                try {
                    if (hasAuthzCond && !eci.resourceFacade.condition(authzApplyCond, null)) continue
                    if (hasSetCond && !eci.resourceFacade.condition(setApplyCond, null)) continue
                } finally {
                    eci.contextStack.pop()
                }
            }

            // NOTE: at this level the results could be cached, but worth it? EntityFilter entity list cached already,
            //     some processing for view-entity but mostly only if entityAliasUsedSet, and could only cache if !entityAliasUsedSet
            EntityList entityFilterList = eci.entityFacade.find("moqui.security.EntityFilter")
                    .condition("entityFilterSetId", entityFilterSetId).disableAuthz().useCache(true).list()
>>>>>>> 69620aaf

            if (entityFilterList == null) continue
            int entFilterSize = entityFilterList.size()
            if (entFilterSize == 0) continue

            for (int j = 0; j < entFilterSize; j++) {
                EntityValue entityFilter = entityFilterList.get(j)
                String filterEntityName = (String) entityFilter.getNoCheckSimple("entityName")
                if (filterEntityName == null) continue

                // see if there if any filter entities match the current entity or if it is a view then a member entity
                Map<String, ArrayList<MNode>> memberFieldAliases = (Map<String, ArrayList<MNode>>) null
                if (!filterEntityName.equals(findEd.getFullEntityName())) {
                    if (findEd.isViewEntity) {
                        memberFieldAliases = findEd.getMemberFieldAliases(filterEntityName)
                        if (memberFieldAliases == null) continue
                    } else {
                        continue
                    }
                }

                if (memberFieldAliases != null && entityAliasUsedSet != null) {
                    // trim memberFieldAliases by entity aliases actually used
                    Map<String, ArrayList<MNode>> newFieldAliases = (Map<String, ArrayList<MNode>>) null

                    for (Map.Entry<String, ArrayList<MNode>> aliasesEntry in memberFieldAliases.entrySet()) {
                        ArrayList<MNode> aliasList = aliasesEntry.getValue()
                        if (aliasList == null) continue // should never happen, buy yeah
                        ArrayList<MNode> newAliasList = (ArrayList<MNode>) null

                        int aliasListSize = aliasList.size()
                        for (int ali = 0; ali < aliasListSize; ali++) {
                            MNode aliasNode = (MNode) aliasList.get(ali)
                            String entityAlias = aliasNode.attribute("entity-alias")
                            if (entityAliasUsedSet.contains(entityAlias)) {
                                // is used, copy over
                                if (newAliasList == null) {
                                    newAliasList = new ArrayList<>()
                                    if (newFieldAliases == null) newFieldAliases = new LinkedHashMap<>()
                                    newFieldAliases.put(aliasesEntry.getKey(), newAliasList)
                                }
                                newAliasList.add(aliasNode)
                            }
                        }
                    }

                    // if nothing added then nothing to filter on for this entity
                    if (newFieldAliases == (Map<String, ArrayList<MNode>>) null) continue
                    memberFieldAliases = newFieldAliases
                }

                // if we got to this point we found a matching filter
                if (authzFilterInfoList == (ArrayList<AuthzFilterInfo>) null) authzFilterInfoList = new ArrayList<>()
<<<<<<< HEAD
                authzFilterInfoList.add(new AuthzFilterInfo(entityFilterSetId, entityFilter, memberFieldAliases))
=======
                authzFilterInfoList.add(new AuthzFilterInfo(entityFilterSet, entityFilter, memberFieldAliases))
>>>>>>> 69620aaf
            }
        }

        return authzFilterInfoList
    }

    ArrayList<EntityConditionImplBase> filterFindForUser(EntityDefinition findEd, Set<String> entityAliasUsedSet) {
        ArrayList<AuthzFilterInfo> authzFilterInfoList = getFindFiltersForUser(findEd, entityAliasUsedSet)
        if (authzFilterInfoList == null) return null
        int authzFilterInfoListSize = authzFilterInfoList.size()
        if (authzFilterInfoListSize == 0) return null

        // for evaluating filter Maps add user context to ec.context
        eci.contextStack.push(eci.userFacade.context)

        ArrayList<EntityConditionImplBase> condList = (ArrayList<EntityConditionImplBase>) null
        try {
            for (int i = 0; i < authzFilterInfoListSize; i++) {
                AuthzFilterInfo authzFilterInfo = (AuthzFilterInfo) authzFilterInfoList.get(i)
                EntityValue entityFilter = authzFilterInfo.entityFilter
                Map<String, ArrayList<MNode>> memberFieldAliases = authzFilterInfo.memberFieldAliases

                // NOTE: this expression eval must be done for the current context, with eci.userFacade.context added
                Object filterMapObjEval = eci.resourceFacade.expression((String) entityFilter.getNoCheckSimple('filterMap'), null)
                Map<String, Object> filterMapObj
                if (filterMapObjEval instanceof Map) {
                    filterMapObj = filterMapObjEval as Map<String, Object>
                } else {
                    logger.error("EntityFiler filterMap did not evaluate to a Map<String, Object>: ${entityFilter.getString('filterMap')}")
                    continue
                }
                // logger.warn("===== ${findEd.getFullEntityName()} filterMapObj: ${filterMapObj}")

                EntityConditionFactoryImpl conditionFactory = eci.entityFacade.conditionFactoryImpl
                String efComparisonEnumId = (String) entityFilter.getNoCheckSimple('comparisonEnumId')
                ComparisonOperator compOp = efComparisonEnumId != null && efComparisonEnumId.length() > 0 ?
                        conditionFactory.comparisonOperatorFromEnumId(efComparisonEnumId) : null
                JoinOperator joinOp = "Y".equals(entityFilter.getNoCheckSimple('joinOr')) ? EntityCondition.OR : EntityCondition.AND

                // use makeCondition(Map) instead of breaking down here
                try {
                    EntityConditionImplBase entCond = conditionFactory.makeCondition(filterMapObj, compOp, joinOp, findEd, memberFieldAliases, true)
                    if (entCond == (EntityConditionImplBase) null) continue

                    // add the condition to the list to return
                    if (condList == (ArrayList<EntityConditionImplBase>) null) condList = new ArrayList<>()
                    condList.add(entCond)

                    // logger.info("Query on ${findEntityName} added authz filter conditions: ${entCond}")
                    // logger.info("Query on ${findEntityName} find: ${efb.toString()}")
                } catch (Exception e) {
<<<<<<< HEAD
                    logger.warn("Error adding authz entity filter ${entityFilter.getNoCheckSimple("entityFilterId")} condition: ${e.toString()}")
=======
                    String entityFilterId = (String) entityFilter.getNoCheckSimple("entityFilterId")
                    logger.error("Error adding authz entity filter ${entityFilterId} condition: ${e.toString()}")
                    if (!"Y".equals(authzFilterInfo.entityFilterSet.getNoCheckSimple("allowMissingAlias")))
                        throw new ArtifactAuthorizationException("Could not apply data filter so not doing query", e)
>>>>>>> 69620aaf
                }
            }
        } finally {
            eci.contextStack.pop()
        }

        // if (condList) logger.warn("Filters for ${findEd.getFullEntityName()}: ${condList}")
        return condList
    }
}<|MERGE_RESOLUTION|>--- conflicted
+++ resolved
@@ -533,19 +533,12 @@
 
     static class AuthzFilterInfo {
         String entityFilterSetId
-<<<<<<< HEAD
-        EntityValue entityFilter
-        Map<String, ArrayList<MNode>> memberFieldAliases
-        AuthzFilterInfo(String entityFilterSetId, EntityValue entityFilter, Map<String, ArrayList<MNode>> memberFieldAliases) {
-            this.entityFilterSetId = entityFilterSetId
-=======
         EntityValue entityFilterSet
         EntityValue entityFilter
         Map<String, ArrayList<MNode>> memberFieldAliases
         AuthzFilterInfo(EntityValue entityFilterSet, EntityValue entityFilter, Map<String, ArrayList<MNode>> memberFieldAliases) {
             this.entityFilterSet = entityFilterSet
             entityFilterSetId = (String) entityFilterSet?.getNoCheckSimple("entityFilterSetId")
->>>>>>> 69620aaf
             this.entityFilter = entityFilter
             this.memberFieldAliases = memberFieldAliases
         }
@@ -579,14 +572,6 @@
         for (int i = 0; i < authzFilterSize; i++) {
             EntityValue artifactAuthzFilter = (EntityValue) artifactAuthzFilterList.get(i)
             String entityFilterSetId = (String) artifactAuthzFilter.getNoCheckSimple("entityFilterSetId")
-<<<<<<< HEAD
-
-            // NOTE: at this level the results could be cached, but worth it? EntityFilter entity list cached already,
-            //     some processing for view-entity but mostly only if entityAliasUsedSet, and could only cache if !entityAliasUsedSet
-            EntityList entityFilterList = eci.entity.find("moqui.security.EntityFilter")
-                    .condition("entityFilterSetId", entityFilterSetId)
-                    .disableAuthz().useCache(true).list()
-=======
             String authzApplyCond = (String) artifactAuthzFilter.getNoCheckSimple("applyCond")
 
             EntityValue entityFilterSet = eci.entityFacade.find("moqui.security.EntityFilterSet")
@@ -612,7 +597,6 @@
             //     some processing for view-entity but mostly only if entityAliasUsedSet, and could only cache if !entityAliasUsedSet
             EntityList entityFilterList = eci.entityFacade.find("moqui.security.EntityFilter")
                     .condition("entityFilterSetId", entityFilterSetId).disableAuthz().useCache(true).list()
->>>>>>> 69620aaf
 
             if (entityFilterList == null) continue
             int entFilterSize = entityFilterList.size()
@@ -666,11 +650,7 @@
 
                 // if we got to this point we found a matching filter
                 if (authzFilterInfoList == (ArrayList<AuthzFilterInfo>) null) authzFilterInfoList = new ArrayList<>()
-<<<<<<< HEAD
-                authzFilterInfoList.add(new AuthzFilterInfo(entityFilterSetId, entityFilter, memberFieldAliases))
-=======
                 authzFilterInfoList.add(new AuthzFilterInfo(entityFilterSet, entityFilter, memberFieldAliases))
->>>>>>> 69620aaf
             }
         }
 
@@ -722,14 +702,10 @@
                     // logger.info("Query on ${findEntityName} added authz filter conditions: ${entCond}")
                     // logger.info("Query on ${findEntityName} find: ${efb.toString()}")
                 } catch (Exception e) {
-<<<<<<< HEAD
-                    logger.warn("Error adding authz entity filter ${entityFilter.getNoCheckSimple("entityFilterId")} condition: ${e.toString()}")
-=======
                     String entityFilterId = (String) entityFilter.getNoCheckSimple("entityFilterId")
                     logger.error("Error adding authz entity filter ${entityFilterId} condition: ${e.toString()}")
                     if (!"Y".equals(authzFilterInfo.entityFilterSet.getNoCheckSimple("allowMissingAlias")))
                         throw new ArtifactAuthorizationException("Could not apply data filter so not doing query", e)
->>>>>>> 69620aaf
                 }
             }
         } finally {
