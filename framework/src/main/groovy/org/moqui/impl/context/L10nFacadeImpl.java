/*
 * This software is in the public domain under CC0 1.0 Universal plus a 
 * Grant of Patent License.
 * 
 * To the extent possible under law, the author(s) have dedicated all
 * copyright and related and neighboring rights to this software to the
 * public domain worldwide. This software is distributed without any
 * warranty.
 * 
 * You should have received a copy of the CC0 Public Domain Dedication
 * along with this software (see the LICENSE.md file). If not, see
 * <http://creativecommons.org/publicdomain/zero/1.0/>.
 */
package org.moqui.impl.context;

import org.moqui.BaseArtifactException;
import org.moqui.context.L10nFacade;
import org.moqui.entity.EntityValue;
import org.moqui.entity.EntityFind;

import javax.xml.bind.DatatypeConverter;
import java.math.BigDecimal;
import java.text.NumberFormat;
import java.sql.Date;
import java.sql.Time;
import java.sql.Timestamp;
import java.util.*;

import org.apache.commons.validator.routines.BigDecimalValidator;
import org.apache.commons.validator.routines.CalendarValidator;

import org.moqui.util.ObjectUtilities;
import org.slf4j.Logger;
import org.slf4j.LoggerFactory;

public class L10nFacadeImpl implements L10nFacade {
    protected final static Logger logger = LoggerFactory.getLogger(L10nFacadeImpl.class);

    final static BigDecimalValidator bigDecimalValidator = new BigDecimalValidator(false);
    final static CalendarValidator calendarValidator = new CalendarValidator();

    protected final ExecutionContextImpl eci;

    public L10nFacadeImpl(ExecutionContextImpl eci) { this.eci = eci; }

    protected Locale getLocale() { return eci.userFacade.getLocale(); }
    protected TimeZone getTimeZone() { return eci.userFacade.getTimeZone(); }

    @Override
    public String localize(String original) { return localize(original, getLocale()); }
    @Override
    public String localize(String original, Locale locale) {
        if (original == null) return "";
        int originalLength = original.length();
        if (originalLength == 0) return "";
        if (originalLength > 255) {
            throw new BaseArtifactException("Original String cannot be more than 255 characters long, passed in string was " + originalLength + " characters long");
        }

        if (locale == null) locale = getLocale();
        String localeString = locale.toString();

        String cacheKey = original.concat("::").concat(localeString);
        String lmsg = eci.getL10nMessageCache().get(cacheKey);
        if (lmsg != null) return lmsg;

        String defaultValue = original;
        int localeUnderscoreIndex = localeString.indexOf('_');

        EntityFind find = eci.getEntity().find("moqui.basic.LocalizedMessage")
                .condition("original", original).condition("locale", localeString).useCache(true);
        EntityValue localizedMessage = find.one();
        if (localizedMessage == null && localeUnderscoreIndex > 0)
            localizedMessage = find.condition("locale", localeString.substring(0, localeUnderscoreIndex)).one();
        if (localizedMessage == null)
            localizedMessage = find.condition("locale", "default").one();

        // if original has a hash and we still don't have a localizedMessage then use what precedes the hash and try again
        if (localizedMessage == null) {
            int indexOfCloseCurly = original.lastIndexOf('}');
            int indexOfHash = original.lastIndexOf("##");
            if (indexOfHash > 0 && indexOfHash > indexOfCloseCurly) {
                defaultValue = original.substring(0, indexOfHash);
                EntityFind findHash = eci.getEntity().find("moqui.basic.LocalizedMessage")
                        .condition("original", defaultValue).condition("locale", localeString).useCache(true);
                localizedMessage = findHash.one();
                if (localizedMessage == null && localeUnderscoreIndex > 0)
                    localizedMessage = findHash.condition("locale", localeString.substring(0, localeUnderscoreIndex)).one();
                if (localizedMessage == null)
                    localizedMessage = findHash.condition("locale", "default").one();
            }
        }

        String result = localizedMessage != null ? localizedMessage.getString("localized") : defaultValue;
        eci.getL10nMessageCache().put(cacheKey, result);
        return result;
    }

    @Override
    public String formatCurrency(Object amount, String uomId) { return formatCurrency(amount, uomId, null, getLocale()); }
    @Override
    public String formatCurrency(Object amount, String uomId, Integer fractionDigits) {
        return formatCurrency(amount, uomId, fractionDigits, getLocale());
    }
    @Override
    public String formatCurrency(Object amount, String uomId, Integer fractionDigits, Locale locale) {
        if (amount == null) return "";
        if (amount instanceof CharSequence) {
            if (((CharSequence) amount).length() == 0) {
                return "";
            } else {
                amount = parseNumber((String) amount, null);
            }
        }

        if (locale == null) locale = getLocale();
        NumberFormat nf = NumberFormat.getCurrencyInstance(locale);
        Currency currency = uomId != null && uomId.length() > 0 ? Currency.getInstance(uomId) : null;
        if (currency != null) nf.setCurrency(currency);
        if (fractionDigits == null) fractionDigits = currency != null ? currency.getDefaultFractionDigits() : 2;
        nf.setMaximumFractionDigits(fractionDigits);
        nf.setMinimumFractionDigits(fractionDigits);
        return nf.format(amount);
    }

    @Override
    public Time parseTime(String input, String format) {
        Locale curLocale = getLocale();
        TimeZone curTz = getTimeZone();
        if (format == null || format.isEmpty()) format = "HH:mm:ss.SSS";
        Calendar cal = calendarValidator.validate(input, format, curLocale, curTz);
        if (cal == null) cal = calendarValidator.validate(input, "HH:mm:ss", curLocale, curTz);
        if (cal == null) cal = calendarValidator.validate(input, "HH:mm", curLocale, curTz);
        if (cal == null) cal = calendarValidator.validate(input, "h:mm a", curLocale, curTz);
        if (cal == null) cal = calendarValidator.validate(input, "h:mm:ss a", curLocale, curTz);
        // also try the full ISO-8601, times may come in that way (even if funny with a date of 1970-01-01)
        if (cal == null) cal = calendarValidator.validate(input, "yyyy-MM-dd'T'HH:mm:ssZ", curLocale, curTz);
        if (cal != null) {
            Time time = new Time(cal.getTimeInMillis());
            // logger.warn("============== parseTime input=${input} cal=${cal} long=${cal.getTimeInMillis()} time=${time} time long=${time.getTime()} util date=${new java.util.Date(cal.getTimeInMillis())} timestamp=${new java.sql.Timestamp(cal.getTimeInMillis())}")
            return time;
        }

        // try interpreting the String as a long
        try {
            Long lng = Long.valueOf(input);
            return new Time(lng);
        } catch (NumberFormatException e) {
            if (logger.isTraceEnabled()) logger.trace("Ignoring NumberFormatException for Time parse: " + e.toString());
        }

        return null;
    }
    public String formatTime(Time input, String format, Locale locale, TimeZone tz) {
        if (locale == null) locale = getLocale();
        if (tz == null) tz = getTimeZone();
        if (format == null || format.isEmpty()) format = "HH:mm:ss";
        String timeStr = calendarValidator.format(input, format, locale, tz);
        // logger.warn("============= formatTime input=${input} timeStr=${timeStr} long=${input.getTime()}")
        return timeStr;
    }

    @Override
    public java.sql.Date parseDate(String input, String format) {
        if (format == null || format.isEmpty()) format = "yyyy-MM-dd";
        Locale curLocale = getLocale();

        // NOTE DEJ 20150317 Date parsing in terms of time zone causes funny issues because the time part of the long
        //   since epoch representation is lost going to/from the DB, especially since the time portion is set to 0 and
        //   with time zone conversion when the system date is in an earlier time zone than the user date it pushes the
        //   Date to the previous day; what seems like the best solution is to parse and save the Date in the
        //   system/default time zone, and format it that way as well.
        // The BIG dilemma is there is no way to represent a Date (yyyy-MM-dd) in an object that does not use the long
        //   since epoch but rather is an absolute year, month, and day... which is really what we want.
        /*
        TimeZone curTz = getTimeZone()
        Calendar cal = calendarValidator.validate(input, format, curLocale, curTz)
        if (cal == null) cal = calendarValidator.validate(input, "MM/dd/yyyy", curLocale, curTz)
        // also try the full ISO-8601, dates may come in that way
        if (cal == null) cal = calendarValidator.validate(input, "yyyy-MM-dd'T'HH:mm:ssZ", curLocale, curTz)
        */

        Calendar cal = calendarValidator.validate(input, format, curLocale);
        if (cal == null) cal = calendarValidator.validate(input, "MM/dd/yyyy", curLocale);
        // also try the full ISO-8601, dates may come in that way
        if (cal == null) cal = calendarValidator.validate(input, "yyyy-MM-dd'T'HH:mm:ssZ", curLocale);
        if (cal != null) {
            java.sql.Date date = new java.sql.Date(cal.getTimeInMillis());
            // logger.warn("============== parseDate input=${input} cal=${cal} long=${cal.getTimeInMillis()} date=${date} date long=${date.getTime()} util date=${new java.util.Date(cal.getTimeInMillis())} timestamp=${new java.sql.Timestamp(cal.getTimeInMillis())}")
            return date;
        }

        // try interpreting the String as a long
        try {
            Long lng = Long.valueOf(input);
            return new java.sql.Date(lng);
        } catch (NumberFormatException e) {
            if (logger.isTraceEnabled()) logger.trace("Ignoring NumberFormatException for Date parse: " + e.toString());
        }

        return null;
    }
    public String formatDate(java.util.Date input, String format, Locale locale, TimeZone tz) {
        if (locale == null) locale = getLocale();
        // if (tz == null) tz = getTimeZone();
        if (format == null || format.isEmpty()) format = "yyyy-MM-dd";
        // See comment in parseDate for why we are ignoring the time zone
        // String dateStr = calendarValidator.format(input, format, getLocale(), getTimeZone())
        String dateStr = calendarValidator.format(input, format, locale);
        // logger.warn("============= formatDate input=${input} dateStr=${dateStr} long=${input.getTime()}")
        return dateStr;
    }

    static final ArrayList<String> timestampFormats;
    static {
        timestampFormats = new ArrayList<>();
        timestampFormats.add("yyyy-MM-dd HH:mm"); timestampFormats.add("yyyy-MM-dd HH:mm:ss.SSS");
        timestampFormats.add("yyyy-MM-dd'T'HH:mm:ss"); timestampFormats.add("yyyy-MM-dd'T'HH:mm:ssZ");
        timestampFormats.add("yyyy-MM-dd'T'HH:mm:ss.SSSZ");
        timestampFormats.add("yyyy-MM-dd HH:mm:ss"); timestampFormats.add("yyyy-MM-dd");
        timestampFormats.add("yyyy-MM-dd HH:mm:ss.SSS z");
    }

    @Override
    public Timestamp parseTimestamp(String input, String format) {
        if (input == null || input.isEmpty()) return null;
        return parseTimestamp(input, format, null, null);
    }
    @Override
    public Timestamp parseTimestamp(final String input, final String format, final Locale locale, final TimeZone timeZone) {
        if (input == null || input.isEmpty()) return null;
        Locale curLocale = locale != null ? locale : getLocale();
        TimeZone curTz = timeZone != null ? timeZone : getTimeZone();
        Calendar cal = null;
        if (format != null && !format.isEmpty()) cal = calendarValidator.validate(input, format, curLocale, curTz);

        // long values are pretty common, so if there are no special characters try that first (fast to check)
        if (cal == null) {
            int nonDigits = ObjectUtilities.countChars(input, false, true, true);
            if (nonDigits == 0) {
                try {
                    Long lng = Long.valueOf(input);
                    return new Timestamp(lng);
                } catch (NumberFormatException e) {
                    if (logger.isTraceEnabled()) logger.trace("Ignoring NumberFormatException for Timestamp parse: " + e.toString());
                }
            }
        }

        // try a bunch of other format strings
        if (cal == null) {
            int timestampFormatsSize = timestampFormats.size();
            for (int i = 0; cal == null && i < timestampFormatsSize; i++) {
                String tf = timestampFormats.get(i);
                cal = calendarValidator.validate(input, tf, curLocale, curTz);
            }
        }

        // logger.warn("=========== input=${input}, cal=${cal}, long=${cal?.getTimeInMillis()}, locale=${curLocale}, timeZone=${curTz}, System=${System.currentTimeMillis()}")
        if (cal != null) return new Timestamp(cal.getTimeInMillis());

        try {
            // NOTE: do this AFTER the long parse because long numbers are interpreted really weird by this
            // ISO 8601 parsing using JAXB DatatypeConverter.parseDateTime(); on Java 7 can use "X" instead of "Z" in format string, but not in Java 6
            cal = DatatypeConverter.parseDateTime(input);
            if (cal != null) return new Timestamp(cal.getTimeInMillis());
        } catch (Exception e) {
            if (logger.isTraceEnabled()) logger.trace("Ignoring Exception for DatatypeConverter Timestamp parse: " + e.toString());
        }

        return null;
    }
    public static String formatTimestamp(java.util.Date input, String format, Locale locale, TimeZone tz) {
        if (format == null || format.isEmpty()) format = "yyyy-MM-dd HH:mm";
        return calendarValidator.format(input, format, locale, tz);
    }

    @Override public Calendar parseDateTime(String input, String format) {
        return calendarValidator.validate(input, format, getLocale(), getTimeZone()); }
    public String formatDateTime(Calendar input, String format, Locale locale, TimeZone tz) {
        if (locale == null) locale = getLocale();
        if (tz == null) tz = getTimeZone();
        return calendarValidator.format(input, format, locale, tz);
    }

<<<<<<< HEAD
    @Override
    public BigDecimal parseNumber(String input, String format) {
        return bigDecimalValidator.validate(input, format, getLocale());
    }

    public BigDecimal parseNumber(String input, String format, Locale locale) {
        return bigDecimalValidator.validate(input, format, locale);
    }

    public static String formatNumber(Number input, String format, Locale locale) {
=======
    @Override public BigDecimal parseNumber(String input, String format) {
        return bigDecimalValidator.validate(input, format, getLocale()); }
    public String formatNumber(Number input, String format, Locale locale) {
        if (locale == null) locale = getLocale();
>>>>>>> 5f1b8580
        return bigDecimalValidator.format(input, format, locale);
    }

    @Override
    public String format(Object value, String format) {
        return this.format(value, format, getLocale(), getTimeZone());
    }

    public String format(Object value, String format, Locale locale) {
        return this.format(value, format, locale, getTimeZone());
    }

    @Override
    public String format(Object value, String format, Locale locale, TimeZone tz) {
        if (value == null) return "";
        if (locale == null) locale = getLocale();
        if (tz == null) tz = getTimeZone();
        Class valueClass = value.getClass();
        if (valueClass == String.class) return (String) value;
        if (valueClass == Timestamp.class) return formatTimestamp((Timestamp) value, format, locale, tz);
        if (valueClass == java.util.Date.class) return formatTimestamp((java.util.Date) value, format, locale, tz);
        if (valueClass == java.sql.Date.class) return formatDate((Date) value, format, locale, tz);
        if (valueClass == Time.class) return formatTime((Time) value, format, locale, tz);
        // this one needs to be instanceof to include the many sub-classes of Number
        if (value instanceof Number) return formatNumber((Number) value, format, locale);
        // Calendar is an abstract class, so must use instanceof here as well
        if (value instanceof Calendar) return formatDateTime((Calendar) value, format, locale, tz);
        return value.toString();
    }
}<|MERGE_RESOLUTION|>--- conflicted
+++ resolved
@@ -283,7 +283,6 @@
         return calendarValidator.format(input, format, locale, tz);
     }
 
-<<<<<<< HEAD
     @Override
     public BigDecimal parseNumber(String input, String format) {
         return bigDecimalValidator.validate(input, format, getLocale());
@@ -293,13 +292,8 @@
         return bigDecimalValidator.validate(input, format, locale);
     }
 
-    public static String formatNumber(Number input, String format, Locale locale) {
-=======
-    @Override public BigDecimal parseNumber(String input, String format) {
-        return bigDecimalValidator.validate(input, format, getLocale()); }
     public String formatNumber(Number input, String format, Locale locale) {
         if (locale == null) locale = getLocale();
->>>>>>> 5f1b8580
         return bigDecimalValidator.format(input, format, locale);
     }
 
