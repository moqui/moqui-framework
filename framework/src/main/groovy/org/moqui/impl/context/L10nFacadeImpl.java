/*
 * This software is in the public domain under CC0 1.0 Universal plus a 
 * Grant of Patent License.
 * 
 * To the extent possible under law, the author(s) have dedicated all
 * copyright and related and neighboring rights to this software to the
 * public domain worldwide. This software is distributed without any
 * warranty.
 * 
 * You should have received a copy of the CC0 Public Domain Dedication
 * along with this software (see the LICENSE.md file). If not, see
 * <http://creativecommons.org/publicdomain/zero/1.0/>.
 */
package org.moqui.impl.context;

import org.moqui.BaseArtifactException;
import org.moqui.context.L10nFacade;
import org.moqui.entity.EntityCondition;
import org.moqui.entity.EntityValue;
import org.moqui.entity.EntityFind;

import groovy.json.JsonOutput;

import javax.xml.bind.DatatypeConverter;
import java.math.BigDecimal;
import java.math.RoundingMode;
import java.text.DecimalFormat;
import java.text.DecimalFormatSymbols;
import java.text.NumberFormat;
import java.sql.Date;
import java.sql.Time;
import java.sql.Timestamp;
import java.util.*;

import org.apache.commons.validator.routines.BigDecimalValidator;
import org.apache.commons.validator.routines.CalendarValidator;

import org.moqui.util.ObjectUtilities;
import org.slf4j.Logger;
import org.slf4j.LoggerFactory;

public class L10nFacadeImpl implements L10nFacade {
    protected final static Logger logger = LoggerFactory.getLogger(L10nFacadeImpl.class);

    final static BigDecimalValidator bigDecimalValidator = new BigDecimalValidator(false);
    final static CalendarValidator calendarValidator = new CalendarValidator();

    protected final ExecutionContextImpl eci;

    public L10nFacadeImpl(ExecutionContextImpl eci) { this.eci = eci; }

    protected Locale getLocale() { return eci.userFacade.getLocale(); }
    protected TimeZone getTimeZone() { return eci.userFacade.getTimeZone(); }

    @Override
    public String localize(String original) { return localize(original, getLocale()); }
    @Override
    public String localize(String original, Locale locale) {
        if (original == null) return "";
        int originalLength = original.length();
        if (originalLength == 0) return "";
        if (originalLength > 255) {
            throw new BaseArtifactException("Original String cannot be more than 255 characters long, passed in string was " + originalLength + " characters long");
        }

        if (locale == null) locale = getLocale();
        String localeString = locale.toString();

        String cacheKey = original.concat("::").concat(localeString);
        String lmsg = eci.getL10nMessageCache().get(cacheKey);
        if (lmsg != null) return lmsg;

        String defaultValue = original;
        int localeUnderscoreIndex = localeString.indexOf('_');

        EntityFind find = eci.getEntity().find("moqui.basic.LocalizedMessage")
                .condition("original", original).condition("locale", localeString).useCache(true);
        EntityValue localizedMessage = find.one();
        if (localizedMessage == null && localeUnderscoreIndex > 0)
            localizedMessage = find.condition("locale", localeString.substring(0, localeUnderscoreIndex)).one();
        if (localizedMessage == null)
            localizedMessage = find.condition("locale", "default").one();

        // if original has a hash and we still don't have a localizedMessage then use what precedes the hash and try again
        if (localizedMessage == null) {
            int indexOfCloseCurly = original.lastIndexOf('}');
            int indexOfHash = original.lastIndexOf("##");
            if (indexOfHash > 0 && indexOfHash > indexOfCloseCurly) {
                defaultValue = original.substring(0, indexOfHash);
                EntityFind findHash = eci.getEntity().find("moqui.basic.LocalizedMessage")
                        .condition("original", defaultValue).condition("locale", localeString).useCache(true);
                localizedMessage = findHash.one();
                if (localizedMessage == null && localeUnderscoreIndex > 0)
                    localizedMessage = findHash.condition("locale", localeString.substring(0, localeUnderscoreIndex)).one();
                if (localizedMessage == null)
                    localizedMessage = findHash.condition("locale", "default").one();
            }
        }

        String result = localizedMessage != null ? localizedMessage.getString("localized") : defaultValue;
        eci.getL10nMessageCache().put(cacheKey, result);
        return result;
    }

    @Override
    public String formatCurrencyNoSymbol(Object amount, String uomId) { return formatCurrency(amount, uomId, null, getLocale(), true); }
    @Override
    public String formatCurrency(Object amount, String uomId) { return formatCurrency(amount, uomId, null, getLocale(), false); }
    @Override
    public String formatCurrency(Object amount, String uomId, Integer fractionDigits) { return formatCurrency(amount, uomId, fractionDigits, getLocale(), false); }
    @Override
    public String formatCurrency(Object amount, String uomId, Integer fractionDigits, Locale locale) { return formatCurrency(amount, uomId, fractionDigits, locale, false); }
    public String formatCurrency(Object amount, String uomId, Integer fractionDigits, Locale locale, boolean hideSymbol) {
        if (amount == null) return "";
        if (amount instanceof CharSequence) {
            if (((CharSequence) amount).length() == 0) {
                return "";
            } else {
                amount = parseNumber((String) amount, null);
            }
        }

        if (locale == null) locale = getLocale();
        NumberFormat nf = NumberFormat.getCurrencyInstance(locale);
        String currencySymbol = null;
        if (hideSymbol)
            currencySymbol = "";
        EntityValue uom = null;
        if (uomId != null && uomId.length() > 0) {
            List<EntityValue> uomList = eci.getEntity().find("moqui.basic.Uom").condition("uomId", uomId)
                    .condition("uomTypeEnumId", "UT_CURRENCY_MEASURE").disableAuthz().list();
            if (uomList.size() > 0) {
                uom = uomList.get(0);
                String symbol = uom.getString("symbol");
                if (currencySymbol == null && symbol != null)
                    currencySymbol = symbol;
                Object fractionDigitsField = uom.get("fractionDigits");
                if (fractionDigits == null && fractionDigitsField != null) {
                    if (fractionDigitsField instanceof Integer)
                        fractionDigits = (Integer)fractionDigitsField;
                    else if (fractionDigitsField instanceof Long)
                        fractionDigits = ((Long)fractionDigitsField).intValue();
                }
            }
        }

        Currency currency = null;
        if (uomId != null && uomId.length() > 0) {
            try {
                currency = Currency.getInstance(uomId);
                if (currencySymbol == null)
                    currencySymbol = currency.getSymbol();
                if (fractionDigits == null)
                    fractionDigits = currency.getDefaultFractionDigits();
            } catch (Exception e) {
                if (logger.isTraceEnabled()) logger.trace("Ignoring IllegalArgumentException for Currency parse: " + e.toString());
            }
        }
        if (currencySymbol == null)
            currencySymbol = "";

        if (fractionDigits == null)
            fractionDigits = 2;
        nf.setMaximumFractionDigits(fractionDigits);
        nf.setMinimumFractionDigits(fractionDigits);
        DecimalFormatSymbols dfSymbols = new DecimalFormatSymbols(locale);
        dfSymbols.setCurrencySymbol(currencySymbol);
        ((DecimalFormat)nf).setDecimalFormatSymbols(dfSymbols);

        return nf.format(amount);
    }

    @Override
    public BigDecimal roundCurrency(BigDecimal amount, String uomId) { return roundCurrency(amount, uomId, false); }
    @Override
    public BigDecimal roundCurrency(BigDecimal amount, String uomId, boolean precise) { return roundCurrency(amount, uomId, false, RoundingMode.HALF_UP); }
    @Override
    public BigDecimal roundCurrency(BigDecimal amount, String uomId, boolean precise, int roundingMethod) {
        return roundCurrency(amount, uomId, precise, RoundingMode.valueOf(roundingMethod));
    }
    @Override
    public BigDecimal roundCurrency(BigDecimal amount, String uomId, boolean precise, RoundingMode mode) {
        if (amount == null)
            return null;
        List<EntityValue> uomList = eci.getEntity().find("moqui.basic.Uom").condition("uomId", uomId).condition("uomTypeEnumId", "UT_CURRENCY_MEASURE").list();
        Integer fractionDigits = null;
        if (uomList.size() > 0) {
            Object fractionDigitsField = uomList.get(0).get("fractionDigits");
            if (fractionDigitsField != null) {
                if (fractionDigitsField instanceof Integer)
                    fractionDigits = (Integer)fractionDigitsField;
                else if (fractionDigitsField instanceof Long)
                    fractionDigits = ((Long)fractionDigitsField).intValue();
            }
        }
        if (fractionDigits == null) {
            Currency currency = Currency.getInstance(uomId);
            fractionDigits = currency.getDefaultFractionDigits();
        }
        if (fractionDigits == null) {
            fractionDigits = 2;
        }
        if (precise) fractionDigits++;
        eci.getLogger().info("Rounding to " + fractionDigits + " digits.");
        return amount.setScale(fractionDigits, mode);
    }

    @Override
    public Time parseTime(String input, String format) {
        Locale curLocale = getLocale();
        TimeZone curTz = getTimeZone();
        if (format == null || format.isEmpty()) format = "HH:mm:ss.SSS";
        Calendar cal = calendarValidator.validate(input, format, curLocale, curTz);
        if (cal == null) cal = calendarValidator.validate(input, "HH:mm:ss", curLocale, curTz);
        if (cal == null) cal = calendarValidator.validate(input, "HH:mm", curLocale, curTz);
        if (cal == null) cal = calendarValidator.validate(input, "h:mm a", curLocale, curTz);
        if (cal == null) cal = calendarValidator.validate(input, "h:mm:ss a", curLocale, curTz);
        // also try the full ISO-8601, times may come in that way (even if funny with a date of 1970-01-01)
        if (cal == null) cal = calendarValidator.validate(input, "yyyy-MM-dd'T'HH:mm:ssZ", curLocale, curTz);
        if (cal != null) {
            Time time = new Time(cal.getTimeInMillis());
            // logger.warn("============== parseTime input=${input} cal=${cal} long=${cal.getTimeInMillis()} time=${time} time long=${time.getTime()} util date=${new java.util.Date(cal.getTimeInMillis())} timestamp=${new java.sql.Timestamp(cal.getTimeInMillis())}")
            return time;
        }

        // try interpreting the String as a long
        try {
            Long lng = Long.valueOf(input);
            return new Time(lng);
        } catch (NumberFormatException e) {
            if (logger.isTraceEnabled()) logger.trace("Ignoring NumberFormatException for Time parse: " + e.toString());
        }

        return null;
    }
    public String formatTime(Time input, String format, Locale locale, TimeZone tz) {
        if (locale == null) locale = getLocale();
        if (tz == null) tz = getTimeZone();
        if (format == null || format.isEmpty()) format = "HH:mm:ss";
        String timeStr = calendarValidator.format(input, format, locale, tz);
        // logger.warn("============= formatTime input=${input} timeStr=${timeStr} long=${input.getTime()}")
        return timeStr;
    }

    @Override
    public java.sql.Date parseDate(String input, String format) {
        if (format == null || format.isEmpty()) format = "yyyy-MM-dd";
        Locale curLocale = getLocale();

        // NOTE DEJ 20150317 Date parsing in terms of time zone causes funny issues because the time part of the long
        //   since epoch representation is lost going to/from the DB, especially since the time portion is set to 0 and
        //   with time zone conversion when the system date is in an earlier time zone than the user date it pushes the
        //   Date to the previous day; what seems like the best solution is to parse and save the Date in the
        //   system/default time zone, and format it that way as well.
        // The BIG dilemma is there is no way to represent a Date (yyyy-MM-dd) in an object that does not use the long
        //   since epoch but rather is an absolute year, month, and day... which is really what we want.
        /*
        TimeZone curTz = getTimeZone()
        Calendar cal = calendarValidator.validate(input, format, curLocale, curTz)
        if (cal == null) cal = calendarValidator.validate(input, "MM/dd/yyyy", curLocale, curTz)
        // also try the full ISO-8601, dates may come in that way
        if (cal == null) cal = calendarValidator.validate(input, "yyyy-MM-dd'T'HH:mm:ssZ", curLocale, curTz)
        */

        Calendar cal = calendarValidator.validate(input, format, curLocale);
        if (cal == null) cal = calendarValidator.validate(input, "MM/dd/yyyy", curLocale);
        // also try the full ISO-8601, dates may come in that way
        if (cal == null) cal = calendarValidator.validate(input, "yyyy-MM-dd'T'HH:mm:ssZ", curLocale);
        if (cal != null) {
            java.sql.Date date = new java.sql.Date(cal.getTimeInMillis());
            // logger.warn("============== parseDate input=${input} cal=${cal} long=${cal.getTimeInMillis()} date=${date} date long=${date.getTime()} util date=${new java.util.Date(cal.getTimeInMillis())} timestamp=${new java.sql.Timestamp(cal.getTimeInMillis())}")
            return date;
        }

        // try interpreting the String as a long
        try {
            long lng = Long.parseLong(input);
            return new java.sql.Date(lng);
        } catch (NumberFormatException e) {
            if (logger.isTraceEnabled()) logger.trace("Ignoring NumberFormatException for Date parse: " + e.toString());
        }

        return null;
    }
    public String formatDate(java.util.Date input, String format, Locale locale, TimeZone tz) {
        if (locale == null) locale = getLocale();
        // if (tz == null) tz = getTimeZone();
        if (format == null || format.isEmpty()) format = "yyyy-MM-dd";
        // See comment in parseDate for why we are ignoring the time zone
        // String dateStr = calendarValidator.format(input, format, getLocale(), getTimeZone())
        String dateStr = calendarValidator.format(input, format, locale);
        // logger.warn("============= formatDate input=${input} dateStr=${dateStr} long=${input.getTime()}")
        return dateStr;
    }

    static final ArrayList<String> timestampFormats;
    static {
        timestampFormats = new ArrayList<>();
        timestampFormats.add("yyyy-MM-dd HH:mm"); timestampFormats.add("yyyy-MM-dd HH:mm:ss.SSS");
        timestampFormats.add("yyyy-MM-dd'T'HH:mm:ss"); timestampFormats.add("yyyy-MM-dd'T'HH:mm:ssZ");
        timestampFormats.add("yyyy-MM-dd'T'HH:mm:ss.SSSZ");
        timestampFormats.add("yyyy-MM-dd HH:mm:ss"); timestampFormats.add("yyyy-MM-dd");
        timestampFormats.add("yyyy-MM-dd HH:mm:ss.SSS z");
    }

    @Override
    public Timestamp parseTimestamp(String input, String format) {
        if (input == null || input.isEmpty()) return null;
        return parseTimestamp(input, format, null, null);
    }
    @Override
    public Timestamp parseTimestamp(final String input, final String format, final Locale locale, final TimeZone timeZone) {
        if (input == null || input.isEmpty()) return null;
        Locale curLocale = locale != null ? locale : getLocale();
        TimeZone curTz = timeZone != null ? timeZone : getTimeZone();
        Calendar cal = null;
        if (format != null && !format.isEmpty()) cal = calendarValidator.validate(input, format, curLocale, curTz);

        // long values are pretty common, so if there are no special characters try that first (fast to check)
        if (cal == null) {
            int nonDigits = ObjectUtilities.countChars(input, false, true, true);
            if (nonDigits == 0 || (nonDigits == 1 && input.startsWith("-"))) {
                try {
                    long lng = Long.parseLong(input);
                    return new Timestamp(lng);
                } catch (NumberFormatException e) {
                    if (logger.isTraceEnabled()) logger.trace("Ignoring NumberFormatException for Timestamp parse: " + e.toString());
                }
            }
        }

        // try a bunch of other format strings
        if (cal == null) {
            int timestampFormatsSize = timestampFormats.size();
            for (int i = 0; cal == null && i < timestampFormatsSize; i++) {
                String tf = timestampFormats.get(i);
                cal = calendarValidator.validate(input, tf, curLocale, curTz);
            }
        }

        // logger.warn("=========== input=${input}, cal=${cal}, long=${cal?.getTimeInMillis()}, locale=${curLocale}, timeZone=${curTz}, System=${System.currentTimeMillis()}")
        if (cal != null) return new Timestamp(cal.getTimeInMillis());

        try {
            // NOTE: do this AFTER the long parse because long numbers are interpreted really weird by this
            // ISO 8601 parsing using JAXB DatatypeConverter.parseDateTime(); on Java 7 can use "X" instead of "Z" in format string, but not in Java 6
            cal = DatatypeConverter.parseDateTime(input);
            if (cal != null) return new Timestamp(cal.getTimeInMillis());
        } catch (Exception e) {
            if (logger.isTraceEnabled()) logger.trace("Ignoring Exception for DatatypeConverter Timestamp parse: " + e.toString());
        }

        return null;
    }
    public static String formatTimestamp(java.util.Date input, String format, Locale locale, TimeZone tz) {
        if (format == null || format.isEmpty()) format = "yyyy-MM-dd HH:mm";
        return calendarValidator.format(input, format, locale, tz);
    }

    @Override public Calendar parseDateTime(String input, String format) {
        return calendarValidator.validate(input, format, getLocale(), getTimeZone()); }
    @Override public String formatDateTime(Calendar input, String format, Locale locale, TimeZone tz) {
        if (locale == null) locale = getLocale();
        if (tz == null) tz = getTimeZone();
        return calendarValidator.format(input, format, locale, tz);
    }

<<<<<<< HEAD
    @Override public BigDecimal parseNumber(String input, String format) {
        return bigDecimalValidator.validate(input, format, getLocale()); }
    @Override public String formatNumber(Number input, String format, Locale locale) {
=======
    @Override
    public BigDecimal parseNumber(String input, String format) {
        return bigDecimalValidator.validate(input, format, getLocale());
    }

    public BigDecimal parseNumber(String input, String format, Locale locale) {
        return bigDecimalValidator.validate(input, format, locale);
    }

    public String formatNumber(Number input, String format, Locale locale) {
>>>>>>> a2cd1caa
        if (locale == null) locale = getLocale();
        if (format == null || format.isEmpty()) {
            // BigDecimalValidator defaults to 3 decimal digits, if no format specified we don't want to truncate so small, use better defaults
            NumberFormat nf = locale != null ? NumberFormat.getNumberInstance(locale) : NumberFormat.getNumberInstance();
            nf.setMinimumFractionDigits(0);
            nf.setMaximumFractionDigits(12);
            nf.setMinimumIntegerDigits(1);
            nf.setGroupingUsed(true);
            return nf.format(input);
        } else {
            return bigDecimalValidator.format(input, format, locale);
        }
    }

    @Override
    public String format(Object value, String format) {
        return this.format(value, format, getLocale(), getTimeZone());
    }

    public String format(Object value, String format, Locale locale) {
        return this.format(value, format, locale, getTimeZone());
    }

    @Override
    public String format(Object value, String format, Locale locale, TimeZone tz) {
        if (value == null) return "";
        if (locale == null) locale = getLocale();
        if (tz == null) tz = getTimeZone();
        Class<?> valueClass = value.getClass();
        if (valueClass == String.class) return (String) value;
        if (valueClass == Timestamp.class) return formatTimestamp((Timestamp) value, format, locale, tz);
        if (valueClass == java.util.Date.class) return formatTimestamp((java.util.Date) value, format, locale, tz);
        if (valueClass == java.sql.Date.class) return formatDate((Date) value, format, locale, tz);
        if (valueClass == Time.class) return formatTime((Time) value, format, locale, tz);
        // this one needs to be instanceof to include the many sub-classes of Number
        if (value instanceof Number) return formatNumber((Number) value, format, locale);
        // Calendar is an abstract class, so must use instanceof here as well
        if (value instanceof Calendar) return formatDateTime((Calendar) value, format, locale, tz);
        // support formatting of Map and Collection using JSON
        if (value instanceof Map || value instanceof Collection) {
            String json = JsonOutput.toJson(value);
            return (json.length() > 128) ? JsonOutput.prettyPrint(json) : json;
        }
        return value.toString();
    }
}<|MERGE_RESOLUTION|>--- conflicted
+++ resolved
@@ -365,11 +365,6 @@
         return calendarValidator.format(input, format, locale, tz);
     }
 
-<<<<<<< HEAD
-    @Override public BigDecimal parseNumber(String input, String format) {
-        return bigDecimalValidator.validate(input, format, getLocale()); }
-    @Override public String formatNumber(Number input, String format, Locale locale) {
-=======
     @Override
     public BigDecimal parseNumber(String input, String format) {
         return bigDecimalValidator.validate(input, format, getLocale());
@@ -379,8 +374,7 @@
         return bigDecimalValidator.validate(input, format, locale);
     }
 
-    public String formatNumber(Number input, String format, Locale locale) {
->>>>>>> a2cd1caa
+    @Override public String formatNumber(Number input, String format, Locale locale) {
         if (locale == null) locale = getLocale();
         if (format == null || format.isEmpty()) {
             // BigDecimalValidator defaults to 3 decimal digits, if no format specified we don't want to truncate so small, use better defaults
