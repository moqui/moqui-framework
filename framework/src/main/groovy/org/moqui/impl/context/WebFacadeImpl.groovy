--- conflicted
+++ resolved
@@ -796,16 +796,11 @@
         }
     }
 
-<<<<<<< HEAD
-    @Override void sendResourceResponse(String location) { sendResourceResponseInternal(location, false, eci, response) }
-    @Override void sendResourceResponse(String location, boolean inline) { sendResourceResponseInternal(location, inline, eci, response) }
-    static void sendResourceResponseInternal(String location, boolean inline, ExecutionContextImpl eci, HttpServletResponse response) {
-=======
     @Override void sendResourceResponse(String location, String fileName) { sendResourceResponseInternal(location, false, eci, response, fileName) }
+    @Override void sendResourceResponse(String location, boolean inline, String fileName) { sendResourceResponseInternal(location, inline, eci, response, fileName) }
     void sendResourceResponse(String location, boolean inline, String fileName) { sendResourceResponseInternal(location, inline, eci, response, fileName) }
     void sendResourceResponse(String location) { sendResourceResponseInternal(location, false, eci, response, null) }
     static void sendResourceResponseInternal(String location, boolean inline, ExecutionContextImpl eci, HttpServletResponse response, String fileName) {
->>>>>>> 6821b1e0
         ResourceReference rr = eci.resource.getLocationReference(location)
         if (rr == null || (rr.supportsExists() && !rr.getExists())) {
             logger.warn("Sending not found response, resource not found at: ${location}")
