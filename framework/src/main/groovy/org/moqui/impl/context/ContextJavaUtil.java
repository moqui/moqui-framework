--- conflicted
+++ resolved
@@ -477,8 +477,6 @@
         @Override public void serialize(GString value, JsonGenerator gen, SerializerProvider serializers)
                 throws IOException, JsonProcessingException { if (value != null) gen.writeString(value.toString()); }
     }
-<<<<<<< HEAD
-=======
     static class TimestampNoNegativeJsonSerializer extends StdSerializer<Timestamp> {
         TimestampNoNegativeJsonSerializer() { super(Timestamp.class); }
         @Override public void serialize(Timestamp value, JsonGenerator gen, SerializerProvider serializers)
@@ -495,7 +493,6 @@
             }
         }
     }
->>>>>>> 69620aaf
 
     // NOTE: using unbound LinkedBlockingQueue, so max pool size in ThreadPoolExecutor has no effect
     static class WorkerThreadFactory implements ThreadFactory {
