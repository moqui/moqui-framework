/*
 * This software is in the public domain under CC0 1.0 Universal plus a
 * Grant of Patent License.
 * 
 * To the extent possible under law, the author(s) have dedicated all
 * copyright and related and neighboring rights to this software to the
 * public domain worldwide. This software is distributed without any
 * warranty.
 * 
 * You should have received a copy of the CC0 Public Domain Dedication
 * along with this software (see the LICENSE.md file). If not, see
 * <http://creativecommons.org/publicdomain/zero/1.0/>.
 */
package org.moqui.entity;

import org.moqui.util.MNode;

import javax.sql.DataSource;

public interface EntityDatasourceFactory {
    EntityDatasourceFactory init(EntityFacade ef, MNode datasourceNode);
    void destroy();
    boolean checkTableExists(String entityName);
    boolean checkAndAddTable(String entityName);
<<<<<<< HEAD
=======
    int checkAndAddAllTables();
>>>>>>> 69620aaf
    EntityValue makeEntityValue(String entityName);
    EntityFind makeEntityFind(String entityName);

    /** Return the JDBC DataSource, if applicable. Return null if no JDBC DataSource exists for this Entity Datasource. */
    DataSource getDataSource();
}<|MERGE_RESOLUTION|>--- conflicted
+++ resolved
@@ -22,10 +22,7 @@
     void destroy();
     boolean checkTableExists(String entityName);
     boolean checkAndAddTable(String entityName);
-<<<<<<< HEAD
-=======
     int checkAndAddAllTables();
->>>>>>> 69620aaf
     EntityValue makeEntityValue(String entityName);
     EntityFind makeEntityFind(String entityName);
 
