--- conflicted
+++ resolved
@@ -57,11 +57,9 @@
     // prepare the fromAddress, fromName, subject, etc; no type or def so that they go into the context for templates
     fromAddress = ec.resource.expand((String) emailTemplate.fromAddress, "")
     fromName = ec.resource.expand((String) emailTemplate.fromName, "")
-<<<<<<< HEAD
     subject = ec.resource.expand((String) emailTemplate.subject, "")
     webappName = (String) emailTemplate.webappName ?: "webroot"
     webHostName = (String) emailTemplate.webHostName
-=======
 
     logger.info("subjectTopics: ${subjectTopics}")
 
@@ -70,7 +68,6 @@
     } else {
         subject = ec.resource.expand((String) emailTemplate.subject, "")
     }
->>>>>>> 6821b1e0
 
     // create an moqui.basic.email.EmailMessage record with info about this sent message
     // NOTE: can do anything with? purposeEnumId
