--- conflicted
+++ resolved
@@ -239,28 +239,6 @@
 }
 
 static void renderScreenAttachment(EntityValue emailTemplate, EntityValue emailTemplateAttachment, HtmlEmail email, ExecutionContextImpl ec, Logger logger) {
-<<<<<<< HEAD
-    def attachmentRender = ec.screen.makeRender().rootScreen((String) emailTemplateAttachment.attachmentLocation)
-            .webappName((String) emailTemplate.webappName).renderMode((String) emailTemplateAttachment.screenRenderMode)
-    String attachmentText = attachmentRender.render()
-    if (attachmentText == null) return
-    if (attachmentText.trim().length() == 0) return
-
-    String fileName = ec.resource.expand((String) emailTemplateAttachment.fileName, null)
-    if (emailTemplateAttachment.screenRenderMode == "xsl-fo") {
-        // use ResourceFacade.xslFoTransform() to change to PDF, then attach that
-        try {
-            ByteArrayOutputStream baos = new ByteArrayOutputStream()
-            ec.resource.xslFoTransform(new StreamSource(new StringReader(attachmentText)), null, baos, "application/pdf")
-            email.attach(new ByteArrayDataSource(baos.toByteArray(), "application/pdf"), fileName, "")
-        } catch (Exception e) {
-            logger.warn("Error generating PDF from XSL-FO: ${e.toString()}")
-        }
-    } else {
-        String mimeType = ec.screenFacade.getMimeTypeByMode((String) emailTemplateAttachment.screenRenderMode)
-        DataSource dataSource = new ByteArrayDataSource(attachmentText, mimeType)
-        email.attach(dataSource, fileName, "")
-=======
     renderScreenAttachment(emailTemplate, email, ec, logger, (String) emailTemplateAttachment.fileName,
             (String) emailTemplateAttachment.screenRenderMode, (String) emailTemplateAttachment.attachmentLocation,
             (String) emailTemplateAttachment.screenPath, null)
@@ -311,6 +289,5 @@
         String mimeType = contentType ?: ec.screenFacade.getMimeTypeByMode(renderMode)
         DataSource dataSource = new ByteArrayDataSource(baos.toByteArray(), mimeType)
         email.attach(dataSource, filenameExp, "")
->>>>>>> 69620aaf
     }
 }