<?xml version="1.0" encoding="UTF-8" ?>
<!-- No copyright or license for configuration file, details here are not considered a creative work. -->
<moqui-conf xmlns:xsi="http://www.w3.org/2001/XMLSchema-instance" xsi:noNamespaceSchemaLocation="http://moqui.org/xsd/moqui-conf-3.xsd">

    <!-- Settings in this file can be overridden in a component (MoquiConf.xml) and/or runtime conf file that has
        any of the desired sub-elements. -->

    <!-- Default Properties: only set if there is no Java property or environment variable of the same name (or with underscores replaced by dots) -->

    <!-- recommended values: production, dev, test; any code may look at these Java System properties to vary behavior (System.getProperty("instance_purpose")) -->
    <default-property name="instance_purpose" value="production"/>

    <!-- Locale and Time Zone Properties -->
    <default-property name="default_locale" value="en_US"/>
    <default-property name="default_time_zone" value="US/Pacific"/>
    <default-property name="database_time_zone" value="US/Pacific"/>

    <!-- Web App Properties -->
    <default-property name="webapp_http_host" value=""/>
    <default-property name="webapp_http_port" value=""/>
    <default-property name="webapp_https_port" value=""/>
    <default-property name="webapp_https_enabled" value="false"/>
    <default-property name="webapp_allow_origins" value=""/>
    <default-property name="webapp_handle_cors" value="true"/>
    <default-property name="webapp_status_ips" value="127.0.0.1"/>
    <default-property name="webapp_require_session_token" value="true"/>
    <default-property name="webapp_upload_executable_allow" value="false"/>

    <!--
        While there is no default value for webapp_client_ip_header, embedded Jetty looks at Forwarded and
        X-Forwarded-For headers via ForwardedRequestCustomizer (see MoquiStart.java); this is necessary so that
        Jetty knows if a proxied request came via HTTPS vs HTTP, but is risky because clients can set a value for
        the header to spoof any of these settings including a client IP address; if the outer-most proxy handles
        X-Forwarded-For by always setting it to its client IP address instead of the common default behavior of
        appending to an existing X-Forwarded-For header then it is fine, but to avoid this set webapp_client_ip_header
        to something more reliable for the proxy used.

        nginx-proxy: X-Real-IP (see https://github.com/nginx-proxy/nginx-proxy/blob/main/nginx.tmpl)
        Cloudflare: CF-Connecting-IP (or True-Client-IP if that feature is enabled)
        AWS Cloudfront: CloudFront-Viewer-Address (requires config in Cloudfront origin request policy)
    -->
    <default-property name="webapp_client_ip_header" value=""/>

    <!-- Properties for the primary (transactional group) datasource -->
    <default-property name="entity_ds_db_conf" value="h2"/>
    <default-property name="entity_ds_host" value="127.0.0.1"/>
    <default-property name="entity_ds_port" value=""/>
    <default-property name="entity_ds_database" value="moqui"/>
    <default-property name="entity_ds_url" value="jdbc:h2:${moqui_runtime}/db/h2/${entity_ds_database};lock_timeout=30000"/>
    <default-property name="entity_ds_schema" value=""/>
    <default-property name="entity_ds_user" value="sa"/>
    <default-property name="entity_ds_password" value="sa" is-secret="true"/>
    <default-property name="entity_ds_crypt_pass" value="MoquiDefaultPassword:CHANGEME" is-secret="true"/>
    <default-property name="entity_ds_crypt_pass_old" value="MoquiDefaultPassword:CHANGEME" is-secret="true"/>
    <default-property name="entity_add_missing_runtime" value="false"/>
    <default-property name="entity_add_missing_startup" value="true"/>
    <default-property name="entity_lock_track" value="false"/>
    <default-property name="entity_statement_timeout" value="false"/>
    <default-property name="entity_empty_db_load" value="seed,seed-initial,install"/>
    <default-property name="entity_on_start_load_types" value="none"/>
    <default-property name="entity_on_start_load_components" value=""/>

    <!-- Properties for a database clone; note that without overriding the transactional#clone1 datasource the default works only
        with MySQL and Postgres because of different properties on XADataSource classes of other JDBC drivers -->
    <default-property name="entity_ds_c1_disabled" value="true"/>
    <default-property name="entity_ds_c1_db_conf" value="mysql"/>
    <default-property name="entity_ds_c1_schema" value=""/>
    <default-property name="entity_ds_c1_host" value=""/>
    <default-property name="entity_ds_c1_port" value=""/>
    <default-property name="entity_ds_c1_database" value=""/>
    <default-property name="entity_ds_c1_user" value=""/>
    <default-property name="entity_ds_c1_password" value="" is-secret="true"/>

    <!-- How often (in seconds) to check for scheduled jobs to run, set to 0 to not run scheduled jobs -->
    <default-property name="scheduled_job_check_time" value="60"/>

    <!-- ElasticSearch Client and Proxy Servlet settings -->
    <default-property name="elasticsearch_url" value="http://127.0.0.1:9200"/>
    <default-property name="elasticsearch_user" value=""/>
    <default-property name="elasticsearch_password" value="" is-secret="true"/>
    <default-property name="elasticsearch_index_prefix" value=""/>
    <!-- Kibana Proxy Servlet settings -->
    <default-property name="kibana_host" value="127.0.0.1"/>
    <default-property name="kibana_port" value="5601"/>

    <tools worker-queue="65535" worker-pool-core="16" worker-pool-max="32" worker-pool-alive="60"
<<<<<<< HEAD
           empty-db-load="${entity_empty_db_load}"
           on-start-load-types="${entity_on_start_load_types}" on-start-load-components="${entity_on_start_load_components}">
=======
            empty-db-load="${entity_empty_db_load}"
            on-start-load-types="${entity_on_start_load_types}" on-start-load-components="${entity_on_start_load_components}">
>>>>>>> 222a9b06
        <tool-factory class="org.moqui.impl.tools.MCacheToolFactory" init-priority="03" disabled="false"/>
        <!-- Apache Commons JCS, an alternative for distributed caches (cannot be used as local cache as requires Serializable keys/values just like Hazelcast) -->
        <!-- <tool-factory class="org.moqui.impl.tools.JCSCacheToolFactory" init-priority="09" disabled="true"/> -->
        <!-- H2 Database ToolFactory - if h2 database active runs the H2 server for external access (local only depending on conf) -->
        <tool-factory class="org.moqui.impl.tools.H2ServerToolFactory" init-priority="12" disabled="false"/>
        <!-- Jackrabbit ToolFactory for running Jackrabbit if plugged in -->
        <tool-factory class="org.moqui.impl.tools.JackrabbitRunToolFactory" init-priority="40" disabled="true"/>
        <!-- SubEtha SMTP ToolFactory starts an SMTP server using the MOQUI_LOCAL EmailServer settings, emails received trigger EMECA rules -->
        <tool-factory class="org.moqui.impl.tools.SubEthaSmtpToolFactory" init-priority="50" disabled="true"/>
    </tools>

    <cache-list warm-on-start="true" local-factory="MCache" distributed-factory="MCache">
        <!-- Entity Database Record Caches (and cache clear assist data) -->
        <!-- set type="distributed" to use the distributed cache -->
        <cache name="entity.record.one." max-elements="20000" eviction-strategy="least-frequently-used"
               key-type="org.moqui.entity.EntityCondition" value-type="org.moqui.impl.entity.EntityValueBase"/>
        <cache name="entity.record.list." max-elements="10000" eviction-strategy="least-frequently-used"
               key-type="org.moqui.entity.EntityCondition" value-type="org.moqui.impl.entity.EntityListImpl"/>
        <cache name="entity.record.count." max-elements="10000" eviction-strategy="least-frequently-used"
               key-type="org.moqui.entity.EntityCondition" value-type="Long"/>

        <cache name="entity.record.one_ra." max-elements="40000" eviction-strategy="least-frequently-used"
               key-type="org.moqui.entity.EntityCondition" value-type="Set"/>
        <cache name="entity.record.one_view_ra." max-elements="40000" eviction-strategy="least-frequently-used"
               key-type="org.moqui.entity.EntityCondition" value-type="Set"/>
        <cache name="entity.record.one_bf" max-elements="1000" eviction-strategy="least-frequently-used"
               value-type="Set"/>

        <cache name="entity.record.list_ra." max-elements="20000" eviction-strategy="least-frequently-used"
               key-type="org.moqui.entity.EntityCondition" value-type="Set"/>
        <cache name="entity.record.list_view_ra." max-elements="20000" eviction-strategy="least-frequently-used"
               key-type="org.moqui.entity.EntityCondition" value-type="Set"/>

        <!-- Framework configuration and artifact caches -->
        <!-- NOTE: Production mode by default - No expiration of conf and impl artifacts. -->

        <cache name="entity.definition" value-type="org.moqui.impl.entity.EntityDefinition"/>
        <cache name="entity.location" value-type="Map"/>
        <cache name="entity.sequence.bank" value-type="long[]"/>
        <!-- this is info for each entity for real-time push DataFeeds; expires every 15 min to get DataFeed and DataDocument updates -->
        <cache name="entity.data.feed.info" expire-time-live="900" value-type="ArrayList"/>

        <cache name="service.location" value-type="org.moqui.impl.service.ServiceDefinition"/>
        <cache name="service.rest.api" value-type="org.moqui.impl.service.RestApi$ResourceNode"/>
        <cache name="kie.component.releaseId" value-type="org.kie.api.builder.ReleaseId"/>
        <cache name="kie.session.component" value-type="String"/>

        <cache name="screen.location" value-type="org.moqui.impl.screen.ScreenDefinition"/>
        <cache name="screen.location.perm" value-type="org.moqui.impl.screen.ScreenDefinition"/>
        <cache name="screen.url" value-type="org.moqui.impl.screen.ScreenUrlInfo"/>
        <cache name="screen.info" value-type="List"/>
        <cache name="screen.info.ref.rev" value-type="Set"/>
        <cache name="screen.template.mode" value-type="freemarker.template.Template"/>
        <cache name="screen.template.location" value-type="freemarker.template.Template"/>
        <cache name="widget.template.location" value-type="MNode"/>
        <cache name="screen.find.path" value-type="ArrayList"/>
        <cache name="screen.form.db.node" value-type="MNode"/>

        <cache name="resource.xml-actions.location" value-type="org.moqui.impl.actions.XmlAction"/>
        <cache name="resource.groovy.location" value-type="java.lang.Class"/>
        <cache name="resource.javascript.location" value-type="java.lang.Class"/>

        <!-- These caches must be local caches (use additional methods on MCache not in javax.cache.Cache) -->
        <cache name="resource.ftl.location" value-type="freemarker.template.Template" type="local" max-elements="10000"/>
        <cache name="resource.gstring.location" value-type="groovy.text.Template" type="local" max-elements="10000"/>
        <cache name="resource.wiki.location" value-type="String" type="local" max-elements="10000" expire-time-live="3600"/>
        <cache name="resource.markdown.location" value-type="String" type="local" max-elements="10000" expire-time-live="3600"/>
        <cache name="resource.text.location" value-type="String" type="local" max-elements="10000" expire-time-live="3600"/>

        <cache name="resource.reference.location" value-type="org.moqui.resource.ResourceReference"/>

        <cache name="l10n.message" expire-time-live="3600" max-elements="50000" value-type="String"/>

        <!-- this is a count of all artifact hits, expire once idle for over 15 minutes -->
        <cache name="artifact.tarpit.hits" expire-time-idle="900" max-elements="10000" value-type="ArrayList"/>
    </cache-list>
    <server-stats bin-length-seconds="900" visit-enabled="true" visit-ip-info-on-login="true" visitor-enabled="true">
        <!-- these are meant to be good production settings -->
        <artifact-stats type="AT_XML_SCREEN" persist-bin="true" persist-hit="true"/>
        <artifact-stats type="AT_XML_SCREEN_CONTENT" persist-bin="true" persist-hit="false"/>
        <artifact-stats type="AT_XML_SCREEN_TRANS" persist-bin="true" persist-hit="true"/>
        <artifact-stats type="AT_SERVICE" persist-bin="true" persist-hit="false"/>
        <artifact-stats type="AT_ENTITY" persist-bin="false"/>
    </server-stats>

    <webapp-list>
        <!-- The webapp.@name is looked up based on the value of the 'moqui-name' context-param in the web.xml file -->
        <webapp name="webroot" http-port="${webapp_http_port}" http-host="${webapp_http_host}"
                https-port="${webapp_https_port}" https-host="${webapp_http_host}" https-enabled="${webapp_https_enabled}"
                handle-cors="${webapp_handle_cors}" allow-origins="${webapp_allow_origins}"
                require-session-token="${webapp_require_session_token}" upload-executable-allow="${webapp_upload_executable_allow}"
                websocket-timeout="600000" client-ip-header="${webapp_client_ip_header}">
            <!-- root and error screens for OOTB runtime directory (moqui/moqui-runtime repository) -->
            <root-screen host=".*" location="component://webroot/screen/webroot.xml"/>
            <error-screen error="unauthorized" screen-path="error/Unauthorized"/>
            <error-screen error="forbidden" screen-path="error/Forbidden"/>
            <error-screen error="not-found" screen-path="error/NotFound"/>
            <error-screen error="too-many" screen-path="error/TooMany"/>
            <error-screen error="internal-error" screen-path="error/InternalError"/>
            <!-- lifecycle actions examples, none by default:
            <first-hit-in-visit><actions><log level="info" message="========================== first-hit-in-visit actions"/></actions></first-hit-in-visit>
            <before-request><actions><log level="info" message="========================== before-request actions"/></actions></before-request>
            <after-request><actions><log level="info" message="========================== after-request actions"/></actions></after-request>
            <after-login><actions><log level="info" message="========================== after-login actions"/></actions></after-login>
            <before-logout><actions><log level="info" message="========================== before-logout actions"/></actions></before-logout>
            <after-startup><actions><log level="info" message="========================== after-startup actions"/></actions></after-login>
            <before-shutdown><actions><log level="info" message="========================== before-shutdown actions"/></actions></before-logout>
            -->

            <!-- ElasticSearch Request Log Filter (log requests directly to ElasticSearch) -->
            <filter name="ElasticRequestLogFilter" class="org.moqui.impl.webapp.ElasticRequestLogFilter" async-supported="true">
                <url-pattern>/*</url-pattern>
                <dispatcher>REQUEST</dispatcher>
            </filter>
            <!-- ElasticSearch and Kibana auth filters, see below for proxy servlets on the same url-pattern -->
            <filter name="ElasticAuthFilter" class="org.moqui.impl.webapp.MoquiAuthFilter" async-supported="true">
                <init-param name="permission" value="ElasticRemote"/>
                <url-pattern>/elastic/*</url-pattern>
            </filter>
            <filter name="KibanaAuthFilter" class="org.moqui.impl.webapp.MoquiAuthFilter" async-supported="true">
                <init-param name="permission" value="KibanaRemote"/>
                <url-pattern>/kibana/*</url-pattern>
            </filter>

            <!-- Moqui Session Listener (necessary to handle expired sessions, etc) -->
            <listener class="org.moqui.impl.webapp.MoquiSessionListener"/>

            <servlet name="MoquiServlet" class="org.moqui.impl.webapp.MoquiServlet" load-on-startup="1">
                <url-pattern>/*</url-pattern>
            </servlet>
            <servlet name="MoquiFopServlet" class="org.moqui.impl.webapp.MoquiFopServlet" load-on-startup="1">
                <url-pattern>/fop/*</url-pattern>
            </servlet>

            <!-- ElasticSearch and Kibana proxy servlets, see above for auth filters on the same url-pattern -->
            <servlet name="ElasticSearchProxy" class="org.eclipse.jetty.proxy.ProxyServlet$Transparent" load-on-startup="1" async-supported="true">
                <!-- this proxies to the embedded ElasticSearch instance -->
                <init-param name="proxyTo" value="${elasticsearch_url ?: 'http://127.0.0.1:9200'}"/>
                <init-param name="prefix" value="/elastic"/>
                <url-pattern>/elastic/*</url-pattern>
            </servlet>
            <servlet name="KibanaProxy" class="org.eclipse.jetty.proxy.ProxyServlet$Transparent" load-on-startup="1" async-supported="true">
                <!-- this proxies to a Kibana instance run locally, in another container, etc -->
                <!-- in kibana.yml set server.basePath: "/kibana" -->
                <init-param name="proxyTo" value="http://${kibana_host}:${kibana_port}"/>
                <init-param name="prefix" value="/kibana"/>
                <url-pattern>/kibana/*</url-pattern>
            </servlet>

            <!-- timeout session in 60 minutes without a request -->
            <session-config timeout="60"/>

            <!-- Notification Message Endpoint -->
            <endpoint path="/notws" class="org.moqui.impl.webapp.NotificationEndpoint" timeout="3600000" enabled="true"/>
            <endpoint path="/groovysh" class="org.moqui.impl.webapp.GroovyShellEndpoint" timeout="900000" enabled="true"/>

            <!-- Default response headers, for override keyed on type+name -->
            <response-header type="web-resource-inline" name="Cache-Control" value="max-age=86400, must-revalidate, public"/>
            <response-header type="screen-resource-binary" name="Cache-Control" value="max-age=86400, must-revalidate, public"/>
            <response-header type="screen-resource-text" name="Cache-Control" value="max-age=86400, must-revalidate, public"/>
            <response-header type="screen-resource-template" name="Cache-Control" value="no-cache, no-store, must-revalidate, private"/>
            <response-header type="screen-server-static" name="Cache-Control" value="max-age=86400, must-revalidate, public"/>
            <response-header type="screen-secure" name="Strict-Transport-Security" value="max-age=31536000"/>
            <response-header type="screen-render" name="Cache-Control" value="no-cache, no-store, must-revalidate, private"/>
            <!--
            Content-Security-Policy by default to not allow use in iframe or allow form actions on different host
            see https://content-security-policy.com/
            consider "child-src 'self';", leaving out as default because 3rd party hosts needed for payment processing hosted forms, etc
            consider "connect-src 'self';" Applies to XMLHttpRequest (AJAX), WebSocket or EventSource
            CSP more secure, should work for back office (internal) but may not for ecommerce or custom apps depending on external resources used and their domain names:
                see https://developer.mozilla.org/en-US/docs/Web/HTTP/Headers/Content-Security-Policy/default-src
                value="frame-ancestors 'none'; form-action 'self'; default-src 'self'; script-src 'self' 'unsafe-inline' 'unsafe-eval' https://cdnjs.cloudflare.com; style-src 'self' 'unsafe-inline' https://cdnjs.cloudflare.com;"
            -->
            <response-header type="screen-render" name="Content-Security-Policy" value="frame-ancestors 'none'; form-action 'self';"/>
            <response-header type="screen-render" name="X-Frame-Options" add="true" value="sameorigin"/>
            <!-- X-XSS-Protection: this is largely useless with the Content-Security-Policy but here because some web security scanners look for it -->
            <response-header type="screen-render" name="X-XSS-Protection" value="1; mode=block"/>
            <!-- X-Content-Type-Options: this could cause problems as much as help but here because some web security scanners look for it -->
            <response-header type="screen-render" name="X-Content-Type-Options" add="true" value="nosniff"/>
            <!-- CORS actual and preflight headers -->
            <!-- NOTE: Access-Control-Allow-Origin is set dynamically by MoquiServlet if Origin request header value is in the value of the webapp.@allow-origins attribute -->
            <!-- Access-Control-Allow-Credentials - always true so cookies, authc, etc always allowed -->
            <response-header type="cors-actual" name="Vary" value="Origin"/>
            <response-header type="cors-actual" name="Access-Control-Allow-Credentials" value="true"/>
            <response-header type="cors-actual" name="Access-Control-Expose-Headers" add="true"
                             value="Access-Control-Allow-Origin,Access-Control-Allow-Credentials,X-CSRF-Token,moquiSessionToken"/>
            <response-header type="cors-preflight" name="Vary" value="Origin"/>
            <response-header type="cors-preflight" name="Access-Control-Allow-Credentials" value="true"/>
            <!-- doesn't seem these are needed, allowed by default: ,Authorization,Referrer,User-Agent -->
            <response-header type="cors-preflight" name="Access-Control-Allow-Headers" add="true"
                             value="Accept,Accept-Encoding,Content-Type,Content-Encoding,Origin,X-Requested-With,Access-Control-Request-Method,Access-Control-Request-Headers,api_key,login_key,X-HTTP-Method-Override,moquiSessionToken,SessionToken,X-CSRF-Token,Authorization"/>
            <!-- TODO: would be nice to handle this differently, ie dynamically based on preflight request path -->
            <response-header type="cors-preflight" name="Access-Control-Allow-Methods" add="true" value="GET,PUT,POST,PATCH,DELETE,OPTIONS"/>
            <response-header type="cors-preflight" name="Access-Control-Max-Age" value="3600"/>
        </webapp>
    </webapp-list>

    <artifact-execution-facade>
        <artifact-execution type="AT_XML_SCREEN" authz-enabled="true" tarpit-enabled="true"/>
        <artifact-execution type="AT_XML_SCREEN_TRANS" authz-enabled="true" tarpit-enabled="true"/>
        <artifact-execution type="AT_SERVICE" authz-enabled="true" tarpit-enabled="true"/>
        <!-- NOTE: entity tarpit disabled by default for performance and tracking overhead reasons -->
        <artifact-execution type="AT_ENTITY" authz-enabled="true" tarpit-enabled="false"/>
    </artifact-execution-facade>
    <user-facade>
        <password encrypt-hash-type="SHA-256" min-length="8" min-digits="1" min-others="1"
                  history-limit="5" change-weeks="104" email-require-change="false" email-expire-hours="48"/>
        <login-key encrypt-hash-type="SHA-256" expire-hours="144"/><!-- default expire 6 days, 144 hours -->
        <login max-failures="3" disable-minutes="5" history-store="true" history-incorrect-password="false"/>
    </user-facade>

    <transaction-facade use-transaction-cache="true" use-connection-stash="true" use-lock-track="${entity_lock_track}" use-statement-timeout="${entity_statement_timeout}">
        <!-- Use this for the internal transaction manager (not through JNDI) -->
        <transaction-internal class="org.moqui.impl.context.TransactionInternalBitronix"/>

        <!-- If this is not present the default JNDI server will be used -->
        <!-- <server-jndi context-provider-url="rmi://127.0.0.1:1099"
                     initial-context-factory="com.sun.jndi.rmi.registry.RegistryContextFactory"
                     url-pkg-prefixes="java.naming.rmi.security.manager"
                     security-principal="" security-credentials=""/> -->

        <!-- Use this for getting JTA objects from JNDI -->
        <!-- <transaction-jndi transaction-manager-jndi-name="java:comp/UserTransaction"
                             user-transaction-jndi-name="java:comp/UserTransaction"/> -->
        <!-- UserTransaction JNDI name for most servers: java:comp/UserTransaction (Resin, Orion, OC4J, etc);
            JBoss (separate objects): "java:comp/UserTransaction" and "java:comp/TransactionManager" -->
    </transaction-facade>

    <resource-facade xml-actions-template-location="classpath://template/XmlActions.groovy.ftl">
        <!-- resource reference class needs to implement the org.moqui.resource.ResourceReference interface -->
        <resource-reference scheme="http" class="org.moqui.resource.UrlResourceReference"/>
        <resource-reference scheme="https" class="org.moqui.resource.UrlResourceReference"/>
        <resource-reference scheme="file" class="org.moqui.resource.UrlResourceReference"/>
        <resource-reference scheme="ftp" class="org.moqui.resource.UrlResourceReference"/>
        <resource-reference scheme="jar" class="org.moqui.resource.UrlResourceReference"/>
        <resource-reference scheme="bundleresource" class="org.moqui.resource.UrlResourceReference"/>
        <resource-reference scheme="wsjar" class="org.moqui.resource.UrlResourceReference"/>
        <resource-reference scheme="runtime" class="org.moqui.resource.UrlResourceReference"/>

        <resource-reference scheme="classpath" class="org.moqui.resource.ClasspathResourceReference"/>
        <resource-reference scheme="component" class="org.moqui.impl.context.reference.ComponentResourceReference"/>
        <resource-reference scheme="content" class="org.moqui.impl.context.reference.ContentResourceReference"/>
        <resource-reference scheme="dbresource" class="org.moqui.impl.context.reference.DbResourceReference"/>

        <!-- renderer class needs to implement the org.moqui.context.TemplateRenderer interface -->
        <template-renderer extension="ftl" class="org.moqui.impl.context.renderer.FtlTemplateRenderer"/>
        <template-renderer extension="html.ftl" class="org.moqui.impl.context.renderer.FtlTemplateRenderer"/>
        <template-renderer extension="gstring" class="org.moqui.impl.context.renderer.GStringTemplateRenderer"/>
        <template-renderer extension="html.gstring" class="org.moqui.impl.context.renderer.GStringTemplateRenderer"/>

        <template-renderer extension="md" class="org.moqui.impl.context.renderer.MarkdownTemplateRenderer"/>
        <template-renderer extension="markdown" class="org.moqui.impl.context.renderer.MarkdownTemplateRenderer"/>
        <template-renderer extension="md.ftl" class="org.moqui.impl.context.renderer.FtlMarkdownTemplateRenderer"/>
        <template-renderer extension="markdown.ftl" class="org.moqui.impl.context.renderer.FtlMarkdownTemplateRenderer"/>

        <!-- a renderer for .html isn't necessary because the default is to write the text as-is, however this is useful
            so that the extension becomes a default extension and doesn't have to be in the URL -->
        <template-renderer extension="html" class="org.moqui.impl.context.renderer.NoTemplateRenderer"/>

        <!-- this is just an example, always use the ScriptRunner interface instead of javax.script because javax.script
            does not support compiling class scripts and running methods within the class, but Groovy does
        <script-runner extension=".groovy" engine="groovy"/>
        -->
        <script-runner extension=".groovy" class="org.moqui.impl.context.runner.GroovyScriptRunner"/>
        <script-runner extension=".xml" class="org.moqui.impl.context.runner.XmlActionsScriptRunner"/>

        <!-- the javascript engine (Rhino) is built into Java starting with version 6, so we can support it without extra libs -->
        <script-runner extension=".js" engine="javascript"/>
    </resource-facade>

    <screen-facade boundary-comments="false" default-autocomplete-rows="20" default-paginate-rows="20">
        <screen-text-output type="csv" mime-type="text/csv" always-standalone="true"
                            macro-template-location="template/screen-macro/DefaultScreenMacros.csv.ftl"/>
        <screen-text-output type="html" mime-type="text/html"
                            macro-template-location="template/screen-macro/DefaultScreenMacros.html.ftl"/>
        <screen-text-output type="text" mime-type="text/plain"
                            macro-template-location="template/screen-macro/DefaultScreenMacros.text.ftl"/>
        <screen-text-output type="xml" mime-type="text/xml"
                            macro-template-location="template/screen-macro/DefaultScreenMacros.xml.ftl"/>
        <screen-text-output type="xsl-fo" mime-type="text/xml" always-standalone="true"
                            macro-template-location="template/screen-macro/DefaultScreenMacros.xsl-fo.ftl"/>

        <!-- vuet is a custom extension for Vue JS component templates (extended HTML) -->
        <screen-text-output type="vuet" mime-type="text/html" always-standalone="true"
                            macro-template-location="template/screen-macro/DefaultScreenMacros.vuet.ftl"/>
        <screen-text-output type="js" mime-type="application/javascript" always-standalone="true"
                            macro-template-location="template/screen-macro/DefaultScreenMacros.plain.ftl"/>
        <screen-text-output type="vue" mime-type="text/html" always-standalone="true"
                            macro-template-location="template/screen-macro/DefaultScreenMacros.plain.ftl"/>

        <!-- qvt is a custom extension for Quasar & Vue JS component templates (extended HTML) -->
        <screen-text-output type="qvt" mime-type="text/html" always-standalone="true"
                            macro-template-location="template/screen-macro/DefaultScreenMacros.qvt.ftl"/>
        <screen-text-output type="qjs" mime-type="application/javascript" always-standalone="true"
                            macro-template-location="template/screen-macro/DefaultScreenMacros.plain.ftl"/>
        <screen-text-output type="qvue" mime-type="text/html" always-standalone="true"
                            macro-template-location="template/screen-macro/DefaultScreenMacros.plain.ftl"/>
    </screen-facade>

    <service-facade distributed-factory="" scheduled-job-check-time="${scheduled_job_check_time}"
                    job-queue-max="0" job-pool-core="2" job-pool-max="8" job-pool-alive="120">
        <service-location name="main-json" location="http://localhost:8080/rpc/json"/>

        <!-- runner-class needs to implement the org.moqui.impl.service.ServiceRunner interface -->
        <service-type name="inline" runner-class="org.moqui.impl.service.runner.InlineServiceRunner"/>
        <service-type name="entity-auto" runner-class="org.moqui.impl.service.runner.EntityAutoServiceRunner"/>
        <service-type name="script" runner-class="org.moqui.impl.service.runner.ScriptServiceRunner"/>
        <service-type name="java" runner-class="org.moqui.impl.service.runner.JavaServiceRunner"/>
        <service-type name="remote-json-rpc" runner-class="org.moqui.impl.service.runner.RemoteJsonRpcServiceRunner"/>
        <service-type name="remote-rest" runner-class="org.moqui.impl.service.runner.RemoteRestServiceRunner"/>

        <!-- These are not needed for running classpath services, are for service reference (known services) -->
        <service-file location="classpath://service/org/moqui/EmailServices.xml"/>
        <service-file location="classpath://service/org/moqui/EntityServices.xml"/>
        <service-file location="classpath://service/org/moqui/SmsServices.xml"/>
        <service-file location="classpath://service/org/moqui/impl/BasicServices.xml"/>
        <service-file location="classpath://service/org/moqui/impl/ElFinderServices.xml"/>
        <service-file location="classpath://service/org/moqui/impl/EmailServices.xml"/>
        <service-file location="classpath://service/org/moqui/impl/EntityServices.xml"/>
        <service-file location="classpath://service/org/moqui/impl/EntitySyncServices.xml"/>
        <service-file location="classpath://service/org/moqui/impl/GoogleServices.xml"/>
        <service-file location="classpath://service/org/moqui/impl/InstanceServices.xml"/>
        <service-file location="classpath://service/org/moqui/impl/PrintServices.xml"/>
        <service-file location="classpath://service/org/moqui/impl/ScreenServices.xml"/>
        <service-file location="classpath://service/org/moqui/impl/ServerServices.xml"/>
        <service-file location="classpath://service/org/moqui/impl/ServiceServices.xml"/>
        <service-file location="classpath://service/org/moqui/impl/SystemMessageServices.xml"/>
        <service-file location="classpath://service/org/moqui/impl/UserServices.xml"/>
        <service-file location="classpath://service/org/moqui/impl/WikiServices.xml"/>
        <service-file location="classpath://service/org/moqui/search/SearchServices.xml"/>
    </service-facade>

    <elastic-facade>
        <!-- NOTE: elasticsearch_host1 used from moqui-elasticsearch with elasticsearch_mode=rest for compatibility until moqui-elasticsearch deprecated -->
        <cluster name="default" url="${elasticsearch_host1 ?: elasticsearch_url}" user="${elasticsearch_user}" password="${elasticsearch_password}"
                 index-prefix="${elasticsearch_index_prefix}" pool-max="64" queue-size="1024"/>
    </elastic-facade>

    <entity-facade default-group-name="transactional" entity-eca-enabled="true" sequenced-id-prefix=""
                   distributed-cache-invalidate="false" dci-topic-factory="" query-stats="false"
                   database-locale="${default_locale}" database-time-zone="${database_time_zone ?: default_time_zone}"
                   crypt-salt="20201202" crypt-iter="10" crypt-algo="PBEWithHmacSHA256AndAES_128" crypt-pass="${entity_ds_crypt_pass}">

        <!-- alternate decrypt using original algo (PBEWithMD5AndDES), etc for decrypting old values, all new values will encrypt using the 4 attributes on entity-facade element -->
        <decrypt-alt crypt-salt="SkcorIuqom" crypt-iter="10" crypt-algo="PBEWithMD5AndDES" crypt-pass="${entity_ds_crypt_pass}"/>
        <!-- alternate decrypts for crypt pass migration with both DES and AES -->
        <decrypt-alt crypt-salt="SkcorIuqom" crypt-iter="10" crypt-algo="PBEWithMD5AndDES" crypt-pass="${entity_ds_crypt_pass_old}"/>
        <decrypt-alt crypt-salt="20201202" crypt-iter="10" crypt-algo="PBEWithHmacSHA256AndAES_128" crypt-pass="${entity_ds_crypt_pass_old}"/>

        <!-- The entity-facade.@default-group-name=transactional, so if other entity groups do not have a data source
            the transactional group's datasource will be used. -->

        <!-- If this is not present the default JNDI server will be used:
        <server-jndi context-provider-url="rmi://127.0.0.1:1099"
                 initial-context-factory="com.sun.jndi.rmi.registry.RegistryContextFactory"
                 url-pkg-prefixes="java.naming.rmi.security.manager"
                 security-principal="" security-credentials=""/>
         -->

        <!--
            The configurations below will use the XADataSource directly to connect, which is required for proper
            transaction handling with multiple data sources.

            To use the non-XA variety just specify the normal JDBC parameters (like jdbc-uri, etc) and leave out the
            xa-properties element. If the xa-properties element is present the normal JDBC parameters will be ignored.

            To use a DataSource from JNDI use something the jndi-jdbc element under the datasource element:
                <jndi-jdbc jndi-name="java:/MoquiDataSource"/>

            NOTE: for production usage there is one connection pool per datasource so use as few datasources as possible.

            The main datasource should have a max size large enough for all servlet container threads plus a few for
            the worker pool (see tools.@worker-pool-max). Note that Bitronix has a 30 second timeout waiting for a
            connection from the pool, and currently connections are NOT shared between transactions (only released when
            a tx is closed).

            Good numbers for a decent sized server are 100 servlet container (Jetty) threads, 16 worker threads, plus a
            few extra so 120 connections in the main pool.
        -->
        <datasource group-name="transactional" database-conf-name="${entity_ds_db_conf}" schema-name="${entity_ds_schema}"
                    runtime-add-missing="${entity_add_missing_runtime}" startup-add-missing="${entity_add_missing_startup}">
            <!-- by default no inline-jdbc or jndi-jdbc elements, use default from database conf -->
        </datasource>

        <!-- H2 clone for testing, use same URL as just for testing
        <datasource group-name="transactional#clone1" database-conf-name="h2" schema-name=""
                runtime-add-missing="false" startup-add-missing="false">
            <inline-jdbc><xa-properties url="${entity_ds_url}" user="${entity_ds_user}" password="${entity_ds_password}"/></inline-jdbc>
        </datasource>
        -->

        <!--
            MySQL clone server example configuration, for reporting/etc queries to run against a read-only clone.
            NOTE: this is only for MySQL, adjust or override for other databases as the xa-properties attributes differ.
            This will also work for Postgres but you will get warnings about errors setting invalid properties on the XADataSource.
        -->
        <datasource group-name="transactional#clone1" database-conf-name="${entity_ds_c1_db_conf}" schema-name="${entity_ds_c1_schema}"
                    runtime-add-missing="false" startup-add-missing="false" disabled="${entity_ds_c1_disabled}">
            <!-- NOTE: isolation-level="None" not supported (by Bitronix?), use most lenient instead: ReadUncommitted -->
            <inline-jdbc pool-maxsize="40" isolation-level="ReadUncommitted">
                <xa-properties serverName="${entity_ds_c1_host}" port="${entity_ds_c1_port?:'3306'}"
                               databaseName="${entity_ds_c1_database}" user="${entity_ds_c1_user}" password="${entity_ds_c1_password}"
                               pinGlobalTxToPhysicalConnection="true" autoReconnectForPools="true" useUnicode="true" encoding="UTF-8"/>
            </inline-jdbc>
        </datasource>

        <!-- The logging group and datasource uses the elastic-facade.cluster configuration to talk to Elastic/OpenSearch -->
        <datasource group-name="logging" runtime-add-missing="true" startup-add-missing="false"
                    object-factory="org.moqui.impl.entity.elastic.ElasticDatasourceFactory">
            <inline-other index-prefix="logging-" cluster-name="default"/>
        </datasource>

        <!-- The nontransactional group is in the transactional db by default. To use OrientDB use the datasource below.
            NOTE: startup-add-missing=true is required because OrientDB doesn't allow class create in a TX
            NOTE: adding more entities to the nontransactional group is a work in progress, this will not currently run,
                but you can use a similar configuration for your own entity groups
            NOTE: to test on an entity that is not used in general in view entities (can't join across DBs) try adding
                group="nontransactional" to ArtifactHit in ServerEntities.xml
        -->
        <!--
        <datasource group-name="nontransactional" startup-add-missing="true"
                object-factory="org.moqui.impl.entity.orientdb.OrientDatasourceFactory">
            <inline-other uri="plocal:${ORIENTDB_HOME}/databases/MoquiNoSql" username="admin" password="admin"/>
        </datasource>
        -->

        <!-- Refer to these explicitly instead of by directory name convention as is done in components.
             There is no reliable way to search within directories on the classpath (if in a file or jar is fine, but
             not in a war/ear file or from special ClassLoaders) -->
        <!-- in framework/entity -->
        <load-entity location="classpath://entity/BasicEntities.xml"/>
        <load-entity location="classpath://entity/EntityEntities.xml"/>
        <load-entity location="classpath://entity/OlapEntities.xml"/>
        <load-entity location="classpath://entity/ResourceEntities.xml"/>
        <load-entity location="classpath://entity/ScreenEntities.xml"/>
        <load-entity location="classpath://entity/Screen.eecas.xml"/>
        <load-entity location="classpath://entity/SecurityEntities.xml"/>
        <load-entity location="classpath://entity/ServerEntities.xml"/>
        <load-entity location="classpath://entity/ServiceEntities.xml"/>
        <load-entity location="classpath://entity/TestEntities.xml"/>
        <!-- in framework/data -->
        <load-data location="classpath://data/CommonL10nData.xml"/>
        <load-data location="classpath://data/CurrencyData.xml"/>
        <load-data location="classpath://data/EntityTypeData.xml"/>
        <load-data location="classpath://data/GeoCountryData.xml"/>
        <load-data location="classpath://data/SecurityTypeData.xml"/>
        <load-data location="classpath://data/UnitData.xml"/>
        <load-data location="classpath://data/MoquiSetupData.xml"/>
    </entity-facade>
    <database-list>
        <dictionary-type type="id" java-type="java.lang.String" default-sql-type="VARCHAR(40)"/>
        <dictionary-type type="id-long" java-type="java.lang.String" default-sql-type="VARCHAR(255)"/>

        <dictionary-type type="date" java-type="java.sql.Date" default-sql-type="DATE"/>
        <dictionary-type type="time" java-type="java.sql.Time" default-sql-type="TIME"/>
        <dictionary-type type="date-time" java-type="java.sql.Timestamp" default-sql-type="TIMESTAMP"/>

        <dictionary-type type="number-integer" java-type="java.lang.Long" default-sql-type="NUMERIC(20,0)"/>
        <dictionary-type type="number-decimal" java-type="java.math.BigDecimal" default-sql-type="NUMERIC(26,6)"/>
        <dictionary-type type="number-float" java-type="java.lang.Double" default-sql-type="DOUBLE"/>

        <dictionary-type type="currency-amount" java-type="java.math.BigDecimal" default-sql-type="NUMERIC(24,4)"/>
        <dictionary-type type="currency-precise" java-type="java.math.BigDecimal" default-sql-type="NUMERIC(25,5)"/>

        <dictionary-type type="text-indicator" java-type="java.lang.String" default-sql-type="CHAR(1)"/>
        <dictionary-type type="text-short" java-type="java.lang.String" default-sql-type="VARCHAR(63)"/>
        <dictionary-type type="text-medium" java-type="java.lang.String" default-sql-type="VARCHAR(255)"/>
        <dictionary-type type="text-intermediate" java-type="java.lang.String" default-sql-type="VARCHAR(1023)"/>
        <!-- text-long was 32000, but changed to 4095 because MySQL max size is 21K or so for a VARCHAR, and 64K for a
            row (not including text-very-long), and it seems that the limit is bytes, not characters, so 4K characters
            is 12K bytes... just like the old annoying column size which is now in characters, but the row size still
            in bytes -->
        <dictionary-type type="text-long" java-type="java.lang.String" default-sql-type="VARCHAR(4095)"/>
        <dictionary-type type="text-very-long" java-type="java.lang.String" default-sql-type="CLOB"/>

        <dictionary-type type="binary-very-long" java-type="java.sql.Blob" default-sql-type="BLOB"/>

        <!--
        * DB2:
        * to support LIMIT and OFFSET: "db2set DB2_COMPATIBILITY_VECTOR=MYS" (and if already running: db2stop then db2start)
        * default page size of 4k not adequate, use something like: "create database moqui pagesize 32 k"
        * the database name in the example is 'moqui', note that in DB2 database names are limits to 8 bytes

        <datasource group-name="transactional" database-conf-name="db2" schema-name="DB2INST1" startup-add-missing="true" runtime-add-missing="false">
            <inline-jdbc><xa-properties user="db2inst1" password="db2inst1" serverName="localhost" portNumber="50000"
                    driverType="4" databaseName="moqui"/></inline-jdbc>
        </datasource>
        <datasource group-name="transactional" database-conf-name="db2" schema-name="" startup-add-missing="true" runtime-add-missing="false">
            <inline-jdbc jdbc-uri="jdbc:db2://localhost:50000/moqui" jdbc-username="moqui" jdbc-password="moqui"/>
        </datasource>
        -->
        <database name="db2" join-style="ansi" offset-style="limit" from-lateral-style="lateral" never-nulls="true"
                  default-isolation-level="ReadCommitted" for-update="FOR UPDATE WITH RS"
                  use-schema-for-all="true" use-indexes-unique="false" use-pk-constraint-names="false" fk-style="name_fk"
                  default-test-query="SELECT 1 FROM SYSIBM.SYSDUMMY1"
                  default-jdbc-driver="com.ibm.db2.jcc.DB2Driver"
                  default-xa-ds-class="com.ibm.db2.jcc.DB2XADataSource"
                  default-startup-add-missing="true" default-runtime-add-missing="false">
            <database-type type="number-integer" sql-type="DECIMAL(20,0)"/>
            <database-type type="number-decimal" sql-type="DECIMAL(26,6)"/>
            <database-type type="number-float" sql-type="DECIMAL(30,12)"/>
            <database-type type="currency-amount" sql-type="DECIMAL(24,4)"/>
            <database-type type="currency-precise" sql-type="DECIMAL(25,5)"/>

            <inline-jdbc><xa-properties driverType="4" serverName="${entity_ds_host}" portNumber="${entity_ds_port?:'50000'}"
                                        databaseName="${entity_ds_database}" user="${entity_ds_user}" password="${entity_ds_password}"/></inline-jdbc>
        </database>
        <database name="db2i" lb-name="db2" join-style="ansi" offset-style="limit" from-lateral-style="lateral" never-nulls="true"
                  default-isolation-level="ReadCommitted"  for-update="FOR UPDATE WITH RS"
                  use-schema-for-all="true" use-indexes-unique-where-not-null="true"
                  default-test-query="SELECT 1 FROM SYSIBM.SYSDUMMY1"
                  default-jdbc-driver="com.ibm.as400.access.AS400JDBCDriver"
                  default-xa-ds-class="com.ibm.as400.access.AS400JDBCXADataSource"
                  default-startup-add-missing="true" default-runtime-add-missing="false">
            <database-type type="number-integer" sql-type="DECIMAL(20,0)"/>
            <database-type type="number-decimal" sql-type="DECIMAL(26,6)"/>
            <database-type type="number-float" sql-type="DECIMAL(30,12)"/>
            <database-type type="currency-amount" sql-type="DECIMAL(24,4)"/>
            <database-type type="currency-precise" sql-type="DECIMAL(25,5)"/>

            <inline-jdbc><xa-properties serverName="${entity_ds_host}" databaseName="${entity_ds_database}" dateFormat="iso"
                                        user="${entity_ds_user}" password="${entity_ds_password}" cursorHold="false" threadUsed="false"/></inline-jdbc>
        </database>
        <!--
        * Derby:
        <datasource group-name="transactional" database-conf-name="derby" schema-name="MOQUI">
            <inline-jdbc><xa-properties databaseName="${moqui_runtime}/db/derby/moqui" createDatabase="create"/></inline-jdbc>
        </datasource>
        <datasource group-name="transactional" database-conf-name="derby" schema-name="MOQUI">
            <inline-jdbc jdbc-uri="jdbc:derby:moqui;create=true" jdbc-username="moqui" jdbc-password="moqui"/>
        </datasource>
        -->
        <database name="derby" use-pk-constraint-names="false" use-indexes-unique="false" default-isolation-level="ReadCommitted"
                  default-jdbc-driver="org.apache.derby.jdbc.EmbeddedDriver"
                  default-xa-ds-class="org.apache.derby.jdbc.EmbeddedXADataSource">
            <!-- default-test-query="???" maybe like SELECT 1 FROM SEQUENCE_VALUE_ITEM WHERE 1=0 -->
            <inline-jdbc><xa-properties databaseName="${moqui_runtime}/db/derby/${entity_ds_database}" createDatabase="create"/></inline-jdbc>
        </database>
        <!--
        * H2 Database:
        * NOTE: With this embedded H2 setup you can connect remotely using "jdbc:h2:tcp://localhost:9092/moqui"

        <datasource group-name="transactional" database-conf-name="h2" schema-name="">
            <inline-jdbc><xa-properties url="jdbc:h2:${moqui_runtime}/db/h2/moqui;lock_timeout=30000" user="sa" password=""/></inline-jdbc>
        </datasource>
        <datasource group-name="transactional" database-conf-name="h2" schema-name="">
            <inline-jdbc jdbc-uri="jdbc:h2:${moqui_runtime}/db/h2/moqui;lock_timeout=30000" jdbc-username="sa" jdbc-password="sa"/>
        </datasource>
        -->
        <database name="h2" use-pk-constraint-names="false" use-indexes-unique="true" add-unique-as="true" default-isolation-level="ReadCommitted"
                  default-jdbc-driver="org.h2.Driver" default-xa-ds-class="org.h2.jdbcx.JdbcDataSource"
                  default-start-server-args="-tcpPort 9092 -ifExists -baseDir ${moqui_runtime}/db/h2">
            <!-- 'VALUE' is a reserved word in H2 starting with version 2.0.202 -->
            <name-replace original="VALUE" replace="THE_VALUE"/>
            <inline-jdbc><xa-properties url="${entity_ds_url}" user="${entity_ds_user}" password="${entity_ds_password}"/></inline-jdbc>
        </database>
        <!-- TODO: add configuration examples -->
        <database name="hsql" lb-name="hsqldb" use-fk-initially-deferred="false" join-style="ansi-no-parenthesis"
                  default-isolation-level="ReadUncommitted" default-jdbc-driver="org.hsqldb.jdbcDriver"
                  default-test-query="SELECT 1 FROM SEQUENCE_VALUE_ITEM WHERE 1=0">
            <database-type type="id" sql-type="VARCHAR"/>
            <database-type type="id-long" sql-type="VARCHAR"/>

            <database-type type="number-integer" sql-type="BIGINT"/>
            <database-type type="number-decimal" sql-type="DOUBLE"/>
            <database-type type="number-float" sql-type="DOUBLE"/>

            <database-type type="currency-amount" sql-type="DOUBLE"/>
            <database-type type="currency-precise" sql-type="DOUBLE"/>

            <database-type type="text-indicator" sql-type="CHAR"/>
            <database-type type="text-short" sql-type="VARCHAR"/>
            <database-type type="text-medium" sql-type="VARCHAR"/>
            <database-type type="text-intermediate" sql-type="VARCHAR"/>
            <database-type type="text-long" sql-type="VARCHAR"/>
            <database-type type="text-very-long" sql-type="VARCHAR"/>

            <database-type type="binary-very-long" sql-type="OBJECT" sql-type-alias="OTHER"/>
        </database>
        <!--
        * MS SQL Server:
        <datasource group-name="transactional" database-conf-name="mssql" schema-name="">
            <inline-jdbc><xa-properties user="moqui" password="moqui" serverName="localhost" portNumber="1433"
                    databaseName="moqui" selectMethod="Cursor"/></inline-jdbc>
        </datasource>
        <datasource group-name="transactional" database-conf-name="mssql" schema-name="">
            <inline-jdbc jdbc-uri="jdbc:sqlserver://localhost:1433;databaseName=moqui;SelectMethod=Cursor" jdbc-username="moqui" jdbc-password="moqui"/>
        </datasource>

        NOTE: for MS SQL Server 2012 and later can use offset-style=fetch for better performance and consistent behavior
        -->
        <database name="mssql" join-style="ansi" default-isolation-level="ReadCommitted" offset-style="fetch" from-lateral-style="apply"
                  default-test-query="SELECT 1" default-jdbc-driver="com.microsoft.sqlserver.jdbc.SQLServerDriver"
                  default-xa-ds-class="com.microsoft.sqlserver.jdbc.SQLServerXADataSource"
                  default-startup-add-missing="true" default-runtime-add-missing="false" never-nulls="true">
            <database-type type="id" sql-type="NVARCHAR(40)"/>
            <database-type type="id-long" sql-type="NVARCHAR(255)"/>

            <database-type type="date" sql-type="DATETIME"/>
            <database-type type="time" sql-type="DATETIME"/>
            <database-type type="date-time" sql-type="DATETIME"/>

            <database-type type="number-integer" sql-type="DECIMAL(20,0)"/>
            <database-type type="number-decimal" sql-type="DECIMAL(26,6)"/>
            <database-type type="number-float" sql-type="DECIMAL(32,12)"/>

            <database-type type="currency-amount" sql-type="DECIMAL(24,4)"/>
            <database-type type="currency-precise" sql-type="DECIMAL(25,5)"/>

            <database-type type="text-indicator" sql-type="CHAR(1)"/>
            <database-type type="text-short" sql-type="NVARCHAR(63)"/>
            <database-type type="text-medium" sql-type="NVARCHAR(255)"/>
            <database-type type="text-intermediate" sql-type="NVARCHAR(1023)"/>
            <database-type type="text-long" sql-type="NVARCHAR(4000)"/>
            <database-type type="text-very-long" sql-type="TEXT"/>

            <database-type type="binary-very-long" sql-type="IMAGE"/>

            <inline-jdbc><xa-properties serverName="${entity_ds_host}" portNumber="${entity_ds_port?:'1433'}"
                                        databaseName="${entity_ds_database}" user="${entity_ds_user}" password="${entity_ds_password}"
                                        selectMethod="Cursor"/></inline-jdbc>
        </database>
        <!--
        * MySQL (similar for Percona Server, MariaDB, AWS Aurora):
        <datasource group-name="transactional" database-conf-name="mysql" schema-name="">
            <inline-jdbc><xa-properties user="moqui" password="moqui" pinGlobalTxToPhysicalConnection="true"
                    serverName="127.0.0.1" port="3306" databaseName="moqui" autoReconnectForPools="true"
                    useUnicode="true" encoding="UTF-8"/></inline-jdbc>
        </datasource>
        <datasource group-name="transactional" database-conf-name="mysql" schema-name="">
            <inline-jdbc jdbc-uri="jdbc:mysql://127.0.0.1:3306/moqui?autoReconnect=true&amp;useUnicode=true&amp;characterEncoding=UTF-8"
                    jdbc-username="moqui" jdbc-password="moqui"/>
        </datasource>
        -->
        <database name="mysql" join-style="ansi-no-parenthesis" offset-style="limit" never-nulls="true"
                  table-engine="InnoDB" character-set="utf8" collate="utf8_general_ci" fk-style="name_fk"
                  constraint-name-clip-length="60"
                  default-isolation-level="ReadCommitted" default-test-query="SELECT 1"
                  default-jdbc-driver="com.mysql.jdbc.Driver"
                  default-xa-ds-class="com.mysql.jdbc.jdbc2.optional.MysqlXADataSource">
            <!--
                NOTE: to support 4 byte UTF-8 characters use 'utf8mb4' for character-set, and a corresponding collate such as
                'utf8mb4_col'. Use this character set and collate when creating your database/schema in MySQL before running Moqui,
                and if set here it will be set on tables that are created as well. For existing databases already set to plain utf8
                you'll need to run SQL statements on MySQL to change the character set and collate for each table.
            -->

            <!-- use DATETIME instead of TIMESTAMP so can be null and gets no default value; issue with newer MySQL versions -->
            <!-- NOTE: DATETIME(3) is supported, and needed, on MySQL 5.7; for earlier versions removed the '(3)' as it has millisecond precision by default -->
            <database-type type="date-time" sql-type="DATETIME(3)"/>

            <database-type type="number-integer" sql-type="DECIMAL(20,0)"/>
            <database-type type="number-decimal" sql-type="DECIMAL(26,6)"/>
            <database-type type="number-float" sql-type="DECIMAL(32,12)"/>

            <database-type type="currency-amount" sql-type="DECIMAL(24,4)"/>
            <database-type type="currency-precise" sql-type="DECIMAL(25,5)"/>

            <database-type type="text-very-long" sql-type="LONGTEXT"/>
            <database-type type="binary-very-long" sql-type="LONGBLOB"/>

            <name-replace original="CONDITION" replace="THE_CONDITION"/>

            <!-- default max connections for MySQL is 151 -->
            <inline-jdbc pool-maxsize="140"><xa-properties serverName="${entity_ds_host}" port="${entity_ds_port?:'3306'}"
                                                           pinGlobalTxToPhysicalConnection="true" autoReconnectForPools="true" useUnicode="true" encoding="UTF-8" useCursorFetch="true"
                                                           databaseName="${entity_ds_database}" user="${entity_ds_user}" password="${entity_ds_password}"/></inline-jdbc>
        </database>
        <database name="mysql8" lb-name="mysql" join-style="ansi-no-parenthesis" offset-style="limit" from-lateral-style="lateral"
                  never-nulls="true" table-engine="InnoDB" character-set="utf8" collate="utf8_general_ci" fk-style="name_fk"
                  constraint-name-clip-length="60"
                  default-isolation-level="ReadCommitted" default-test-query="SELECT 1"
                  default-startup-add-missing="true" default-runtime-add-missing="false"
                  default-jdbc-driver="com.mysql.cj.jdbc.Driver"
                  default-xa-ds-class="com.mysql.cj.jdbc.MysqlXADataSource">
            <!-- NOTE that from-lateral-style=lateral requires MySQL 8.0.14 or later -->
            <!--
                When Bitronix starts it attempts to recover transactions, this may result in an error like:
                bitronix.tm.recovery.RecoveryException: failed recovering resource transactional_DS

                See https://dev.mysql.com/doc/refman/8.0/en/privileges-provided.html#priv_xa-recover-admin

                The MySQL user Moqui uses to access the database must have 'XA_RECOVER_ADMIN' privilege, if not the 'root' user:
                GRANT XA_RECOVER_ADMIN ON *.* TO 'username'@'%'; FLUSH PRIVILEGES;
            -->
            <database-type type="date-time" sql-type="DATETIME(3)"/>

            <database-type type="number-integer" sql-type="DECIMAL(20,0)"/>
            <database-type type="number-decimal" sql-type="DECIMAL(26,6)"/>
            <database-type type="number-float" sql-type="DECIMAL(32,12)"/>

            <database-type type="currency-amount" sql-type="DECIMAL(24,4)"/>
            <database-type type="currency-precise" sql-type="DECIMAL(25,5)"/>

            <database-type type="text-very-long" sql-type="LONGTEXT"/>
            <database-type type="binary-very-long" sql-type="LONGBLOB"/>

            <name-replace original="CONDITION" replace="THE_CONDITION"/>

            <!-- default max connections for MySQL is 151 -->
            <inline-jdbc pool-maxsize="140"><xa-properties serverName="${entity_ds_host}" port="${entity_ds_port?:'3306'}"
                                                           pinGlobalTxToPhysicalConnection="true" autoReconnectForPools="true" useCursorFetch="true"
                                                           serverTimezone="${database_time_zone ?: default_time_zone}" useSSL="false" allowPublicKeyRetrieval="true"
                                                           databaseName="${entity_ds_database}" user="${entity_ds_user}" password="${entity_ds_password}"/></inline-jdbc>
        </database>
        <!--
        * Oracle:
        <datasource group-name="transactional" database-conf-name="oracle" schema-name="MOQUI">
            <inline-jdbc><xa-properties user="moqui" password="moqui" URL="jdbc:oracle:thin:@127.0.0.1:1521:moqui"/></inline-jdbc>
        </datasource>
        <datasource group-name="transactional" database-conf-name="oracle" schema-name="MOQUI">
            <inline-jdbc jdbc-uri="jdbc:oracle:thin:@127.0.0.1:1521:moqui" jdbc-username="moqui" jdbc-password="moqui"/>
        </datasource>
        -->
        <database name="oracle" add-unique-as="true" join-style="ansi" from-lateral-style="apply" default-isolation-level="ReadCommitted"
                  default-test-query="SELECT 1 FROM DUAL" default-jdbc-driver="oracle.jdbc.driver.OracleDriver"
                  default-xa-ds-class="oracle.jdbc.xa.client.OracleXADataSource"
                  default-startup-add-missing="true" default-runtime-add-missing="false">
            <database-type type="id" sql-type="VARCHAR2(40)"/>
            <database-type type="id-long" sql-type="VARCHAR2(255)"/>

            <database-type type="time" sql-type="DATE"/>

            <database-type type="number-integer" sql-type="NUMBER(20,0)"/>
            <database-type type="number-decimal" sql-type="NUMBER(26,6)"/>
            <database-type type="number-float" sql-type="NUMBER(32,12)"/>

            <database-type type="currency-amount" sql-type="NUMBER(24,4)"/>
            <database-type type="currency-precise" sql-type="NUMBER(25,5)"/>

            <database-type type="text-short" sql-type="VARCHAR2(63)"/>
            <database-type type="text-medium" sql-type="VARCHAR2(255)"/>
            <database-type type="text-intermediate" sql-type="VARCHAR2(1023)"/>
            <database-type type="text-long" sql-type="VARCHAR2(4000)"/>

            <inline-jdbc><xa-properties user="${entity_ds_user}" password="${entity_ds_password}"
                                        URL="jdbc:oracle:thin:@${entity_ds_host}:${entity_ds_port?:'1521'}:${entity_ds_database}"/></inline-jdbc>
        </database>

        <!-- for future reference (OrientDB with JDBC driver): <database name="orientdb"
                use-pk-constraint-names="false" default-isolation-level="ReadCommitted"
                default-jdbc-driver="com.orientechnologies.orient.jdbc.OrientJdbcDriver"
                default-xa-ds-class="">
        </database> -->

        <!--
        * PostgreSQL:
        <datasource group-name="transactional" database-conf-name="postgres" schema-name="public" startup-add-missing="true" runtime-add-missing="false">
            <inline-jdbc><xa-properties user="moqui" password="moqui" serverName="localhost" portNumber="5432"
                    databaseName="moqui"/></inline-jdbc>
        </datasource>
        <datasource group-name="transactional" database-conf-name="postgres" schema-name="public" startup-add-missing="true" runtime-add-missing="false">
            <inline-jdbc jdbc-uri="jdbc:postgresql://127.0.0.1/moqui" jdbc-username="moqui" jdbc-password="moqui"/>
        </datasource>
        -->
        <database name="postgres" lb-name="postgresql" join-style="ansi" from-lateral-style="lateral" result-fetch-size="50"
                  never-try-insert="true" default-isolation-level="ReadCommitted" use-tm-join="true" default-test-query="SELECT 1"
                  constraint-name-clip-length="60"
                  default-jdbc-driver="org.postgresql.Driver" default-xa-ds-class="org.postgresql.xa.PGXADataSource"
                  default-startup-add-missing="true" default-runtime-add-missing="false" use-binary-type-for-blob="true">
            <!-- NOTE: when Postgres JDBC driver updated can set use-tm-join="true" -->
            <database-type type="number-float" sql-type="FLOAT8"/>

            <database-type type="text-medium" sql-type="TEXT"/>
            <database-type type="text-intermediate" sql-type="TEXT"/>
            <database-type type="text-long" sql-type="TEXT"/>
            <database-type type="text-very-long" sql-type="TEXT"/>

            <database-type type="binary-very-long" sql-type="BYTEA"/>

            <!-- default max connections for PostgreSQL is 100 -->
            <inline-jdbc pool-maxsize="90"><xa-properties serverName="${entity_ds_host}" portNumber="${entity_ds_port?:'5432'}"
                                                          databaseName="${entity_ds_database}" user="${entity_ds_user}" password="${entity_ds_password}"/></inline-jdbc>
        </database>
    </database-list>

    <repository-list>
        <!-- No JCR repo by default, but here are some examples: -->
        <!-- requires 'org.apache.jackrabbit:jackrabbit-jcr-rmi' in the classpath:
        <repository name="main" workspace="default" username="admin" password="admin">
            <init-param name="org.apache.jackrabbit.repository.uri" value="http://localhost:8081/rmi"/></repository> -->
        <!-- requires 'org.apache.jackrabbit:jackrabbit-jcr2dav' in the classpath:
        <repository name="main" workspace="default" username="admin" password="admin">
            <init-param name="org.apache.jackrabbit.spi2davex.uri" value="http://localhost:8081/server"/></repository> -->
    </repository-list>

    <component-list>
        <component-dir location="base-component"/>
        <component-dir location="mantle"/>
        <component-dir location="component"/>
        <component-dir location="ecomponent"/>
        <!-- Here are some examples of explicitly loading the example component in different ways: -->
        <!-- <component name="example" location="component/example"/> -->
        <!-- <component name="example" location="content://main/component/example"/> -->
    </component-list>
</moqui-conf><|MERGE_RESOLUTION|>--- conflicted
+++ resolved
@@ -84,13 +84,8 @@
     <default-property name="kibana_port" value="5601"/>
 
     <tools worker-queue="65535" worker-pool-core="16" worker-pool-max="32" worker-pool-alive="60"
-<<<<<<< HEAD
-           empty-db-load="${entity_empty_db_load}"
-           on-start-load-types="${entity_on_start_load_types}" on-start-load-components="${entity_on_start_load_components}">
-=======
             empty-db-load="${entity_empty_db_load}"
             on-start-load-types="${entity_on_start_load_types}" on-start-load-components="${entity_on_start_load_components}">
->>>>>>> 222a9b06
         <tool-factory class="org.moqui.impl.tools.MCacheToolFactory" init-priority="03" disabled="false"/>
         <!-- Apache Commons JCS, an alternative for distributed caches (cannot be used as local cache as requires Serializable keys/values just like Hazelcast) -->
         <!-- <tool-factory class="org.moqui.impl.tools.JCSCacheToolFactory" init-priority="09" disabled="true"/> -->
