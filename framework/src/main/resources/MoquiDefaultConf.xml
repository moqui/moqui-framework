--- conflicted
+++ resolved
@@ -292,13 +292,8 @@
             <response-header type="cors-preflight" name="Vary" value="Origin"/>
             <response-header type="cors-preflight" name="Access-Control-Allow-Credentials" value="true"/>
             <!-- doesn't seem these are needed, allowed by default: ,Authorization,Referrer,User-Agent -->
-<<<<<<< HEAD
-            <response-header type="cors-preflight" name="Access-Control-Allow-Headers" add="true"
-                    value="Accept,Accept-Encoding,Content-Type,Content-Encoding,Origin,X-Requested-With,Access-Control-Request-Method,Access-Control-Request-Headers,api_key,login_key,X-HTTP-Method-Override,moquiSessionToken,SessionToken,X-CSRF-Token,Authorization"/>
-=======
             <response-header type="cors-preflight" name="Access-Control-Allow-Headers"
                     value="Accept,Accept-Encoding,Content-Type,Content-Encoding,Origin,X-Requested-With,Access-Control-Request-Method,Access-Control-Request-Headers,api_key,login_key,X-HTTP-Method-Override,moquiSessionToken,SessionToken,X-CSRF-Token,Authorization,X-Requested-By-User,X-Requested-By-User,X-User-Specific-Message"/>
->>>>>>> a2cd1caa
             <!-- TODO: would be nice to handle this differently, ie dynamically based on preflight request path -->
             <response-header type="cors-preflight" name="Access-Control-Allow-Methods" add="true" value="GET,PUT,POST,PATCH,DELETE,OPTIONS"/>
             <response-header type="cors-preflight" name="Access-Control-Max-Age" value="3600"/>
@@ -318,7 +313,6 @@
         <login-key encrypt-hash-type="SHA-256" expire-hours="144"/><!-- default expire 6 days, 144 hours -->
         <login max-failures="3" disable-minutes="5" history-store="true" history-incorrect-password="false"/>
         <ldap-params shiro-file-name="shiro.ini"/>
-
     </user-facade>
 
     <transaction-facade use-transaction-cache="true" use-connection-stash="true" use-lock-track="${entity_lock_track}" use-statement-timeout="${entity_statement_timeout}">
@@ -548,6 +542,7 @@
         <load-entity location="classpath://entity/ResourceEntities.xml"/>
         <load-entity location="classpath://entity/ScreenEntities.xml"/>
         <load-entity location="classpath://entity/Screen.eecas.xml"/>
+        <load-entity location="classpath://entity/SecurityEntities.xml"/>
         <load-entity location="classpath://entity/ServerEntities.xml"/>
         <load-entity location="classpath://entity/ServiceEntities.xml"/>
         <load-entity location="classpath://entity/TestEntities.xml"/>
@@ -661,25 +656,19 @@
             <inline-jdbc jdbc-uri="jdbc:h2:${moqui_runtime}/db/h2/moqui;lock_timeout=30000" jdbc-username="sa" jdbc-password="sa"/>
         </datasource>
         -->
-<<<<<<< HEAD
-        <database name="h2" use-pk-constraint-names="false" use-indexes-unique="true" add-unique-as="true" default-isolation-level="ReadCommitted"
-                default-jdbc-driver="org.h2.Driver" default-xa-ds-class="org.h2.jdbcx.JdbcDataSource"
-                default-start-server-args="-tcpPort 9092 -ifExists -baseDir ${moqui_runtime}/db/h2">
-            <!-- 'VALUE' is a reserved word in H2 starting with version 2.0.202 -->
-            <name-replace original="VALUE" replace="THE_VALUE"/>
-=======
         <database name="h2" use-pk-constraint-names="false" use-indexes-unique="true" add-unique-as="true" use-schema-for-all="true" default-isolation-level="ReadCommitted"
                   default-jdbc-driver="org.h2.Driver" default-xa-ds-class="org.h2.jdbcx.JdbcDataSource"
                 default-start-server-args="-tcpPort 9092 -ifExists -baseDir ${moqui_runtime}/db/h2"
                 create-to-json-method=" " create-format-json-value="? FORMAT JSON">
             <database-type sql-type-alias="s" type="jsonb" java-type="java.util.HashMap" sql-type="JSON"/>
+            <!-- 'VALUE' is a reserved word in H2 starting with version 2.0.202 -->
+            <name-replace original="VALUE" replace="THE_VALUE"/>
             <json-config>
                 <create-specs to-json-method="(" format-json-value="? FORMAT JSON"/>
                 <update-specs to-json-method="(" format-json-value="? FORMAT JSON"/>
                 <where-specs to-json-method="(" format-json-value="? FORMAT JSON"/>
             </json-config>
 
->>>>>>> a2cd1caa
             <inline-jdbc><xa-properties url="${entity_ds_url}" user="${entity_ds_user}" password="${entity_ds_password}"/></inline-jdbc>
         </database>
         <!-- TODO: add configuration examples -->
