<?xml version="1.0" encoding="UTF-8"?>
<!-- For documentation see:
https://logging.apache.org/log4j/2.x/manual/configuration.html
https://logging.apache.org/log4j/2.x/manual/layouts.html#PatternLayout
-->
<Configuration status="ERROR" name="Moqui" shutdownHook="disable" packages="org.moqui.context">
    <Properties>
        <!-- the ${sys:moqui.runtime} expansion fails under Tomcat/etc as moqui.runtime isn't set before Log4J2
            initializes (like with MoquiStart.java), so specify a default property here -->
        <Property name="moqui.runtime">moqui_logs</Property>
        <Property name="moqui.logger.level.xml_action">info</Property>
        <Property name="moqui.logger.level.entity_find">info</Property>
        <Property name="moqui.logger.level.entity_query">info</Property>
<<<<<<< HEAD
        <!-- set log4j2.formatMsgNoLookups=true for log string based vulnerability -->
        <Property name="log4j2.formatMsgNoLookups">true</Property>
=======
        <Property name="moqui.logger.level.closure">info</Property>
>>>>>>> a2cd1caa
    </Properties>
    <Appenders>
        <RollingFile name="LogFile" fileName="${sys:moqui.log.directory}/moqui.log"
                filePattern="${sys:moqui.log.directory}/moqui%d{yyyy-MM-dd}-%i.log">
            <PatternLayout pattern="%d{yyyy-MM-dd HH:mm:ss.SSS} [%15.15t] %-5p %50.50c %x%n %m%n"/>
            <Policies>
                <TimeBasedTriggeringPolicy/>
                <SizeBasedTriggeringPolicy size="10 MB"/>
            </Policies>
            <DefaultRolloverStrategy max="20"/>
        </RollingFile>
        <RollingFile name="ErrorFile" fileName="${sys:moqui.log.directory}/error.log"
                filePattern="${sys:moqui.log.directory}/error%d{yyyy-MM-dd}-%i.log">
            <PatternLayout pattern="%d{yyyy-MM-dd HH:mm:ss.SSS} [%15.15t] %-5p %50.50c [%l] %x%n %m%n"/>
            <ThresholdFilter level="ERROR" onMatch="ACCEPT" onMismatch="DENY"/><!-- should get error and fatal -->
            <Policies>
                <TimeBasedTriggeringPolicy/>
                <SizeBasedTriggeringPolicy size="10 MB"/>
            </Policies>
            <DefaultRolloverStrategy max="20"/>
        </RollingFile>
        <MoquiLog4jAppender name="MoquiSubscribers"/>
        <Console name="STDOUT" target="SYSTEM_OUT">
            <PatternLayout pattern="%highlight{%d{HH:mm:ss.SSS} %5p %12.12t %38.38c{1.9.1.}} %m%n"/>
        </Console>
        <Async name="AsyncLog">
            <AppenderRef ref="STDOUT"/>
            <AppenderRef ref="LogFile"/>
            <AppenderRef ref="ErrorFile"/>
            <AppenderRef ref="MoquiSubscribers"/>
        </Async>
<<<<<<< HEAD
=======
        <Console name="STDOUT" target="SYSTEM_OUT">
            <PatternLayout pattern="%highlight{%d{yyyy-MM-dd HH:mm:ss.SSS} %5p %12.12t %38.38c{1.9.1.}} %m%n"/>
        </Console>
>>>>>>> a2cd1caa
    </Appenders>
    <Loggers>
        <Logger name="org.apache" level="warn"/>
        <Logger name="org.apache.fop.fo.extensions.svg.SVGElementMapping" level="fatal"/>

        <Logger name="freemarker" level="warn"/>
        <Logger name="org.elasticsearch" level="warn"/>
        <Logger name="org.drools" level="info"/>
        <Logger name="atomikos" level="warn"/>
        <Logger name="com.atomikos" level="warn"/>
        <Logger name="bitronix" level="warn"/>
        <Logger name="cz.vutbr" level="warn"/><!-- cssbox -->

        <!-- show Groovy generated from XML Actions: -->
        <Logger name="org.moqui.impl.actions.XmlAction" level="${sys:moqui.logger.level.xml_action}"/>
        <!-- show SQL generated for finds: -->
        <Logger name="org.moqui.impl.entity.EntityFindBuilder" level="${sys:moqui.logger.level.entity_find}"/>
        <!-- show SQL generated for crud ops: -->
        <Logger name="org.moqui.impl.entity.EntityQueryBuilder" level="${sys:moqui.logger.level.entity_query}"/>

        <!-- ars custom loggers -->
        <Logger name="ars.closure.ClosureHandler" level="${sys:moqui.logger.level.closure}"/>

        <Logger name="org.moqui" level="info"/>

        <Root level="info"><AppenderRef ref="AsyncLog"/></Root>
    </Loggers>
</Configuration><|MERGE_RESOLUTION|>--- conflicted
+++ resolved
@@ -11,26 +11,23 @@
         <Property name="moqui.logger.level.xml_action">info</Property>
         <Property name="moqui.logger.level.entity_find">info</Property>
         <Property name="moqui.logger.level.entity_query">info</Property>
-<<<<<<< HEAD
         <!-- set log4j2.formatMsgNoLookups=true for log string based vulnerability -->
         <Property name="log4j2.formatMsgNoLookups">true</Property>
-=======
         <Property name="moqui.logger.level.closure">info</Property>
->>>>>>> a2cd1caa
     </Properties>
     <Appenders>
         <RollingFile name="LogFile" fileName="${sys:moqui.log.directory}/moqui.log"
                 filePattern="${sys:moqui.log.directory}/moqui%d{yyyy-MM-dd}-%i.log">
-            <PatternLayout pattern="%d{yyyy-MM-dd HH:mm:ss.SSS} [%15.15t] %-5p %50.50c %x%n %m%n"/>
+            <PatternLayout pattern="--- %d{yyyy-MM-dd HH:mm:ss.SSS} [%15.15t] %-5p %50.50c %x%n %m%n"/>
             <Policies>
                 <TimeBasedTriggeringPolicy/>
                 <SizeBasedTriggeringPolicy size="10 MB"/>
             </Policies>
             <DefaultRolloverStrategy max="20"/>
         </RollingFile>
-        <RollingFile name="ErrorFile" fileName="${sys:moqui.log.directory}/error.log"
-                filePattern="${sys:moqui.log.directory}/error%d{yyyy-MM-dd}-%i.log">
-            <PatternLayout pattern="%d{yyyy-MM-dd HH:mm:ss.SSS} [%15.15t] %-5p %50.50c [%l] %x%n %m%n"/>
+        <RollingFile name="ErrorFile" fileName="${sys:moqui.runtime}/log/error.log"
+                filePattern="${sys:moqui.runtime}/log/error%d{yyyy-MM-dd}-%i.log">
+            <PatternLayout pattern="--- %d{yyyy-MM-dd HH:mm:ss.SSS} [%15.15t] %-5p %50.50c [%l] %x%n %m%n"/>
             <ThresholdFilter level="ERROR" onMatch="ACCEPT" onMismatch="DENY"/><!-- should get error and fatal -->
             <Policies>
                 <TimeBasedTriggeringPolicy/>
@@ -48,12 +45,6 @@
             <AppenderRef ref="ErrorFile"/>
             <AppenderRef ref="MoquiSubscribers"/>
         </Async>
-<<<<<<< HEAD
-=======
-        <Console name="STDOUT" target="SYSTEM_OUT">
-            <PatternLayout pattern="%highlight{%d{yyyy-MM-dd HH:mm:ss.SSS} %5p %12.12t %38.38c{1.9.1.}} %m%n"/>
-        </Console>
->>>>>>> a2cd1caa
     </Appenders>
     <Loggers>
         <Logger name="org.apache" level="warn"/>
