/*
 * This software is in the public domain under CC0 1.0 Universal plus a 
 * Grant of Patent License.
 * 
 * To the extent possible under law; the author(s) have dedicated all
 * copyright and related and neighboring rights to this software to the
 * public domain worldwide. This software is distributed without any
 * warranty.
 * 
 * You should have received a copy of the CC0 Public Domain Dedication
 * along with this software (see the LICENSE.md file). If not; see
 * <http://creativecommons.org/publicdomain/zero/1.0/>.
 */

<<<<<<< HEAD
import org.junit.jupiter.api.AfterAll
import org.junit.platform.suite.api.SelectClasses
import org.junit.platform.suite.api.Suite
import org.moqui.Moqui

// for JUnit Platform Suite annotations see: https://junit.org/junit5/docs/current/api/org.junit.platform.suite.api/org/junit/platform/suite/api/package-summary.html
// for JUnit 5 Jupiter annotations see: https://junit.org/junit5/docs/current/user-guide/index.html#writing-tests-annotations

@Suite
@SelectClasses([ CacheFacadeTests.class, EntityCrud.class, EntityFindTests.class, EntityNoSqlCrud.class,
        L10nFacadeTests.class, MessageFacadeTests.class, ResourceFacadeTests.class, ServiceCrudImplicit.class,
        ServiceFacadeTests.class, SubSelectTests.class, TransactionFacadeTests.class, UserFacadeTests.class,
        SystemScreenRenderTests.class, ToolsRestApiTests.class, ToolsScreenRenderTests.class])
class MoquiSuite {
    @AfterAll
    static void destroyMoqui() {
        Moqui.destroyActiveExecutionContextFactory()
=======

import ars.rockycube.ComplexEntitiesTester
import org.junit.AfterClass
import org.junit.platform.suite.api.SelectClasses
import org.junit.platform.suite.api.Suite
import org.junit.runner.RunWith;
import org.moqui.Moqui

@RunWith
@SelectClasses([
    CacheFacadeTests.class,
    EntityCrud.class,
    EntityFindTests.class,
    EntityNoSqlCrud.class,
    L10nFacadeTests.class,
    MessageFacadeTests.class,
    ResourceFacadeTests.class,
    ServiceCrudImplicit.class,
    ServiceFacadeTests.class,
    SubSelectTests.class,
    TransactionFacadeTests.class,
    UserFacadeTests.class,
    SystemScreenRenderTests.class,
    ToolsRestApiTests.class,
    ToolsScreenRenderTests.class,
    EndpointTests.class,
    JsonSupportTests.class,
    EntityHelperTests.class,
    UtilsTests.class,
    ComplexEntitiesTester.class
])
@Suite
public class MoquiSuite
{
    @AfterClass
    public static void destroyMoqui() {
        Moqui.destroyActiveExecutionContextFactory();
>>>>>>> a2cd1caa
    }
}<|MERGE_RESOLUTION|>--- conflicted
+++ resolved
@@ -2,17 +2,18 @@
  * This software is in the public domain under CC0 1.0 Universal plus a 
  * Grant of Patent License.
  * 
- * To the extent possible under law; the author(s) have dedicated all
+ * To the extent possible under law, the author(s) have dedicated all
  * copyright and related and neighboring rights to this software to the
  * public domain worldwide. This software is distributed without any
  * warranty.
  * 
  * You should have received a copy of the CC0 Public Domain Dedication
- * along with this software (see the LICENSE.md file). If not; see
+ * along with this software (see the LICENSE.md file). If not, see
  * <http://creativecommons.org/publicdomain/zero/1.0/>.
  */
 
-<<<<<<< HEAD
+
+import ars.rockycube.ComplexEntitiesTester
 import org.junit.jupiter.api.AfterAll
 import org.junit.platform.suite.api.SelectClasses
 import org.junit.platform.suite.api.Suite
@@ -22,52 +23,31 @@
 // for JUnit 5 Jupiter annotations see: https://junit.org/junit5/docs/current/user-guide/index.html#writing-tests-annotations
 
 @Suite
-@SelectClasses([ CacheFacadeTests.class, EntityCrud.class, EntityFindTests.class, EntityNoSqlCrud.class,
-        L10nFacadeTests.class, MessageFacadeTests.class, ResourceFacadeTests.class, ServiceCrudImplicit.class,
-        ServiceFacadeTests.class, SubSelectTests.class, TransactionFacadeTests.class, UserFacadeTests.class,
-        SystemScreenRenderTests.class, ToolsRestApiTests.class, ToolsScreenRenderTests.class])
+@SelectClasses([
+        CacheFacadeTests.class,
+        EntityCrud.class,
+        EntityFindTests.class,
+        EntityNoSqlCrud.class,
+        L10nFacadeTests.class,
+        MessageFacadeTests.class,
+        ResourceFacadeTests.class,
+        ServiceCrudImplicit.class,
+        ServiceFacadeTests.class,
+        SubSelectTests.class,
+        TransactionFacadeTests.class,
+        UserFacadeTests.class,
+        SystemScreenRenderTests.class,
+        ToolsRestApiTests.class,
+        ToolsScreenRenderTests.class,
+        EndpointTests.class,
+        JsonSupportTests.class,
+        EntityHelperTests.class,
+        UtilsTests.class,
+        ComplexEntitiesTester.class
+])
 class MoquiSuite {
     @AfterAll
     static void destroyMoqui() {
         Moqui.destroyActiveExecutionContextFactory()
-=======
-
-import ars.rockycube.ComplexEntitiesTester
-import org.junit.AfterClass
-import org.junit.platform.suite.api.SelectClasses
-import org.junit.platform.suite.api.Suite
-import org.junit.runner.RunWith;
-import org.moqui.Moqui
-
-@RunWith
-@SelectClasses([
-    CacheFacadeTests.class,
-    EntityCrud.class,
-    EntityFindTests.class,
-    EntityNoSqlCrud.class,
-    L10nFacadeTests.class,
-    MessageFacadeTests.class,
-    ResourceFacadeTests.class,
-    ServiceCrudImplicit.class,
-    ServiceFacadeTests.class,
-    SubSelectTests.class,
-    TransactionFacadeTests.class,
-    UserFacadeTests.class,
-    SystemScreenRenderTests.class,
-    ToolsRestApiTests.class,
-    ToolsScreenRenderTests.class,
-    EndpointTests.class,
-    JsonSupportTests.class,
-    EntityHelperTests.class,
-    UtilsTests.class,
-    ComplexEntitiesTester.class
-])
-@Suite
-public class MoquiSuite
-{
-    @AfterClass
-    public static void destroyMoqui() {
-        Moqui.destroyActiveExecutionContextFactory();
->>>>>>> a2cd1caa
     }
 }