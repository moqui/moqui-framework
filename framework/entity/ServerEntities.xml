--- conflicted
+++ resolved
@@ -201,11 +201,8 @@
             <key-map field-name="imageTypeId"/></relationship>
         <relationship type="many" related="moqui.server.instance.InstanceImageTypeVolume" short-alias="vols">
             <key-map field-name="imageTypeId"/></relationship>
-<<<<<<< HEAD
-=======
         <relationship type="many" related="moqui.server.instance.InstanceImageTypeHostConfig" short-alias="hostConfigs">
             <key-map field-name="imageTypeId"/></relationship>
->>>>>>> 69620aaf
 
         <seed-data>
             <!-- matches configuration in nginx-mysql-compose.yml -->
@@ -269,8 +266,6 @@
         <field name="volumeName" type="text-medium"/>
         <relationship type="one" related="moqui.server.instance.InstanceImageType"/>
     </entity>
-<<<<<<< HEAD
-=======
     <entity entity-name="InstanceImageTypeHostConfig" package="moqui.server.instance" use="configuration">
         <field name="imageTypeId" type="id" is-pk="true"/>
         <field name="hostConfigName" type="text-medium" is-pk="true"/>
@@ -278,7 +273,6 @@
         <field name="type" type="text-short"/>
         <relationship type="one" related="moqui.server.instance.InstanceImageType"/>
     </entity>
->>>>>>> 69620aaf
     <view-entity entity-name="InstanceImageDetail" package="moqui.server.instance">
         <member-entity entity-alias="IIMG" entity-name="moqui.server.instance.InstanceImage"/>
         <member-entity entity-alias="IIT" entity-name="moqui.server.instance.InstanceImageType" join-from-alias="IIMG">
@@ -348,11 +342,8 @@
             <key-map field-name="appInstanceId"/></relationship>
         <relationship type="many" related="moqui.server.instance.AppInstanceVolume" short-alias="vols">
             <key-map field-name="appInstanceId"/></relationship>
-<<<<<<< HEAD
-=======
         <relationship type="many" related="moqui.server.instance.AppInstanceHostConfig" short-alias="hostConfigs">
             <key-map field-name="appInstanceId"/></relationship>
->>>>>>> 69620aaf
     </entity>
     <entity entity-name="AppInstanceEnv" package="moqui.server.instance" use="configuration">
         <field name="appInstanceId" type="id" is-pk="true"/>
@@ -372,8 +363,6 @@
         <field name="volumeName" type="text-medium"/>
         <relationship type="one" related="moqui.server.instance.AppInstance"/>
     </entity>
-<<<<<<< HEAD
-=======
     <entity entity-name="AppInstanceHostConfig" package="moqui.server.instance" use="configuration">
         <field name="appInstanceId" type="id" is-pk="true"/>
         <field name="hostConfigName" type="text-medium" is-pk="true"/>
@@ -381,5 +370,4 @@
         <field name="type" type="text-short"/>
         <relationship type="one" related="moqui.server.instance.AppInstance"/>
     </entity>
->>>>>>> 69620aaf
 </entities>