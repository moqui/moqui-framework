<?xml version="1.0" encoding="UTF-8"?>
<!--
This software is in the public domain under CC0 1.0 Universal plus a
Grant of Patent License.

To the extent possible under law, the author(s) have dedicated all
copyright and related and neighboring rights to this software to the
public domain worldwide. This software is distributed without any
warranty.

You should have received a copy of the CC0 Public Domain Dedication
along with this software (see the LICENSE.md file). If not, see
<http://creativecommons.org/publicdomain/zero/1.0/>.
-->
<entities xmlns:xsi="http://www.w3.org/2001/XMLSchema-instance" xsi:noNamespaceSchemaLocation="http://moqui.org/xsd/entity-definition-2.1.xsd">

    <!-- ========================================================= -->
    <!-- moqui.security -->
    <!-- moqui.security.user -->
    <!-- ========================================================= -->

    <!-- ========== Artifact Group ========== -->

    <entity entity-name="ArtifactGroup" package="moqui.security" use="configuration" short-alias="artifactGroups">
        <field name="artifactGroupId" type="id" is-pk="true"/>
        <field name="description" type="text-medium"/>
        <relationship type="many" related="moqui.security.ArtifactGroupMember" short-alias="artifacts">
            <key-map field-name="artifactGroupId"/></relationship>
        <relationship type="many" related="moqui.security.ArtifactAuthz" short-alias="authz">
            <key-map field-name="artifactGroupId"/></relationship>
    </entity>
    <entity entity-name="ArtifactGroupMember" package="moqui.security" use="configuration">
        <field name="artifactGroupId" type="id" is-pk="true"/>
        <field name="artifactName" type="text-medium" is-pk="true">
            <description>Full artifact location/name, or a pattern if nameIsPattern=Y.</description></field>
        <field name="artifactTypeEnumId" type="id" is-pk="true"/>
        <field name="nameIsPattern" type="text-indicator"/>
        <field name="inheritAuthz" type="text-indicator">
            <description>If Y then the user will have authorization for anything called by the artifact.
                If N user will need to have authorization for anything else called by the artifact.

                Note that in some cases (like in screen-sets) inheritance in the other direction is on by default, or
                in other words permission to access an artifact implies permission to access everything needed to get
                to that artifact.

                Defaults to Y. 
            </description>
        </field>
        <field name="filterMap" type="text-long"><description>A Groovy expression that evaluates to a Map that
            will be used to constrain if the member is part of the group based on fields/parameters for Entity
            operations and Service calls.</description></field>
        <relationship type="one" related="moqui.security.ArtifactGroup"/>
        <relationship type="one" title="ArtifactType" related="moqui.basic.Enumeration">
            <key-map field-name="artifactTypeEnumId"/></relationship>
        <seed-data>
            <moqui.basic.EnumerationType description="Artifact Types" enumTypeId="ArtifactType"/>
            <moqui.basic.Enumeration description="Screen" enumId="AT_XML_SCREEN" enumTypeId="ArtifactType"/>
            <moqui.basic.Enumeration description="Screen Transition" enumId="AT_XML_SCREEN_TRANS" enumTypeId="ArtifactType"/>
            <moqui.basic.Enumeration description="Screen Content" enumId="AT_XML_SCREEN_CONTENT" enumTypeId="ArtifactType"/>
            <moqui.basic.Enumeration description="Service" enumId="AT_SERVICE" enumTypeId="ArtifactType"/>
            <moqui.basic.Enumeration description="Entity" enumId="AT_ENTITY" enumTypeId="ArtifactType"/>
            <moqui.basic.Enumeration description="REST API Path" enumId="AT_REST_PATH" enumTypeId="ArtifactType"/>
            <moqui.basic.Enumeration description="Other" enumId="AT_OTHER" enumTypeId="ArtifactType"/>
            <!-- not yet pushed/tracked/checked types below here
                some of these are experimental ideas and may not ever be implemented, or useful
            <moqui.basic.Enumeration description="Component" enumId="AT_COMPONENT" enumTypeId="ArtifactType"/>
            <moqui.basic.Enumeration description="WebApp" enumId="AT_WEB_APP" enumTypeId="ArtifactType"/>
            <moqui.basic.Enumeration description="Screen Section" enumId="AT_XML_SCREEN_SECTN" enumTypeId="ArtifactType"/><!- - if no permission don't throw error, just don't display - ->
            <moqui.basic.Enumeration description="Screen Form" enumId="AT_XML_SCREEN_FORM" enumTypeId="ArtifactType"/><!- - if no permission don't throw error, just don't display - ->
            <moqui.basic.Enumeration description="Screen Form Field" enumId="AT_XML_SCREEN_FFLD" enumTypeId="ArtifactType"/><!- - if no permission don't throw error, just don't display - ->
            <moqui.basic.Enumeration description="Template" enumId="AT_TEMPLATE" enumTypeId="ArtifactType"/>
            <moqui.basic.Enumeration description="Script" enumId="AT_SCRIPT" enumTypeId="ArtifactType"/>
            <moqui.basic.Enumeration description="EntityField" enumId="AT_ENTITY_FIELD" enumTypeId="ArtifactType"/>
            -->
        </seed-data>
    </entity>

    <!-- ========== Artifact Authz ========== -->

    <entity entity-name="ArtifactAuthz" package="moqui.security" use="configuration">
        <description>If an artifact in the group specified is accessed by any user in the AuthzGroup maxHitsCount
            times in maxHitsDuration seconds then the user/artifact will be blocked fir tarputDuration seconds.
        </description>
        <field name="artifactAuthzId" type="id" is-pk="true"/>
        <field name="userGroupId" type="id"/>
        <field name="artifactGroupId" type="id"/>
        <field name="authzTypeEnumId" type="id"/>
        <field name="authzActionEnumId" type="id"/>
        <field name="authzServiceName" type="text-medium">
            <description>If specified this service will be called and it should return a authzTypeEnumId with the
                result of the authorization.
                Will try to pass the following fields to this service: userId, authzActionEnumId,  artifactTypeEnumId,
                and artifactName. The service will also have access to the ArtifactExecutionFacade (ec.artifactExecution)
                which you can use to get the current artifact stack, etc.
                The service must return an authzTypeEnumId (AUTHZT_ALLOW, AUTHZT_ALWAYS, or AUTHZT_DENY).
            </description>
        </field>
        <relationship type="one" related="moqui.security.UserGroup"/>
        <relationship type="one" related="moqui.security.ArtifactGroup"/>
        <relationship type="one" title="AuthzType" related="moqui.basic.Enumeration">
            <key-map field-name="authzTypeEnumId"/></relationship>
        <relationship type="one" title="AuthzAction" related="moqui.basic.Enumeration">
            <key-map field-name="authzActionEnumId"/></relationship>
        <relationship type="many" related="moqui.security.ArtifactAuthzFilter" short-alias="filters">
            <key-map field-name="artifactAuthzId"/></relationship>
        <relationship type="many" related="moqui.security.ArtifactGroupMember" short-alias="groupMembers">
            <key-map field-name="artifactGroupId"/></relationship>
        <seed-data>
            <moqui.basic.EnumerationType description="Authorization Type" enumTypeId="AuthzType"/>
            <moqui.basic.Enumeration description="Allow" enumId="AUTHZT_ALLOW" enumTypeId="AuthzType"/>
            <moqui.basic.Enumeration description="Deny (overrides Allow)" enumId="AUTHZT_DENY" enumTypeId="AuthzType"/>
            <moqui.basic.Enumeration description="Always Allow (overrides Deny)" enumId="AUTHZT_ALWAYS" enumTypeId="AuthzType"/>
            <!-- needed? <moqui.basic.Enumeration description="Not Applicable" enumId="AUTHZT_NA" enumTypeId="AuthzType"/> -->

            <moqui.basic.EnumerationType description="Authorization Action" enumTypeId="AuthzAction"/>
            <moqui.basic.Enumeration description="View" enumCode="VIEW" enumId="AUTHZA_VIEW" enumTypeId="AuthzAction"/>
            <moqui.basic.Enumeration description="Create" enumCode="CREATE" enumId="AUTHZA_CREATE" enumTypeId="AuthzAction"/>
            <moqui.basic.Enumeration description="Update" enumCode="UPDATE" enumId="AUTHZA_UPDATE" enumTypeId="AuthzAction"/>
            <moqui.basic.Enumeration description="Delete" enumCode="DELETE" enumId="AUTHZA_DELETE" enumTypeId="AuthzAction"/>
            <moqui.basic.Enumeration description="All" enumCode="ALL" enumId="AUTHZA_ALL" enumTypeId="AuthzAction"/>
        </seed-data>
    </entity>
    <entity entity-name="ArtifactAuthzFailure" package="moqui.security" use="nontransactional" cache="never">
        <field name="failureId" type="text-medium" is-pk="true"/>
        <field name="artifactName" type="text-medium"/>
        <field name="artifactTypeEnumId" type="id"/>
        <field name="authzActionEnumId" type="id"/>
        <field name="userId" type="id"/>
        <field name="failureDate" type="date-time"/>
        <field name="isDeny" type="text-indicator"/>
        <relationship type="one" title="ArtifactType" related="moqui.basic.Enumeration">
            <key-map field-name="artifactTypeEnumId"/></relationship>
        <relationship type="one" title="AuthzAction" related="moqui.basic.Enumeration">
            <key-map field-name="authzActionEnumId"/></relationship>
        <relationship type="one-nofk" related="moqui.security.UserAccount">
            <description>No FK in order to allow externally authenticated users.</description></relationship>
    </entity>
    <view-entity entity-name="ArtifactAuthzCheckView" package="moqui.security">
        <member-entity entity-alias="AAZ" entity-name="moqui.security.ArtifactAuthz"/>
        <member-relationship entity-alias="AGM" join-from-alias="AAZ" relationship="groupMembers"/>
        <alias entity-alias="AAZ" name="userGroupId"/>
        <alias entity-alias="AAZ" name="artifactAuthzId"/>
        <alias entity-alias="AAZ" name="authzActionEnumId"/>
        <alias entity-alias="AAZ" name="authzTypeEnumId"/>
        <alias entity-alias="AAZ" name="authzServiceName"/>
        <alias entity-alias="AGM" name="artifactGroupId"/>
        <alias entity-alias="AGM" name="artifactName"/>
        <alias entity-alias="AGM" name="artifactTypeEnumId"/>
        <alias entity-alias="AGM" name="nameIsPattern"/>
        <alias entity-alias="AGM" name="inheritAuthz"/>
        <alias entity-alias="AGM" name="filterMap"/>
    </view-entity>

    <entity entity-name="ArtifactAuthzFilter" package="moqui.security" use="configuration">
        <field name="artifactAuthzId" type="id" is-pk="true"/>
        <field name="entityFilterSetId" type="id" is-pk="true"/>
        <field name="applyCond" type="text-medium">
            <description>Groovy boolean (if) expression, if specified checked before applying filters in the set</description></field>
        <relationship type="one" related="moqui.security.ArtifactAuthz" short-alias="authz"/>
        <relationship type="one" related="moqui.security.EntityFilterSet" short-alias="filterSet"/>
    </entity>
    <entity entity-name="EntityFilterSet" package="moqui.security" use="configuration">
        <field name="entityFilterSetId" type="id" is-pk="true"/>
        <field name="description" type="text-medium"/>
        <field name="applyCond" type="text-medium">
            <description>Groovy boolean (if) expression, if specified checked before applying filters in the set</description></field>
        <field name="allowMissingAlias" type="text-indicator">
            <description>By default if a filterMap refers to a field not aliased in a view-entity there will be an error, set this to Y to do the query anyway</description></field>
        <relationship type="many" related="moqui.security.EntityFilter" short-alias="filters">
            <key-map field-name="entityFilterSetId"/></relationship>
    </entity>
    <entity entity-name="EntityFilter" package="moqui.security" use="configuration">
        <field name="entityFilterId" type="id" is-pk="true"/>
        <field name="entityFilterSetId" type="id"/>
        <field name="entityName" type="text-medium"><description>The name of the entity to filter when queried. May be
            queried directly or as part of a view-entity.</description></field>
        <field name="filterMap" type="text-long"><description>
            A Groovy expression that evaluates to a Map that will be added to queries to filter/constrain visible data.
            Values can be constants or variables that come from user context (ec.user.context) or execution context
            (ec.context). It is up to code to set values for use by these filters.

            If the value evaluates to a Collection the default comparison operator is IN, otherwise default is EQUALS.
            If a Collection is empty results in a false constraint, unless using a NOT* comparison operator.
        </description></field>
        <field name="comparisonEnumId" type="id"/>
        <field name="joinOr" type="text-indicator"><description>If Y then OR filterMap entries, default AND.</description></field>
        <!-- FUTURE: EntityFilterField with field path like DataDocument to join other entities/fields into queries for filtering -->

        <relationship type="one" related="moqui.security.EntityFilterSet" short-alias="filterSet"/>
        <relationship type="one" title="ComparisonOperator" related="moqui.basic.Enumeration" short-alias="comparison">
            <key-map field-name="comparisonEnumId"/></relationship>
    </entity>
    <view-entity entity-name="ArtifactAuthzFilterAndSet" package="moqui.security">
        <member-entity entity-alias="AAF" entity-name="moqui.security.ArtifactAuthzFilter"/>
        <member-entity entity-alias="EFS" entity-name="moqui.security.EntityFilterSet" join-from-alias="AAF">
            <key-map field-name="entityFilterSetId"/></member-entity>
        <alias-all entity-alias="AAF"><exclude field="applyCond"/></alias-all>
        <alias-all entity-alias="EFS"/>
        <alias entity-alias="AAF" name="authzApplyCond" field="applyCond"/>
    </view-entity>

    <!-- ========== Artifact Tarpit ========== -->

    <entity entity-name="ArtifactTarpit" package="moqui.security" use="configuration">
        <description>If an artifact in the group specified is accessed by any user in the UserGroup maxHitsCount
            times in maxHitsDuration seconds then the user/artifact will be blocked for tarpitDuration seconds.
        </description>
        <field name="userGroupId" type="id" is-pk="true"/>
        <field name="artifactGroupId" type="id" is-pk="true"/>
        <field name="maxHitsCount" type="number-integer"/>
        <field name="maxHitsDuration" type="number-integer"/>
        <field name="tarpitDuration" type="number-integer"/>
        <relationship type="one" related="moqui.security.UserGroup"/>
        <relationship type="one" related="moqui.security.ArtifactGroup"/>
    </entity>
    <view-entity entity-name="ArtifactTarpitCheckView" package="moqui.security">
        <member-entity entity-alias="ATP" entity-name="moqui.security.ArtifactTarpit"/>
        <member-entity entity-alias="AGM" entity-name="moqui.security.ArtifactGroupMember" join-from-alias="ATP">
            <key-map field-name="artifactGroupId"/></member-entity>
        <alias entity-alias="ATP" name="userGroupId"/>
        <alias entity-alias="ATP" name="artifactGroupId"/>
        <alias entity-alias="ATP" name="maxHitsCount"/>
        <alias entity-alias="ATP" name="maxHitsDuration"/>
        <alias entity-alias="ATP" name="tarpitDuration"/>
        <alias entity-alias="AGM" name="artifactName"/>
        <alias entity-alias="AGM" name="artifactTypeEnumId"/>
        <alias entity-alias="AGM" name="nameIsPattern"/>
    </view-entity>
    <entity entity-name="ArtifactTarpitLock" package="moqui.security" use="transactional" cache="never">
        <description>Deny access to the artifact for the user until releaseDateTime is reached.</description>
        <field name="artifactTarpitLockId" type="id" is-pk="true"/>
        <field name="userId" type="id"/>
        <field name="artifactName" type="text-medium"/>
        <field name="artifactTypeEnumId" type="id"/>
        <field name="releaseDateTime" type="date-time"/>
        <relationship type="one-nofk" related="moqui.security.UserAccount">
            <description>No FK in order to allow externally authenticated users.</description></relationship>
        <relationship type="one" title="ArtifactType" related="moqui.basic.Enumeration">
            <key-map field-name="artifactTypeEnumId"/></relationship>
    </entity>

    <!-- ========== User ========== -->

    <entity entity-name="UserAccount" package="moqui.security" use="transactional" short-alias="users">
        <field name="userId" type="id" is-pk="true"/>
        <field name="username" type="text-medium" enable-audit-log="true">
            <description>The username used along with the password to login</description></field>
        <field name="userFullName" type="text-medium"><description>User's first, middle, last, etc name</description></field>
        <field name="currentPassword" type="text-medium">
            <description>NOTE: not an encrypted field because one way hash encryption used for it</description></field>
        <field name="resetPassword" type="text-medium">
            <description>Set to random password for password reset, can be used only to update password</description></field>
        <field name="passwordSalt" type="text-medium"/>
        <field name="passwordHashType" type="text-short"/>
        <field name="passwordBase64" type="text-indicator">
            <description>Set to Y is currentPassword Base64 encoded, defaults to Hex encoded</description></field>
        <field name="passwordSetDate" type="date-time"/>
        <field name="passwordHint" type="text-medium"/>
<<<<<<< HEAD
=======
        <field name="publicKey" type="text-long"><description>RSA public key for key based authentication</description></field>
>>>>>>> 69620aaf
        <field name="hasLoggedOut" type="text-indicator"><description>Set to Y when user logs out and to N when user logs in.
            If user is session authenticated on request and this is Y then treat as if user not authenticated.</description></field>
        <field name="disabled" type="text-indicator"/>
        <field name="disabledDateTime" type="date-time"/>
        <field name="successiveFailedLogins" type="number-integer"/>
        <field name="requirePasswordChange" type="text-indicator"/>
        <field name="currencyUomId" type="id"/>
        <field name="locale" type="text-short"/>
        <field name="timeZone" type="text-short"/>
        <field name="externalUserId" type="text-medium"/>
        <field name="emailAddress" type="text-medium">
            <description>The email address to use for forgot password emails and other system messages.</description></field>
        <field name="ipAllowed" type="text-medium">
            <description>If specified only allow login from matching IP4 address. Comma separated patterns where each pattern has 4
                dot separated segments each segment may be number, '*' for wildcard, or '-' separate number range (like '0-31').</description>
        </field>
        <relationship type="one" title="Currency" related="moqui.basic.Uom" short-alias="currencyUom">
            <key-map field-name="currencyUomId"/></relationship>
        <relationship type="many" related="moqui.security.UserGroupMember" short-alias="groups">
            <key-map field-name="userId"/></relationship>
        <relationship type="many" related="moqui.security.UserPreference" short-alias="preferences">
            <key-map field-name="userId"/></relationship>
        <!-- NOTE: both username and emailAddress must be unique -->
        <index name="USERACCT_USERNAME" unique="true"><index-field name="username"/></index>
        <index name="USERACCT_EMAILADDR" unique="true"><index-field name="emailAddress"/></index>
        <seed-data>
            <moqui.security.UserAccount userId="_NA_" username="_NA_" userFullName="Not Applicable" currentPassword="" disabled="Y"/>
        </seed-data>
    </entity>

    <entity entity-name="UserGroup" package="moqui.security" use="configuration" short-alias="userGroups">
        <field name="userGroupId" type="id" is-pk="true"/>
        <field name="description" type="text-medium"/>
        <field name="groupTypeEnumId" type="id"/>
        <field name="ipAllowed" type="text-medium"><description>See UserAccout.ipAllowed</description></field>
        <relationship type="one" title="UserGroupType" related="moqui.basic.Enumeration" short-alias="groupTypeEnum">
            <key-map field-name="groupTypeEnumId"/></relationship>
        <relationship type="many" related="moqui.security.UserGroupPermission" short-alias="permissions">
            <key-map field-name="userGroupId"/></relationship>
        <relationship type="many" related="moqui.security.UserGroupPreference" short-alias="preferences">
            <key-map field-name="userGroupId"/></relationship>
        <relationship type="many" related="moqui.security.ArtifactAuthz" short-alias="authz">
            <key-map field-name="userGroupId"/></relationship>
        <seed-data>
            <moqui.basic.EnumerationType description="User Group Type" enumTypeId="UserGroupType"/>
        </seed-data>
    </entity>
    <entity entity-name="UserGroupMember" package="moqui.security" use="configuration" cache="true">
        <field name="userGroupId" type="id" is-pk="true"/>
        <field name="userId" type="id" is-pk="true"/>
        <field name="fromDate" type="date-time" is-pk="true"/>
        <field name="thruDate" type="date-time"/>
        <relationship type="one" related="moqui.security.UserGroup" short-alias="group"/>
        <relationship type="one-nofk" related="moqui.security.UserAccount" short-alias="user">
            <description>No FK in order to allow externally authenticated users.</description></relationship>
        <relationship type="many" related="moqui.security.UserGroupPermission" short-alias="permissions">
            <key-map field-name="userGroupId"/></relationship>
    </entity>
    <view-entity entity-name="UserGroupMemberUser" package="moqui.security">
        <member-entity entity-alias="UGM" entity-name="moqui.security.UserGroupMember"/>
        <member-relationship entity-alias="UAC" join-from-alias="UGM" relationship="user"/>
        <alias-all entity-alias="UGM"/>
        <alias-all entity-alias="UAC"/>
    </view-entity>
    <view-entity entity-name="UserGroupAndMember" package="moqui.security">
        <member-entity entity-alias="UGM" entity-name="moqui.security.UserGroupMember"/>
        <member-relationship entity-alias="UG" join-from-alias="UGM" relationship="group"/>
        <alias-all entity-alias="UGM"/>
        <alias-all entity-alias="UG"/>
    </view-entity>
    <entity entity-name="UserGroupPermission" package="moqui.security" use="configuration" cache="true" short-alias="userGroupPermissions">
        <field name="userGroupId" type="id" is-pk="true"/>
        <field name="userPermissionId" type="id-long" is-pk="true"/>
        <field name="fromDate" type="date-time" is-pk="true"/>
        <field name="thruDate" type="date-time"/>
        <relationship type="one" related="moqui.security.UserGroup" short-alias="group"/>
        <relationship type="one-nofk" related="moqui.security.UserPermission" short-alias="permission">
            <description>No FK in order to allow arbitrary permissions (ie not pre-configured).</description></relationship>
    </entity>
    <view-entity entity-name="UserPermissionCheck" package="moqui.security">
        <member-entity entity-alias="UGM" entity-name="moqui.security.UserGroupMember"/>
        <member-relationship entity-alias="UGP" join-from-alias="UGM" relationship="permissions"/>
        <alias name="userGroupId" entity-alias="UGM"/>
        <alias name="userId" entity-alias="UGM"/>
        <alias name="userPermissionId" entity-alias="UGP"/>
        <alias name="groupFromDate" entity-alias="UGM" field="fromDate"/>
        <alias name="groupThruDate" entity-alias="UGM" field="thruDate"/>
        <alias name="permissionFromDate" entity-alias="UGP" field="fromDate"/>
        <alias name="permissionThruDate" entity-alias="UGP" field="thruDate"/>
    </view-entity>

    <entity entity-name="UserLoginKey" package="moqui.security" use="transactional" cache="never">
        <description>A login key is an alternate way to authenticate a user, generally issued for temporary use sort of
            like a session.</description>
        <field name="loginKey" type="text-medium" is-pk="true"><description>NOTE: not an encrypted field because one way
            hash encryption used for it (uses login-key.@encrypt-hash-type, no salt, hash before lookup on verify)</description></field>
        <field name="userId" type="id"/>
        <field name="fromDate" type="date-time"/>
        <field name="thruDate" type="date-time"/>
        <relationship type="one" related="moqui.security.UserAccount" short-alias="user"/>
    </entity>
    <entity entity-name="UserLoginHistory" package="moqui.security" use="nontransactional" cache="never">
        <field name="userId" type="id" is-pk="true"/>
        <field name="fromDate" type="date-time" is-pk="true"/>
        <field name="thruDate" type="date-time"/>
        <field name="visitId" type="id"/>
        <field name="passwordUsed" type="text-medium" encrypt="true"/>
        <field name="successfulLogin" type="text-indicator"/>
        <relationship type="one-nofk" related="moqui.security.UserAccount" short-alias="user">
            <description>No FK in order to allow externally authenticated users.</description></relationship>
        <relationship type="one" related="moqui.server.Visit" short-alias="visit"/>
    </entity>
    <entity entity-name="UserPasswordHistory" package="moqui.security" use="nontransactional" cache="never">
        <field name="userId" type="id" is-pk="true"/>
        <field name="fromDate" type="date-time" is-pk="true"/>
        <field name="password" type="text-medium"/>
        <field name="passwordSalt" type="text-medium"/>
        <field name="passwordHashType" type="text-short"/>
        <relationship type="one-nofk" related="moqui.security.UserAccount" short-alias="user">
            <description>No FK in order to allow externally authenticated users.</description></relationship>
    </entity>
    <entity entity-name="UserPermission" package="moqui.security" use="configuration" short-alias="userPermissions">
        <field name="userPermissionId" type="id-long" is-pk="true"/>
        <field name="description" type="text-medium"/>
    </entity>
    <entity entity-name="UserPreference" package="moqui.security" use="configuration">
        <description>Use this entity for user-specific preferences (or properties). For default preferences use userId="_NA_".</description>
        <field name="userId" type="id" is-pk="true"/>
        <field name="preferenceKey" type="text-medium" is-pk="true"/>
        <field name="preferenceValue" type="text-long"/>
        <relationship type="one-nofk" related="moqui.security.UserAccount" short-alias="user">
            <description>No FK in order to allow externally authenticated users.</description></relationship>
        <relationship type="one-nofk" title="UserPreferenceKey" related="moqui.basic.Enumeration" short-alias="keyEnum">
            <description>No FK because any key can be used whether or not there is an Enumeration record for it.</description>
            <key-map field-name="preferenceKey"/></relationship>
        <seed-data>
            <!-- User Preference Keys can be declared in Enumeration records, but they don't have to be -->
            <moqui.basic.EnumerationType description="User Preference Key (optional)" enumTypeId="UserPreferenceKey"/>
        </seed-data>
    </entity>
    <entity entity-name="UserGroupPreference" package="moqui.security" use="configuration">
        <description>Use this entity for user group preferences (or properties). For all users use userGroupId="ALL_USERS".</description>
        <field name="userGroupId" type="id" is-pk="true"/>
        <field name="preferenceKey" type="text-medium" is-pk="true"/>
        <field name="preferenceValue" type="text-long"/>
        <relationship type="one-nofk" related="moqui.security.UserGroup" short-alias="group">
            <description>No FK in order to allow externally authenticated users.</description></relationship>
        <relationship type="one-nofk" title="UserPreferenceKey" related="moqui.basic.Enumeration" short-alias="keyEnum">
            <description>No FK because any key can be used whether or not there is an Enumeration record for it.</description>
            <key-map field-name="preferenceKey"/></relationship>
    </entity>
    <entity entity-name="UserScreenTheme" package="moqui.security" use="configuration" cache="true">
        <field name="userId" type="id" is-pk="true"/>
        <field name="screenThemeTypeEnumId" type="id" is-pk="true"/>
        <field name="screenThemeId" type="id"/>
        <relationship type="one-nofk" related="moqui.security.UserAccount" short-alias="user">
            <description>No FK in order to allow externally authenticated users.</description></relationship>
        <relationship type="one" title="ScreenThemeType" related="moqui.basic.Enumeration">
            <key-map field-name="screenThemeTypeEnumId"/></relationship>
        <relationship type="one" related="moqui.screen.ScreenTheme"/>
    </entity>

    <!-- ========== User Notifications ========== -->

    <entity entity-name="NotificationTopic" package="moqui.security.user" use="configuration" cache="true">
        <field name="topic" type="text-medium" is-pk="true"/>
        <field name="description" type="text-medium"/>
        <field name="titleTemplate" type="text-long"/>
        <field name="errorTitleTemplate" type="text-long"><description>If populated used when type=danger</description></field>
        <field name="linkTemplate" type="text-long"/>
        <field name="typeString" type="text-short"><description>One of: info, success, warning, danger</description></field>
        <field name="showAlert" type="text-indicator"/>
        <field name="alertNoAutoHide" type="text-indicator"/>
        <field name="persistOnSend" type="text-indicator"/>
        <field name="isPrivate" type="text-indicator"><description>If Y user must be associated to see it or receive notifications.</description></field>
        <field name="receiveNotifications" type="text-indicator"><description>If Y all applicable users will be sent
            notification messages. If N users must subscribe (NotificationTopicUser) to receive messages.</description></field>
        <field name="emailTemplateId" type="id"><description>If is specified use this template to send a notification email to each user with emailNotifications=Y</description></field>
        <relationship type="one" related="moqui.basic.email.EmailTemplate"/>
    </entity>
    <entity entity-name="NotificationTopicUser" package="moqui.security.user" use="configuration" cache="true">
        <field name="topic" type="text-medium" is-pk="true"/>
        <field name="userId" type="id" is-pk="true"/>
        <field name="receiveNotifications" type="text-indicator"><description>If notification sent to user only actually notify if this is Y</description></field>
        <field name="allNotifications" type="text-indicator"><description>If Y user receives all notifications on topic even if not sent directly</description></field>
        <field name="emailNotifications" type="text-indicator"><description>If Y sends an email to user using UserAccount.emailAddress</description></field>
        <relationship type="one-nofk" related="moqui.security.user.NotificationTopic" short-alias="notificationTopic"/>
        <relationship type="one-nofk" related="moqui.security.UserAccount" short-alias="user"/>
    </entity>

    <entity entity-name="NotificationMessage" package="moqui.security.user" use="nontransactional" cache="never">
        <field name="notificationMessageId" type="id" is-pk="true"/>
        <field name="topic" type="text-medium"/>
        <field name="userGroupId" type="id"/>
        <field name="sentDate" type="date-time"/>
        <field name="messageJson" type="text-very-long"/>
        <field name="titleText" type="text-long"/>
        <field name="linkText" type="text-long"/>
        <field name="typeString" type="text-short"/>
        <field name="showAlert" type="text-indicator"/>
        <relationship type="one-nofk" related="moqui.security.user.NotificationTopic" short-alias="notificationTopic"/>
        <relationship type="one" related="moqui.security.UserGroup" short-alias="userGroup"/>
        <relationship type="many" related="moqui.security.user.NotificationMessageUser" short-alias="users">
            <key-map field-name="notificationMessageId"/></relationship>
    </entity>
    <entity entity-name="NotificationMessageUser" package="moqui.security.user" use="nontransactional" cache="never">
        <field name="notificationMessageId" type="id" is-pk="true"/>
        <field name="userId" type="id" is-pk="true"/>
        <field name="sentDate" type="date-time"/>
        <field name="viewedDate" type="date-time"/>
        <!-- not saving EmailMessage for now: <field name="emailMessageId" type="id"/> -->
        <relationship type="one" related="moqui.security.user.NotificationMessage" short-alias="notification"/>
        <relationship type="one-nofk" related="moqui.security.UserAccount" short-alias="user"/>
        <!-- not saving EmailMessage for now: <relationship type="one" related="moqui.basic.email.EmailMessage" short-alias="emailMessage"/> -->
        <index name="NOTMSGUSR_UID_VD" unique="false"><index-field name="userId"/><index-field name="viewedDate"/></index>
    </entity>
    <view-entity entity-name="NotificationMessageByUser" package="moqui.security.user" cache="never">
        <member-entity entity-alias="NMSG" entity-name="moqui.security.user.NotificationMessage"/>
        <member-relationship entity-alias="NMU" join-from-alias="NMSG" relationship="users"/>
        <alias-all entity-alias="NMSG"/>
        <alias entity-alias="NMU" name="userId"/>
        <alias entity-alias="NMU" name="userSentDate" field="sentDate"/>
        <alias entity-alias="NMU" name="viewedDate"/>
    </view-entity>
</entities><|MERGE_RESOLUTION|>--- conflicted
+++ resolved
@@ -256,10 +256,7 @@
             <description>Set to Y is currentPassword Base64 encoded, defaults to Hex encoded</description></field>
         <field name="passwordSetDate" type="date-time"/>
         <field name="passwordHint" type="text-medium"/>
-<<<<<<< HEAD
-=======
         <field name="publicKey" type="text-long"><description>RSA public key for key based authentication</description></field>
->>>>>>> 69620aaf
         <field name="hasLoggedOut" type="text-indicator"><description>Set to Y when user logs out and to N when user logs in.
             If user is session authenticated on request and this is Y then treat as if user not authenticated.</description></field>
         <field name="disabled" type="text-indicator"/>
