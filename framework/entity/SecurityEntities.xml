<?xml version="1.0" encoding="UTF-8"?>
<!--
This software is in the public domain under CC0 1.0 Universal plus a
Grant of Patent License.

To the extent possible under law, the author(s) have dedicated all
copyright and related and neighboring rights to this software to the
public domain worldwide. This software is distributed without any
warranty.

You should have received a copy of the CC0 Public Domain Dedication
along with this software (see the LICENSE.md file). If not, see
<http://creativecommons.org/publicdomain/zero/1.0/>.
-->
<entities xmlns:xsi="http://www.w3.org/2001/XMLSchema-instance" xsi:noNamespaceSchemaLocation="http://moqui.org/xsd/entity-definition-2.1.xsd">

    <!-- ========================================================= -->
    <!-- moqui.security -->
    <!-- moqui.security.user -->
    <!-- ========================================================= -->

    <!-- ========== Artifact Group ========== -->

    <entity entity-name="ArtifactGroup" package="moqui.security" use="configuration" short-alias="artifactGroups">
        <field name="artifactGroupId" type="id" is-pk="true"/>
        <field name="description" type="text-medium"/>
        <relationship type="many" related="moqui.security.ArtifactGroupMember" short-alias="artifacts">
            <key-map field-name="artifactGroupId"/></relationship>
        <relationship type="many" related="moqui.security.ArtifactAuthz" short-alias="authz">
            <key-map field-name="artifactGroupId"/></relationship>
    </entity>
    <entity entity-name="ArtifactGroupMember" package="moqui.security" use="configuration">
        <field name="artifactGroupId" type="id" is-pk="true"/>
        <field name="artifactName" type="text-medium" is-pk="true">
            <description>Full artifact location/name, or a pattern if nameIsPattern=Y.</description></field>
        <field name="artifactTypeEnumId" type="id" is-pk="true"/>
        <field name="nameIsPattern" type="text-indicator"/>
        <field name="inheritAuthz" type="text-indicator">
            <description>If Y then the user will have authorization for anything called by the artifact.
                If N user will need to have authorization for anything else called by the artifact.

                Note that in some cases (like in screen-sets) inheritance in the other direction is on by default, or
                in other words permission to access an artifact implies permission to access everything needed to get
                to that artifact.

                Defaults to Y. 
            </description>
        </field>
        <field name="filterMap" type="text-long"><description>A Groovy expression that evaluates to a Map that
            will be used to constrain if the member is part of the group based on fields/parameters for Entity
            operations and Service calls.</description></field>
        <relationship type="one" related="moqui.security.ArtifactGroup"/>
        <relationship type="one" title="ArtifactType" related="moqui.basic.Enumeration">
            <key-map field-name="artifactTypeEnumId"/></relationship>
        <seed-data>
            <moqui.basic.EnumerationType description="Artifact Types" enumTypeId="ArtifactType"/>
            <moqui.basic.Enumeration description="Screen" enumId="AT_XML_SCREEN" enumTypeId="ArtifactType"/>
            <moqui.basic.Enumeration description="Screen Transition" enumId="AT_XML_SCREEN_TRANS" enumTypeId="ArtifactType"/>
            <moqui.basic.Enumeration description="Screen Content" enumId="AT_XML_SCREEN_CONTENT" enumTypeId="ArtifactType"/>
            <moqui.basic.Enumeration description="Service" enumId="AT_SERVICE" enumTypeId="ArtifactType"/>
            <moqui.basic.Enumeration description="Entity" enumId="AT_ENTITY" enumTypeId="ArtifactType"/>
            <moqui.basic.Enumeration description="REST API Path" enumId="AT_REST_PATH" enumTypeId="ArtifactType"/>
            <moqui.basic.Enumeration description="Other" enumId="AT_OTHER" enumTypeId="ArtifactType"/>
            <!-- not yet pushed/tracked/checked types below here
                some of these are experimental ideas and may not ever be implemented, or useful
            <moqui.basic.Enumeration description="Component" enumId="AT_COMPONENT" enumTypeId="ArtifactType"/>
            <moqui.basic.Enumeration description="WebApp" enumId="AT_WEB_APP" enumTypeId="ArtifactType"/>
            <moqui.basic.Enumeration description="Screen Section" enumId="AT_XML_SCREEN_SECTN" enumTypeId="ArtifactType"/><!- - if no permission don't throw error, just don't display - ->
            <moqui.basic.Enumeration description="Screen Form" enumId="AT_XML_SCREEN_FORM" enumTypeId="ArtifactType"/><!- - if no permission don't throw error, just don't display - ->
            <moqui.basic.Enumeration description="Screen Form Field" enumId="AT_XML_SCREEN_FFLD" enumTypeId="ArtifactType"/><!- - if no permission don't throw error, just don't display - ->
            <moqui.basic.Enumeration description="Template" enumId="AT_TEMPLATE" enumTypeId="ArtifactType"/>
            <moqui.basic.Enumeration description="Script" enumId="AT_SCRIPT" enumTypeId="ArtifactType"/>
            <moqui.basic.Enumeration description="EntityField" enumId="AT_ENTITY_FIELD" enumTypeId="ArtifactType"/>
            -->
        </seed-data>
    </entity>

    <!-- ========== Artifact Authz ========== -->

    <entity entity-name="ArtifactAuthz" package="moqui.security" use="configuration">
        <description>If an artifact in the group specified is accessed by any user in the AuthzGroup maxHitsCount
            times in maxHitsDuration seconds then the user/artifact will be blocked fir tarputDuration seconds.
        </description>
        <field name="artifactAuthzId" type="id" is-pk="true"/>
        <field name="userGroupId" type="id"/>
        <field name="artifactGroupId" type="id"/>
        <field name="authzTypeEnumId" type="id"/>
        <field name="authzActionEnumId" type="id"/>
        <field name="authzServiceName" type="text-medium">
            <description>If specified this service will be called and it should return a authzTypeEnumId with the
                result of the authorization.
                Will try to pass the following fields to this service: userId, authzActionEnumId,  artifactTypeEnumId,
                and artifactName. The service will also have access to the ArtifactExecutionFacade (ec.artifactExecution)
                which you can use to get the current artifact stack, etc.
                The service must return an authzTypeEnumId (AUTHZT_ALLOW, AUTHZT_ALWAYS, or AUTHZT_DENY).
            </description>
        </field>
        <relationship type="one" related="moqui.security.UserGroup"/>
        <relationship type="one" related="moqui.security.ArtifactGroup"/>
        <relationship type="one" title="AuthzType" related="moqui.basic.Enumeration">
            <key-map field-name="authzTypeEnumId"/></relationship>
        <relationship type="one" title="AuthzAction" related="moqui.basic.Enumeration">
            <key-map field-name="authzActionEnumId"/></relationship>
        <relationship type="many" related="moqui.security.ArtifactAuthzFilter" short-alias="filters">
            <key-map field-name="artifactAuthzId"/></relationship>
        <relationship type="many" related="moqui.security.ArtifactGroupMember" short-alias="groupMembers">
            <key-map field-name="artifactGroupId"/></relationship>
        <seed-data>
            <moqui.basic.EnumerationType description="Authorization Type" enumTypeId="AuthzType"/>
            <moqui.basic.Enumeration description="Allow" enumId="AUTHZT_ALLOW" enumTypeId="AuthzType"/>
            <moqui.basic.Enumeration description="Deny (overrides Allow)" enumId="AUTHZT_DENY" enumTypeId="AuthzType"/>
            <moqui.basic.Enumeration description="Always Allow (overrides Deny)" enumId="AUTHZT_ALWAYS" enumTypeId="AuthzType"/>
            <!-- needed? <moqui.basic.Enumeration description="Not Applicable" enumId="AUTHZT_NA" enumTypeId="AuthzType"/> -->

            <moqui.basic.EnumerationType description="Authorization Action" enumTypeId="AuthzAction"/>
            <moqui.basic.Enumeration description="View" enumCode="VIEW" enumId="AUTHZA_VIEW" enumTypeId="AuthzAction"/>
            <moqui.basic.Enumeration description="Create" enumCode="CREATE" enumId="AUTHZA_CREATE" enumTypeId="AuthzAction"/>
            <moqui.basic.Enumeration description="Update" enumCode="UPDATE" enumId="AUTHZA_UPDATE" enumTypeId="AuthzAction"/>
            <moqui.basic.Enumeration description="Delete" enumCode="DELETE" enumId="AUTHZA_DELETE" enumTypeId="AuthzAction"/>
            <moqui.basic.Enumeration description="All" enumCode="ALL" enumId="AUTHZA_ALL" enumTypeId="AuthzAction"/>
        </seed-data>
    </entity>
    <entity entity-name="ArtifactAuthzFailure" package="moqui.security" use="nontransactional" cache="never">
        <field name="failureId" type="text-medium" is-pk="true"/>
        <field name="artifactName" type="text-medium"/>
        <field name="artifactTypeEnumId" type="id"/>
        <field name="authzActionEnumId" type="id"/>
        <field name="userId" type="id"/>
        <field name="failureDate" type="date-time"/>
        <field name="isDeny" type="text-indicator"/>
        <relationship type="one" title="ArtifactType" related="moqui.basic.Enumeration">
            <key-map field-name="artifactTypeEnumId"/></relationship>
        <relationship type="one" title="AuthzAction" related="moqui.basic.Enumeration">
            <key-map field-name="authzActionEnumId"/></relationship>
        <relationship type="one-nofk" related="moqui.security.UserAccount">
            <description>No FK in order to allow externally authenticated users.</description></relationship>
    </entity>
    <view-entity entity-name="ArtifactAuthzCheckView" package="moqui.security">
        <member-entity entity-alias="AAZ" entity-name="moqui.security.ArtifactAuthz"/>
        <member-relationship entity-alias="AGM" join-from-alias="AAZ" relationship="groupMembers"/>
        <alias entity-alias="AAZ" name="userGroupId"/>
        <alias entity-alias="AAZ" name="artifactAuthzId"/>
        <alias entity-alias="AAZ" name="authzActionEnumId"/>
        <alias entity-alias="AAZ" name="authzTypeEnumId"/>
        <alias entity-alias="AAZ" name="authzServiceName"/>
        <alias entity-alias="AGM" name="artifactGroupId"/>
        <alias entity-alias="AGM" name="artifactName"/>
        <alias entity-alias="AGM" name="artifactTypeEnumId"/>
        <alias entity-alias="AGM" name="nameIsPattern"/>
        <alias entity-alias="AGM" name="inheritAuthz"/>
        <alias entity-alias="AGM" name="filterMap"/>
    </view-entity>

    <entity entity-name="ArtifactAuthzFilter" package="moqui.security" use="configuration">
        <field name="artifactAuthzId" type="id" is-pk="true"/>
        <field name="entityFilterSetId" type="id" is-pk="true"/>
        <field name="applyCond" type="text-medium">
            <description>Groovy boolean (if) expression, if specified checked before applying filters in the set</description></field>
        <relationship type="one" related="moqui.security.ArtifactAuthz" short-alias="authz"/>
        <relationship type="one" related="moqui.security.EntityFilterSet" short-alias="filterSet"/>
    </entity>
    <entity entity-name="EntityFilterSet" package="moqui.security" use="configuration">
        <field name="entityFilterSetId" type="id" is-pk="true"/>
        <field name="description" type="text-medium"/>
        <field name="applyCond" type="text-medium">
            <description>Groovy boolean (if) expression, if specified checked before applying filters in the set</description></field>
        <field name="allowMissingAlias" type="text-indicator">
            <description>By default if a filterMap refers to a field not aliased in a view-entity there will be an error, set this to Y to do the query anyway</description></field>
        <relationship type="many" related="moqui.security.EntityFilter" short-alias="filters">
            <key-map field-name="entityFilterSetId"/></relationship>
    </entity>
    <entity entity-name="EntityFilter" package="moqui.security" use="configuration">
        <field name="entityFilterId" type="id" is-pk="true"/>
        <field name="entityFilterSetId" type="id"/>
        <field name="entityName" type="text-medium"><description>The name of the entity to filter when queried. May be
            queried directly or as part of a view-entity.</description></field>
        <field name="filterMap" type="text-long"><description>
            A Groovy expression that evaluates to a Map that will be added to queries to filter/constrain visible data.
            Values can be constants or variables that come from user context (ec.user.context) or execution context
            (ec.context). It is up to code to set values for use by these filters.

            If the value evaluates to a Collection the default comparison operator is IN, otherwise default is EQUALS.
            If a Collection is empty results in a false constraint, unless using a NOT* comparison operator.
        </description></field>
        <field name="comparisonEnumId" type="id"/>
        <field name="joinOr" type="text-indicator"><description>If Y then OR filterMap entries, default AND.</description></field>
        <!-- FUTURE: EntityFilterField with field path like DataDocument to join other entities/fields into queries for filtering -->

        <relationship type="one" related="moqui.security.EntityFilterSet" short-alias="filterSet"/>
        <relationship type="one" title="ComparisonOperator" related="moqui.basic.Enumeration" short-alias="comparison">
            <key-map field-name="comparisonEnumId"/></relationship>
    </entity>
    <view-entity entity-name="ArtifactAuthzFilterAndSet" package="moqui.security">
        <member-entity entity-alias="AAF" entity-name="moqui.security.ArtifactAuthzFilter"/>
        <member-entity entity-alias="EFS" entity-name="moqui.security.EntityFilterSet" join-from-alias="AAF">
            <key-map field-name="entityFilterSetId"/></member-entity>
        <alias-all entity-alias="AAF"><exclude field="applyCond"/></alias-all>
        <alias-all entity-alias="EFS"/>
        <alias entity-alias="AAF" name="authzApplyCond" field="applyCond"/>
    </view-entity>

    <!-- ========== Artifact Tarpit ========== -->

    <entity entity-name="ArtifactTarpit" package="moqui.security" use="configuration">
        <description>If an artifact in the group specified is accessed by any user in the UserGroup maxHitsCount
            times in maxHitsDuration seconds then the user/artifact will be blocked for tarpitDuration seconds.
        </description>
        <field name="userGroupId" type="id" is-pk="true"/>
        <field name="artifactGroupId" type="id" is-pk="true"/>
        <field name="maxHitsCount" type="number-integer"/>
        <field name="maxHitsDuration" type="number-integer"/>
        <field name="tarpitDuration" type="number-integer"/>
        <relationship type="one" related="moqui.security.UserGroup"/>
        <relationship type="one" related="moqui.security.ArtifactGroup"/>
    </entity>
    <view-entity entity-name="ArtifactTarpitCheckView" package="moqui.security">
        <member-entity entity-alias="ATP" entity-name="moqui.security.ArtifactTarpit"/>
        <member-entity entity-alias="AGM" entity-name="moqui.security.ArtifactGroupMember" join-from-alias="ATP">
            <key-map field-name="artifactGroupId"/></member-entity>
        <alias entity-alias="ATP" name="userGroupId"/>
        <alias entity-alias="ATP" name="artifactGroupId"/>
        <alias entity-alias="ATP" name="maxHitsCount"/>
        <alias entity-alias="ATP" name="maxHitsDuration"/>
        <alias entity-alias="ATP" name="tarpitDuration"/>
        <alias entity-alias="AGM" name="artifactName"/>
        <alias entity-alias="AGM" name="artifactTypeEnumId"/>
        <alias entity-alias="AGM" name="nameIsPattern"/>
    </view-entity>
    <entity entity-name="ArtifactTarpitLock" package="moqui.security" use="transactional" cache="never">
        <description>Deny access to the artifact for the user until releaseDateTime is reached.</description>
        <field name="artifactTarpitLockId" type="id" is-pk="true"/>
        <field name="userId" type="id"/>
        <field name="artifactName" type="text-medium"/>
        <field name="artifactTypeEnumId" type="id"/>
        <field name="releaseDateTime" type="date-time"/>
        <relationship type="one-nofk" related="moqui.security.UserAccount">
            <description>No FK in order to allow externally authenticated users.</description></relationship>
        <relationship type="one" title="ArtifactType" related="moqui.basic.Enumeration">
            <key-map field-name="artifactTypeEnumId"/></relationship>
    </entity>

    <!-- ========== User ========== -->

    <entity entity-name="UserAccount" package="moqui.security" use="transactional" short-alias="users">
        <field name="userId" type="id" is-pk="true"/>
        <field name="username" type="text-medium" enable-audit-log="true">
            <description>The username used along with the password to login</description></field>
        <field name="userFullName" type="text-medium" enable-audit-log="update">
            <description>User's first, middle, last, etc name</description></field>
        <field name="currentPassword" type="text-medium">
            <description>NOTE: not an encrypted field because one way hash encryption used for it</description></field>
        <field name="resetPassword" type="text-medium">
            <description>Set to random password for password reset, can be used only to update password</description></field>
        <field name="passwordSalt" type="text-medium"/>
        <field name="passwordHashType" type="text-short"/>
        <field name="passwordBase64" type="text-indicator">
            <description>Set to Y is currentPassword Base64 encoded, defaults to Hex encoded</description></field>
        <field name="passwordSetDate" type="date-time"/>
        <field name="passwordHint" type="text-medium"/>
        <field name="publicKey" type="text-long"><description>RSA public key for key based authentication</description></field>
        <field name="hasLoggedOut" type="text-indicator"><description>Set to Y when user logs out and to N when user logs in.
            If user is session authenticated on request and this is Y then treat as if user not authenticated.</description></field>
        <field name="disabled" type="text-indicator" default="'N'" enable-audit-log="update"/>
        <field name="disabledDateTime" type="date-time"/>
        <field name="terminateDate" type="date-time" enable-audit-log="true">
            <description>If set then user may not login after this date, and no notifications will be sent after this date.</description></field>
        <field name="successiveFailedLogins" type="number-integer"/>
        <field name="requirePasswordChange" type="text-indicator"/>
        <field name="currencyUomId" type="id"/>
        <field name="locale" type="text-short"/>
        <field name="timeZone" type="text-short"/>
        <field name="externalUserId" type="text-medium"/>
<<<<<<< HEAD
        <field name="emailAddress" type="text-medium" enable-audit-log="update">
=======
        <field name="ldapUid" type="text-medium"/>
        <field name="ldapFullName" type="text-medium"/>
        <field name="ldapLastUpdate" type="time"/>
        <field name="emailAddress" type="text-medium">
>>>>>>> 6821b1e0
            <description>The email address to use for forgot password emails and other system messages.</description></field>
        <field name="ipAllowed" type="text-medium">
            <description>If specified only allow login from matching IP4 address. Comma separated patterns where each pattern has 4
                dot separated segments each segment may be number, '*' for wildcard, or '-' separate number range (like '0-31').</description>
        </field>
        <relationship type="one" title="Currency" related="moqui.basic.Uom" short-alias="currencyUom">
            <key-map field-name="currencyUomId"/></relationship>
        <relationship type="many" related="moqui.security.UserGroupMember" short-alias="groups">
            <key-map field-name="userId"/></relationship>
        <relationship type="many" related="moqui.security.UserLoginKey" short-alias="loginKeys">
            <key-map field-name="userId"/></relationship>
        <relationship type="many" related="moqui.security.UserLoginHistory" short-alias="loginHistories">
            <key-map field-name="userId"/></relationship>
        <relationship type="many" related="moqui.security.UserPreference" short-alias="preferences">
            <key-map field-name="userId"/></relationship>
        <relationship type="many" related="moqui.security.user.NotificationTopicUser" short-alias="notificationTopics">
            <key-map field-name="userId"/></relationship>

        <!-- NOTE: both username and emailAddress must be unique -->
        <index name="USERACCT_USERNAME" unique="true"><index-field name="username"/></index>
        <index name="USERACCT_EMAILADDR" unique="true"><index-field name="emailAddress"/></index>
        <seed-data>
            <moqui.security.UserAccount userId="_NA_" username="_NA_" userFullName="Not Applicable" currentPassword="" disabled="Y"/>
        </seed-data>
    </entity>
    <view-entity entity-name="UserAccountAndGroup" package="moqui.security">
        <member-entity entity-alias="UAC" entity-name="moqui.security.UserAccount"/>
        <member-relationship entity-alias="UGM" join-from-alias="UAC" relationship="groups" join-optional="true"/>
        <member-relationship entity-alias="ULH" join-from-alias="UAC" relationship="loginHistories" join-optional="true"/>
        <member-relationship entity-alias="NTU" join-from-alias="UAC" relationship="notificationTopics" join-optional="true"/>
        <alias-all entity-alias="UAC"/>
        <alias-all entity-alias="UGM"/>
        <alias name="loginFromDate" entity-alias="ULH" field="fromDate"/>
        <alias name="topic" entity-alias="NTU"/>
        <alias name="receiveNotifications" entity-alias="NTU"/>
        <alias name="emailNotifications" entity-alias="NTU"/>
    </view-entity>

    <entity entity-name="UserGroup" package="moqui.security" use="configuration" short-alias="userGroups">
        <field name="userGroupId" type="id" is-pk="true"/>
        <field name="description" type="text-medium"/>
        <field name="groupTypeEnumId" type="id"/>
        <field name="ipAllowed" type="text-medium"><description>See UserAccout.ipAllowed</description></field>
        <relationship type="one" title="UserGroupType" related="moqui.basic.Enumeration" short-alias="groupTypeEnum">
            <key-map field-name="groupTypeEnumId"/></relationship>
        <relationship type="many" related="moqui.security.UserGroupPermission" short-alias="permissions">
            <key-map field-name="userGroupId"/></relationship>
        <relationship type="many" related="moqui.security.UserGroupPreference" short-alias="preferences">
            <key-map field-name="userGroupId"/></relationship>
        <relationship type="many" related="moqui.security.ArtifactAuthz" short-alias="authz">
            <key-map field-name="userGroupId"/></relationship>
        <seed-data>
            <moqui.basic.EnumerationType description="User Group Type" enumTypeId="UserGroupType"/>
        </seed-data>
    </entity>
    <entity entity-name="UserGroupMember" package="moqui.security" use="configuration" cache="true">
        <field name="userGroupId" type="id" is-pk="true"/>
        <field name="userId" type="id" is-pk="true"/>
        <field name="fromDate" type="date-time" is-pk="true"/>
        <field name="thruDate" type="date-time"/>
        <relationship type="one" related="moqui.security.UserGroup" short-alias="group"/>
        <relationship type="one-nofk" related="moqui.security.UserAccount" short-alias="user">
            <description>No FK in order to allow externally authenticated users.</description></relationship>
        <relationship type="many" related="moqui.security.UserGroupPermission" short-alias="permissions">
            <key-map field-name="userGroupId"/></relationship>
    </entity>
    <view-entity entity-name="UserGroupMemberUser" package="moqui.security">
        <member-entity entity-alias="UGM" entity-name="moqui.security.UserGroupMember"/>
        <member-relationship entity-alias="UAC" join-from-alias="UGM" relationship="user"/>
        <alias-all entity-alias="UGM"/>
        <alias-all entity-alias="UAC"/>
    </view-entity>
    <view-entity entity-name="UserGroupAndMember" package="moqui.security">
        <member-entity entity-alias="UGM" entity-name="moqui.security.UserGroupMember"/>
        <member-relationship entity-alias="UG" join-from-alias="UGM" relationship="group"/>
        <alias-all entity-alias="UGM"/>
        <alias-all entity-alias="UG"/>
    </view-entity>
    <entity entity-name="UserGroupPermission" package="moqui.security" use="configuration" cache="true" short-alias="userGroupPermissions">
        <field name="userGroupId" type="id" is-pk="true"/>
        <field name="userPermissionId" type="id-long" is-pk="true"/>
        <field name="fromDate" type="date-time" is-pk="true"/>
        <field name="thruDate" type="date-time"/>
        <relationship type="one" related="moqui.security.UserGroup" short-alias="group"/>
        <relationship type="one-nofk" related="moqui.security.UserPermission" short-alias="permission">
            <description>No FK in order to allow arbitrary permissions (ie not pre-configured).</description></relationship>
    </entity>
    <view-entity entity-name="UserPermissionCheck" package="moqui.security">
        <member-entity entity-alias="UGM" entity-name="moqui.security.UserGroupMember"/>
        <member-relationship entity-alias="UGP" join-from-alias="UGM" relationship="permissions"/>
        <alias name="userGroupId" entity-alias="UGM"/>
        <alias name="userId" entity-alias="UGM"/>
        <alias name="userPermissionId" entity-alias="UGP"/>
        <alias name="groupFromDate" entity-alias="UGM" field="fromDate"/>
        <alias name="groupThruDate" entity-alias="UGM" field="thruDate"/>
        <alias name="permissionFromDate" entity-alias="UGP" field="fromDate"/>
        <alias name="permissionThruDate" entity-alias="UGP" field="thruDate"/>
    </view-entity>

    <entity entity-name="UserLoginKey" package="moqui.security" use="transactional" cache="never">
        <description>A login key is an alternate way to authenticate a user, generally issued for temporary use sort of
            like a session.</description>
        <field name="loginKey" type="text-medium" is-pk="true"><description>NOTE: not an encrypted field because one way
            hash encryption used for it (uses login-key.@encrypt-hash-type, no salt, hash before lookup on verify)</description></field>
        <field name="userId" type="id"/>
        <field name="fromDate" type="date-time"/>
        <field name="thruDate" type="date-time"/>
        <relationship type="one" related="moqui.security.UserAccount" short-alias="user"/>
    </entity>
    <entity entity-name="UserLoginHistory" package="moqui.security" use="nontransactional" cache="never">
        <field name="userId" type="id" is-pk="true"/>
        <field name="fromDate" type="date-time" is-pk="true"/>
        <field name="thruDate" type="date-time"/>
        <field name="visitId" type="id"/>
        <field name="passwordUsed" type="text-medium" encrypt="true"/>
        <field name="successfulLogin" type="text-indicator"/>
        <relationship type="one-nofk" related="moqui.security.UserAccount" short-alias="user">
            <description>No FK in order to allow externally authenticated users.</description></relationship>
        <relationship type="one" related="moqui.server.Visit" short-alias="visit"/>
    </entity>
    <entity entity-name="UserPasswordHistory" package="moqui.security" use="nontransactional" cache="never">
        <field name="userId" type="id" is-pk="true"/>
        <field name="fromDate" type="date-time" is-pk="true"/>
        <field name="password" type="text-medium"/>
        <field name="passwordSalt" type="text-medium"/>
        <field name="passwordHashType" type="text-short"/>
        <relationship type="one-nofk" related="moqui.security.UserAccount" short-alias="user">
            <description>No FK in order to allow externally authenticated users.</description></relationship>
    </entity>
    <entity entity-name="UserPermission" package="moqui.security" use="configuration" short-alias="userPermissions">
        <field name="userPermissionId" type="id-long" is-pk="true"/>
        <field name="description" type="text-medium"/>
    </entity>
    <entity entity-name="UserPreference" package="moqui.security" use="configuration">
        <description>Use this entity for user-specific preferences (or properties). For default preferences use userId="_NA_".</description>
        <field name="userId" type="id" is-pk="true"/>
        <field name="preferenceKey" type="text-medium" is-pk="true"/>
        <field name="preferenceValue" type="text-long"/>
        <relationship type="one-nofk" related="moqui.security.UserAccount" short-alias="user">
            <description>No FK in order to allow externally authenticated users.</description></relationship>
        <relationship type="one-nofk" title="UserPreferenceKey" related="moqui.basic.Enumeration" short-alias="keyEnum">
            <description>No FK because any key can be used whether or not there is an Enumeration record for it.</description>
            <key-map field-name="preferenceKey"/></relationship>
        <seed-data>
            <!-- User Preference Keys can be declared in Enumeration records, but they don't have to be -->
            <moqui.basic.EnumerationType description="User Preference Key (optional)" enumTypeId="UserPreferenceKey"/>
        </seed-data>
    </entity>
    <entity entity-name="UserGroupPreference" package="moqui.security" use="configuration">
        <description>Use this entity for user group preferences (or properties). For all users use userGroupId="ALL_USERS".</description>
        <field name="userGroupId" type="id" is-pk="true"/>
        <field name="preferenceKey" type="text-medium" is-pk="true"/>
        <field name="preferenceValue" type="text-long"/>
        <relationship type="one-nofk" related="moqui.security.UserGroup" short-alias="group">
            <description>No FK in order to allow externally authenticated users.</description></relationship>
        <relationship type="one-nofk" title="UserPreferenceKey" related="moqui.basic.Enumeration" short-alias="keyEnum">
            <description>No FK because any key can be used whether or not there is an Enumeration record for it.</description>
            <key-map field-name="preferenceKey"/></relationship>
    </entity>
    <entity entity-name="UserScreenTheme" package="moqui.security" use="configuration" cache="true">
        <field name="userId" type="id" is-pk="true"/>
        <field name="screenThemeTypeEnumId" type="id" is-pk="true"/>
        <field name="screenThemeId" type="id"/>
        <relationship type="one-nofk" related="moqui.security.UserAccount" short-alias="user">
            <description>No FK in order to allow externally authenticated users.</description></relationship>
        <relationship type="one" title="ScreenThemeType" related="moqui.basic.Enumeration">
            <key-map field-name="screenThemeTypeEnumId"/></relationship>
        <relationship type="one" related="moqui.screen.ScreenTheme"/>
    </entity>
    <entity entity-name="UserGroupScreenTheme" package="moqui.security" use="configuration" cache="true">
        <field name="userGroupId" type="id" is-pk="true"/>
        <field name="screenThemeTypeEnumId" type="id" is-pk="true"/>
        <field name="screenThemeId" type="id"/>
        <field name="sequenceNum" type="number-integer"/>
        <relationship type="one-nofk" related="moqui.security.UserGroup" short-alias="group">
            <description>No FK in order to allow externally authenticated users.</description></relationship>
        <relationship type="one" title="ScreenThemeType" related="moqui.basic.Enumeration">
            <key-map field-name="screenThemeTypeEnumId"/></relationship>
        <relationship type="one" related="moqui.screen.ScreenTheme"/>
    </entity>

    <!-- ========== User Notifications ========== -->

    <entity entity-name="NotificationTopic" package="moqui.security.user" use="configuration" cache="true">
        <field name="topic" type="text-medium" is-pk="true"/>
        <field name="description" type="text-medium"/>
        <field name="titleTemplate" type="text-long"/>
        <field name="errorTitleTemplate" type="text-long"><description>If populated used when type=danger</description></field>
        <field name="linkTemplate" type="text-long"/>
        <field name="typeString" type="text-short"><description>One of: info, success, warning, danger</description></field>
        <field name="showAlert" type="text-indicator"/>
        <field name="alertNoAutoHide" type="text-indicator"/>
        <field name="persistOnSend" type="text-indicator"/>
        <field name="isPrivate" type="text-indicator"><description>If Y user must be associated to see it or receive notifications.</description></field>
        <field name="receiveNotifications" type="text-indicator"><description>For each User if there is no NotificationTopicUser.receiveNotifications value then use this as the default, this defaults to N.</description></field>
        <field name="emailNotifications" type="text-indicator"><description>For each User if there is no NotificationTopicUser.emailNotifications value then use this as the default, this defaults to N.</description></field>
        <field name="emailTemplateId" type="id"><description>If is specified use this template to send a notification email to each user with emailNotifications=Y</description></field>
        <field name="emailMessageSave" type="text-indicator"/>
        <relationship type="one" related="moqui.basic.email.EmailTemplate"/>
    </entity>
    <entity entity-name="NotificationTopicUser" package="moqui.security.user" use="configuration" cache="true">
        <field name="topic" type="text-medium" is-pk="true"/>
        <field name="userId" type="id" is-pk="true"/>
        <field name="receiveNotifications" type="text-indicator"><description>If notification sent to user only actually notify if this is Y</description></field>
        <field name="allNotifications" type="text-indicator"><description>If Y user receives all notifications on topic even if not sent directly</description></field>
        <field name="emailNotifications" type="text-indicator"><description>If Y sends an email to user using UserAccount.emailAddress</description></field>
        <relationship type="one-nofk" related="moqui.security.user.NotificationTopic" short-alias="notificationTopic"/>
        <relationship type="one-nofk" related="moqui.security.UserAccount" short-alias="user"/>
    </entity>

    <entity entity-name="NotificationMessage" package="moqui.security.user" use="nontransactional" cache="never">
        <field name="notificationMessageId" type="id" is-pk="true"/>
        <field name="topic" type="text-medium"/>
        <field name="userGroupId" type="id"/>
        <field name="sentDate" type="date-time"/>
        <field name="messageJson" type="text-very-long"/>
        <field name="titleText" type="text-long"/>
        <field name="linkText" type="text-long"/>
        <field name="typeString" type="text-short"/>
        <field name="showAlert" type="text-indicator"/>
        <relationship type="one-nofk" related="moqui.security.user.NotificationTopic" short-alias="notificationTopic"/>
        <relationship type="one" related="moqui.security.UserGroup" short-alias="userGroup"/>
        <relationship type="many" related="moqui.security.user.NotificationMessageUser" short-alias="users">
            <key-map field-name="notificationMessageId"/></relationship>
    </entity>
    <entity entity-name="NotificationMessageUser" package="moqui.security.user" use="nontransactional" cache="never">
        <field name="notificationMessageId" type="id" is-pk="true"/>
        <field name="userId" type="id" is-pk="true"/>
        <field name="sentDate" type="date-time"/>
        <field name="viewedDate" type="date-time"/>
        <field name="emailMessageId" type="id"/>
        <relationship type="one" related="moqui.security.user.NotificationMessage" short-alias="notification"/>
        <relationship type="one-nofk" related="moqui.security.UserAccount" short-alias="user"/>
        <relationship type="one" related="moqui.basic.email.EmailMessage" short-alias="emailMessage"/>
        <index name="NOTMSGUSR_UID_VD" unique="false"><index-field name="userId"/><index-field name="viewedDate"/></index>
    </entity>
    <view-entity entity-name="NotificationMessageByUser" package="moqui.security.user" cache="never">
        <member-entity entity-alias="NMSG" entity-name="moqui.security.user.NotificationMessage"/>
        <member-relationship entity-alias="NMU" join-from-alias="NMSG" relationship="users"/>
        <alias-all entity-alias="NMSG"/>
        <alias entity-alias="NMU" name="userId"/>
        <alias entity-alias="NMU" name="userSentDate" field="sentDate"/>
        <alias entity-alias="NMU" name="viewedDate"/>
    </view-entity>
</entities><|MERGE_RESOLUTION|>--- conflicted
+++ resolved
@@ -270,14 +270,10 @@
         <field name="locale" type="text-short"/>
         <field name="timeZone" type="text-short"/>
         <field name="externalUserId" type="text-medium"/>
-<<<<<<< HEAD
-        <field name="emailAddress" type="text-medium" enable-audit-log="update">
-=======
         <field name="ldapUid" type="text-medium"/>
         <field name="ldapFullName" type="text-medium"/>
         <field name="ldapLastUpdate" type="time"/>
         <field name="emailAddress" type="text-medium">
->>>>>>> 6821b1e0
             <description>The email address to use for forgot password emails and other system messages.</description></field>
         <field name="ipAllowed" type="text-medium">
             <description>If specified only allow login from matching IP4 address. Comma separated patterns where each pattern has 4
