<?xml version="1.0" encoding="UTF-8"?>
<!--
This software is in the public domain under CC0 1.0 Universal plus a
Grant of Patent License.

To the extent possible under law, the author(s) have dedicated all
copyright and related and neighboring rights to this software to the
public domain worldwide. This software is distributed without any
warranty.

You should have received a copy of the CC0 Public Domain Dedication
along with this software (see the LICENSE.md file). If not, see
<http://creativecommons.org/publicdomain/zero/1.0/>.
-->
<xs:schema xmlns:xs="http://www.w3.org/2001/XMLSchema" elementFormDefault="qualified">
    <xs:include schemaLocation="common-types-2.1.xsd"/>

    <xs:simpleType name="cache-options">
        <xs:restriction base="xs:token">
            <xs:enumeration value="true"><xs:annotation><xs:documentation>Use cache during queries by default (code may override this).</xs:documentation></xs:annotation></xs:enumeration>
            <xs:enumeration value="false"><xs:annotation><xs:documentation>Do not use cache during queries by default (code may override this).</xs:documentation></xs:annotation></xs:enumeration>
            <xs:enumeration value="never"><xs:annotation><xs:documentation>Do not use cache during queries ever(code may NOT override this).</xs:documentation></xs:annotation></xs:enumeration>
        </xs:restriction>
    </xs:simpleType>
    <xs:simpleType name="authorize-skip-options">
        <xs:restriction base="xs:token">
            <xs:enumeration value="true"/>
            <xs:enumeration value="false"/>
            <xs:enumeration value="create"/>
            <xs:enumeration value="view"/>
            <xs:enumeration value="view-create"/>
        </xs:restriction>
    </xs:simpleType>
    <xs:simpleType name="audit-log-options">
        <xs:restriction base="xs:token">
            <xs:enumeration value="true"/>
            <xs:enumeration value="false"/>
            <xs:enumeration value="update"/>
        </xs:restriction>
    </xs:simpleType>
    <xs:simpleType name="field-type-options">
        <xs:restriction base="xs:token">
            <xs:enumeration value="id"/>
            <xs:enumeration value="id-long"/>
            <xs:enumeration value="date"/>
            <xs:enumeration value="time"/>
            <xs:enumeration value="date-time"/>
            <xs:enumeration value="number-integer"/>
            <xs:enumeration value="number-decimal"/>
            <xs:enumeration value="number-float"/>
            <xs:enumeration value="currency-amount"/>
            <xs:enumeration value="currency-precise"/>
            <xs:enumeration value="text-indicator"/>
            <xs:enumeration value="text-short"/>
            <xs:enumeration value="text-medium"/>
            <xs:enumeration value="text-long"/>
            <xs:enumeration value="text-very-long"/>
            <xs:enumeration value="binary-very-long"/>
        </xs:restriction>
    </xs:simpleType>

    <!-- ====================== Root Element ======================= -->
    <xs:element name="entities">
        <xs:complexType>
            <xs:sequence>
                <xs:choice minOccurs="0" maxOccurs="unbounded">
                    <xs:element ref="entity"/>
                    <xs:element ref="view-entity"/>
                    <xs:element ref="extend-entity"/>
                </xs:choice>
            </xs:sequence>
        </xs:complexType>
    </xs:element>

    <!-- ================== entity and extend-entity ===================== -->

    <xs:element name="entity">
        <xs:complexType>
            <xs:sequence>
                <xs:element minOccurs="0" ref="description"/>
                <xs:element maxOccurs="unbounded" ref="field"/>
                <xs:element minOccurs="0" maxOccurs="unbounded" ref="relationship"/>
                <xs:element minOccurs="0" maxOccurs="unbounded" ref="index"/>
                <!-- TABLED not to be part of 1.0: <xs:element minOccurs="0" maxOccurs="unbounded" ref="change-set"/> -->
                <xs:element minOccurs="0" ref="seed-data"/>
                <xs:element minOccurs="0" maxOccurs="unbounded" ref="master"/>
            </xs:sequence>
            <xs:attribute name="entity-name" type="name-upper" use="required"/>
            <xs:attribute name="package" type="name-package" use="required"/>
            <xs:attribute name="table-name" type="xs:string"/>
            <xs:attribute name="group" type="name-plain" use="optional"/>
            <xs:attribute name="use" default="transactional">
                <xs:annotation><xs:documentation>The intended use of an entity.</xs:documentation></xs:annotation>
                <xs:simpleType><xs:restriction base="xs:token">
                    <xs:enumeration value="transactional"><xs:annotation><xs:documentation>transactional business
                        entities that need atomic operations, immediate consistency, etc; typically never cached;
                        includes things like work efforts, orders, shipments, inventory/assets, invoices, accounting
                        and financial transactions</xs:documentation></xs:annotation></xs:enumeration>
                    <xs:enumeration value="nontransactional"><xs:annotation><xs:documentation>non-transactional business
                        entities; eventual consistency is adequate; may be cached; non-transactional does not mean
                        transactions are not used, but that strict consistency is not important; includes things like
                        parties, facilities, products, history/tracking data (master data, meta-data)</xs:documentation></xs:annotation></xs:enumeration>
                    <xs:enumeration value="configuration"><xs:annotation><xs:documentation>framework and application
                        configuration data; eventual consistency is okay; typically cached</xs:documentation></xs:annotation></xs:enumeration>
                    <xs:enumeration value="analytical"><xs:annotation><xs:documentation>analytical entities with data
                        typically derived from transactional data</xs:documentation></xs:annotation></xs:enumeration>
                </xs:restriction></xs:simpleType>
            </xs:attribute>
            <xs:attribute name="sequence-primary-use-uuid" type="boolean" default="false">
                <xs:annotation><xs:documentation>Uses java.util.UUID.randomUUID() to get sequenced IDs for this entity.</xs:documentation></xs:annotation>
            </xs:attribute>
            <xs:attribute name="sequence-bank-size" type="xs:nonNegativeInteger" default="50"/>
            <xs:attribute name="sequence-primary-stagger" type="xs:nonNegativeInteger" default="1">
                <xs:annotation><xs:documentation>The maximum amount to stagger the sequenced ID, if 1 the sequence will
                    be incremented by 1, otherwise the current sequence ID will be incremented by a value between 1 and
                    staggerMax.</xs:documentation></xs:annotation>
            </xs:attribute>
            <xs:attribute name="sequence-primary-prefix" type="xs:string">
                <xs:annotation><xs:documentation>Prefix to apply to primary sequenced ID values for this entity.
                    Can be an expression (string expansion) with the current value added to the context.</xs:documentation></xs:annotation>
            </xs:attribute>
            <xs:attribute name="sequence-secondary-padded-length" type="xs:nonNegativeInteger" default="2">
                <xs:annotation><xs:documentation>If specified front-pads the secondary sequenced value with zeroes
                    until it is this length. Defaults to 2.</xs:documentation></xs:annotation>
            </xs:attribute>
            <xs:attribute name="optimistic-lock" type="boolean" default="false"/>
            <xs:attribute name="no-update-stamp" type="boolean" default="false">
                <xs:annotation><xs:documentation>
                    The Entity Facade by default adds a single field (lastUpdatedStamp) to each entity for use in
                    optimistic locking and data synchronization. If you do not want it to create that stamp for
                    this entity then set this attribute to false.
                </xs:documentation></xs:annotation>
            </xs:attribute>
            <xs:attribute name="cache" type="cache-options" default="false"/>
            <xs:attribute name="authorize-skip" type="authorize-skip-options" default="false"/>
            <xs:attribute name="create-only" type="boolean" default="false">
                <xs:annotation><xs:documentation>If true values are immutable, can only be created and not updated
                    or deleted.</xs:documentation></xs:annotation>
            </xs:attribute>
            <xs:attribute name="enable-audit-log" type="audit-log-options">
                <xs:annotation><xs:documentation>
                    No default (effectively defaults to false). If set this value will be used for @enable-audit-log
                    attribute on all fields without a value set (the field level value overrides this value).

                    Note that this also sets the value for the automatically added field lastUpdatedStamp so if enabled
                    there will be a record of all updates.
                </xs:documentation></xs:annotation>
            </xs:attribute>
            <xs:attribute name="short-alias" type="xs:string">
                <xs:annotation><xs:documentation>A short alias for the entity, mainly meant for REST URLs but entities
                    may be referenced by this. Must be unique across all entities defined. If a duplicate is found the
                    later loading entity will be used. Should be short, start with a lowercase character, and be plural
                    (ie products, not product).</xs:documentation></xs:annotation>
            </xs:attribute>
        </xs:complexType>
    </xs:element>
    <xs:element name="extend-entity">
        <xs:complexType>
            <xs:sequence>
                <xs:element minOccurs="0" maxOccurs="unbounded" ref="field"/>
                <xs:element minOccurs="0" maxOccurs="unbounded" ref="relationship"/>
                <xs:element minOccurs="0" maxOccurs="unbounded" ref="index"/>
                <xs:element minOccurs="0" ref="seed-data"/>
                <xs:element minOccurs="0" maxOccurs="unbounded" ref="master"/>
            </xs:sequence>
            <xs:attribute name="entity-name" type="name-upper" use="required"/>
            <xs:attribute name="package" type="name-package" use="required"/>
            <xs:attribute name="package-name" use="prohibited"><xs:annotation><xs:documentation>
                Deprecated, use package attribute</xs:documentation></xs:annotation></xs:attribute>
            <xs:attribute name="table-name" type="xs:string"/>
            <xs:attribute name="group" type="name-plain"/>
            <xs:attribute name="group-name" use="prohibited"><xs:annotation><xs:documentation>
                Deprecated, use group attribute</xs:documentation></xs:annotation></xs:attribute>
            <xs:attribute name="sequence-bank-size" type="xs:string"/>
            <xs:attribute name="sequence-primary-prefix" type="xs:string"/>
            <xs:attribute name="optimistic-lock" default="false" type="boolean"/>
            <xs:attribute name="no-update-stamp" default="false" type="boolean"/>
            <xs:attribute name="cache" default="false" type="cache-options"/>
            <xs:attribute name="authorize-skip" type="authorize-skip-options" default="false"/>
            <xs:attribute name="enable-audit-log" type="audit-log-options"/>
        </xs:complexType>
    </xs:element>

    <xs:element name="field">
        <xs:complexType>
            <xs:sequence><xs:element minOccurs="0" ref="description"/></xs:sequence>
            <xs:attribute name="name" type="name-field" use="required"/>
            <xs:attribute name="column-name" type="xs:string"/>
            <xs:attribute name="type" type="field-type-options" use="required"/>
            <xs:attribute name="is-pk" default="false" type="boolean"/>
            <xs:attribute name="not-null" default="false" type="boolean"/>
            <xs:attribute name="encrypt" default="false" type="boolean"/>
            <xs:attribute name="enable-audit-log" default="false" type="audit-log-options">
                <xs:annotation><xs:documentation>
                    Defaults to false. If true whenever the value for this field on a record changes the Entity Facade
                    will record the change (create or update) in the moqui.entity.EntityAuditLog entity. If set to
                    update will not create an audit record for the initial create, only for updates.
                </xs:documentation></xs:annotation>
            </xs:attribute>
            <xs:attribute name="enable-localization" default="false" type="boolean">
                <xs:annotation><xs:documentation>
                    If true gets on this field will be looked up with the moqui.basic.LocalizedEntityField entity and if there is
                    a matching record the localized value there will be returned instead of the actual record's value.
                    Defaults to false for performance reasons, only set to true for fields that will have translations.
                </xs:documentation></xs:annotation>
            </xs:attribute>
            <xs:attribute name="default" type="xs:string">
                <xs:annotation><xs:documentation>
                    A Groovy expression with the default value of the field. It can be derived from other fields on the
                    same record, set to a constant, etc. Set during create and update operations, after EECA before
                    rules are run, and only if the field value is null or an empty String.
                </xs:documentation></xs:annotation>
            </xs:attribute>
            <xs:attribute name="create-only" type="boolean">
                <xs:annotation><xs:documentation>If true values are immutable, can only be set on create and not update.
                    Overrides entity.@create-only value, set to false explicitly to allow update of certain fields on
                    create-only entities.</xs:documentation></xs:annotation>
            </xs:attribute>
        </xs:complexType>
    </xs:element>

    <xs:element name="relationship">
        <xs:complexType>
            <xs:sequence>
                <xs:element minOccurs="0" ref="description"/>
                <xs:element minOccurs="0" maxOccurs="unbounded" ref="key-map"/>
            </xs:sequence>
            <xs:attribute name="type" use="required">
                <xs:simpleType><xs:restriction base="xs:token">
                    <xs:enumeration value="one"/>
                    <xs:enumeration value="many"/>
                    <xs:enumeration value="one-nofk"/>
                </xs:restriction></xs:simpleType>
            </xs:attribute>
            <xs:attribute name="title" type="name-upper"/>
            <xs:attribute name="related" type="name-full" use="required"/>
            <xs:attribute name="related-entity-name" type="name-full" use="prohibited"><xs:annotation><xs:documentation>
                Deprecated, use the related attribute</xs:documentation></xs:annotation></xs:attribute>
            <xs:attribute name="fk-name" type="xs:string"/>
            <xs:attribute name="short-alias" type="xs:string">
                <xs:annotation><xs:documentation>A short alias for the relationship, mainly meant for REST URLs but
                    relationships may be referenced by this. Must be unique for relationships within an entity (ie only
                    has meaning in the context of a particular entity). Should be short, start with a lowercase
                    character, and be plural (ie products, not product).</xs:documentation></xs:annotation>
            </xs:attribute>
            <xs:attribute name="mutable" type="boolean" default="false"><xs:annotation><xs:documentation>
                If true related record may be modified through create/update auto-service calls with child records.
                If false relationship is read-only for aggregated records (using master definition or dependent levels).
                Defaults to false for type one* relationships, to true for type many (many are generally detail or join entities).
            </xs:documentation></xs:annotation></xs:attribute>
        </xs:complexType>
    </xs:element>
    <xs:element name="key-map">
        <xs:complexType>
            <xs:attribute name="field-name" type="name-field" use="required"/>
            <xs:attribute name="related" type="name-field"/>
            <xs:attribute name="related-field-name" use="prohibited"><xs:annotation><xs:documentation>
                Deprecated, use the related attribute</xs:documentation></xs:annotation></xs:attribute>
        </xs:complexType>
    </xs:element>

    <xs:element name="index">
        <xs:complexType>
            <xs:sequence>
                <xs:element minOccurs="0" ref="description"/>
                <xs:element maxOccurs="unbounded" ref="index-field"/>
            </xs:sequence>
            <xs:attribute name="name" type="xs:string" use="required"/>
            <xs:attribute name="unique" default="false" type="boolean"/>
        </xs:complexType>
    </xs:element>
    <xs:element name="index-field">
        <xs:complexType><xs:attribute name="name" type="xs:string" use="required"/></xs:complexType>
    </xs:element>

    <!-- TABLED not to be part of 1.0:
    <xs:element name="change-set">
        <xs:complexType>
            <xs:sequence>
                <xs:choice maxOccurs="unbounded">
                    <xs:element name="drop-table">
                        <xs:complexType>
                            <xs:attribute name="table-name"/>
                        </xs:complexType>
                    </xs:element>
                    <xs:element name="rename-table">
                        <xs:complexType>
                            <xs:attribute name="old-table-name"/>
                        </xs:complexType>
                    </xs:element>
                    <xs:element name="rename-column">
                        <xs:complexType>
                            <xs:attribute name="old-column-name"/>
                            <xs:attribute name="field-name"/>
                        </xs:complexType>
                    </xs:element>
                    <xs:element name="drop-column">
                        <xs:complexType>
                            <xs:attribute name="column-name"/>
                        </xs:complexType>
                    </xs:element>
                    <xs:element name="merge-columns">
                        <xs:complexType>
                            <xs:attribute name="column-1-name"/>
                            <xs:attribute name="column-2-name"/>
                            <xs:attribute name="field-name"/>
                        </xs:complexType>
                    </xs:element>
                    <xs:element name="modify-data-type">
                        <xs:complexType>
                            <xs:attribute name="field-name"/>
                        </xs:complexType>
                    </xs:element>
                    <xs:element name="drop-index">
                        <xs:complexType>
                            <xs:attribute name="index-name"/>
                        </xs:complexType>
                    </xs:element>
                    <xs:element name="drop-foreign-key-constraint">
                        <xs:complexType>
                            <xs:attribute name="constraint-name"/>
                        </xs:complexType>
                    </xs:element>
                </xs:choice>
            </xs:sequence>
            <xs:attribute name="id" type="xs:string" use="required"/>
        </xs:complexType>
    </xs:element>
    -->

    <xs:element name="seed-data">
        <xs:complexType><xs:sequence><xs:any minOccurs="0" maxOccurs="unbounded" processContents="skip"/></xs:sequence></xs:complexType>
    </xs:element>

    <xs:element name="master">
        <xs:annotation><xs:documentation>Define the structure of this entity as a master entity for outgoing messages
            and definitions for incoming messages, though all relationships are supported in incoming/imported data. Also
            useful for extended query to get all data associated with a master record.</xs:documentation></xs:annotation>
        <xs:complexType>
            <xs:sequence>
                <xs:element minOccurs="0" maxOccurs="unbounded" ref="detail"/>
            </xs:sequence>
            <xs:attribute name="name" type="name-plain" default="default"><xs:annotation><xs:documentation>
                A name to distinguish multiple master definitions for an entity. Required when there is more than one
                master definition for an entity.
            </xs:documentation></xs:annotation></xs:attribute>
        </xs:complexType>
    </xs:element>
    <xs:element name="detail">
        <xs:complexType>
            <xs:sequence>
                <xs:element minOccurs="0" maxOccurs="unbounded" ref="detail"/>
            </xs:sequence>
            <xs:attribute name="relationship" type="name-full" use="required"><xs:annotation><xs:documentation>
                The relationship linking the master or parent detail to the detail. May be either short-alias or
                full relationship name (${title}#${related-entity-name} or just related-entity-name if no title).
            </xs:documentation></xs:annotation></xs:attribute>
            <xs:attribute name="use-master" type="name-plain"><xs:annotation><xs:documentation>
                The name of a master definition in the related entity to include all detail under this master.
            </xs:documentation></xs:annotation></xs:attribute>
        </xs:complexType>
    </xs:element>

    <!-- ================== view-entity ===================== -->

    <xs:element name="view-entity">
        <xs:complexType>
            <xs:sequence>
                <xs:element minOccurs="0" ref="description"/>
                <xs:element ref="member-entity"/>
                <xs:choice minOccurs="0" maxOccurs="unbounded">
                    <xs:element ref="member-entity"/>
                    <xs:element ref="member-relationship"/>
                </xs:choice>
                <xs:element minOccurs="0" maxOccurs="unbounded" ref="alias-all"/>
                <xs:element minOccurs="0" maxOccurs="unbounded" ref="alias"/>
                <xs:element minOccurs="0" maxOccurs="unbounded" ref="relationship"/>
                <xs:element minOccurs="0" ref="entity-condition"/>
            </xs:sequence>
            <xs:attribute name="entity-name" type="name-upper" use="required"/>
            <xs:attribute name="package" type="name-package" use="required"/>
            <xs:attribute name="cache" default="false" type="cache-options"/>
            <xs:attribute name="auto-clear-cache" default="true" type="boolean"/>
            <xs:attribute name="authorize-skip" type="authorize-skip-options" default="false"/>
        </xs:complexType>
    </xs:element>
    <xs:element name="member-entity">
        <xs:complexType>
            <xs:sequence>
                <xs:element minOccurs="0" ref="description"/>
                <xs:element minOccurs="0" maxOccurs="unbounded" ref="key-map"/>
                <xs:element minOccurs="0" ref="entity-condition"/>
            </xs:sequence>
            <xs:attribute name="entity-alias" type="name-plain" use="required"/>
            <xs:attribute name="entity-name" type="name-full" use="required"/>
            <xs:attribute name="join-from-alias" type="name-plain" use="optional"/>
            <xs:attribute name="join-optional" type="boolean" default="false"/>
            <xs:attribute name="sub-select" type="boolean" default="false"/>
        </xs:complexType>
    </xs:element>
    <xs:element name="member-relationship">
        <xs:complexType>
            <xs:sequence>
                <xs:element minOccurs="0" ref="description"/>
                <xs:element minOccurs="0" ref="entity-condition"/>
            </xs:sequence>
            <xs:attribute name="entity-alias" type="name-plain" use="required"/>
            <xs:attribute name="join-from-alias" type="name-plain" use="required"/>
            <xs:attribute name="relationship" type="name-full" use="required"/>
            <xs:attribute name="join-optional" type="boolean" default="false"/>
            <xs:attribute name="sub-select" type="boolean" default="false"/>
        </xs:complexType>
    </xs:element>

    <xs:element name="alias-all">
        <xs:complexType>
            <xs:sequence>
                <xs:element minOccurs="0" ref="description"/>
                <xs:element minOccurs="0" maxOccurs="unbounded" ref="exclude"/>
            </xs:sequence>
            <xs:attribute name="entity-alias" type="name-plain" use="required"/>
            <xs:attribute name="prefix" type="name-plain"/>
        </xs:complexType>
    </xs:element>
    <xs:element name="exclude">
        <xs:complexType><xs:attribute name="field" type="xs:string" use="required"/></xs:complexType>
    </xs:element>

    <xs:element name="alias">
        <xs:complexType>
            <xs:sequence>
                <xs:element minOccurs="0" ref="description"/>
                <xs:choice minOccurs="0">
                    <xs:element ref="complex-alias"/>
                    <xs:element name="case">
                        <xs:complexType>
                            <xs:sequence>
                                <xs:element maxOccurs="unbounded" name="when">
                                    <xs:complexType>
                                        <xs:sequence><xs:element ref="complex-alias"/></xs:sequence>
                                        <xs:attribute name="expression" type="xs:string" use="required"/>
                                    </xs:complexType>
                                </xs:element>
                                <xs:element minOccurs="0" name="else">
                                    <xs:complexType><xs:sequence><xs:element ref="complex-alias"/></xs:sequence></xs:complexType>
                                </xs:element>
                            </xs:sequence>
                            <xs:attribute name="expression" type="xs:string"/>
                        </xs:complexType>
                    </xs:element>
                </xs:choice>
            </xs:sequence>
            <xs:attribute name="entity-alias" type="name-plain"/>
            <xs:attribute name="name" type="name-field" use="required"/>
            <xs:attribute name="field" type="name-field"/>
            <xs:attribute name="function" type="aggregate-function"/>
            <xs:attribute name="type" type="field-type-options" use="optional">
                <xs:annotation><xs:documentation>Normally determined automatically from the entity field it is based on
                    but needs to be specified for complex-alias with a function if you want something other than
                    number-decimal.</xs:documentation></xs:annotation>
            </xs:attribute>
            <xs:attribute name="default-display" type="boolean" use="optional"><xs:annotation><xs:documentation>
                Mostly used internally for auto form fields from entity fields. If not set uses default behavior
                (in form-list display all types except text-long, text-very-long, binary-very-long).
            </xs:documentation></xs:annotation></xs:attribute>
        </xs:complexType>
    </xs:element>
    <xs:element name="complex-alias">
<<<<<<< HEAD
        <xs:annotation><xs:documentation>
            In every SELECT statement, the fields that are normally used are really defined to be expressions.
            This means for example that you can supply an expression like (discountPercent * 100) in place of  just a field name.
            The complex-alias tag is the way to do this.
=======
        <xs:annotation>
            <xs:documentation>
                In every SELECT statement, the fields that are normally used are really defined to be expressions.
                This means for example that you can supply an expression like (discountPercent * 100) in place of just a field name.
                The complex-alias tag is the way to do this.
>>>>>>> 845c705e

            The argument to the right of operator = can be any operator valid for that data type on the database system you are using.
            For example *, +, -, and / are commonly available mathematical operators.
            You can also use any operator on any data type supported on the underlying database system including string and date operators.
            complex-alias can be as complex as you need by adding nested complex-alias statements and complex-alias-field
            can use the same functions (min, max, count, count-distinct, sum, avg, upper, and lower) as the alias tag.
        </xs:documentation></xs:annotation>
        <xs:complexType>
            <xs:choice minOccurs="0" maxOccurs="unbounded">
                <xs:element ref="complex-alias"/>
                <xs:element ref="complex-alias-field"/>
            </xs:choice>
            <xs:attribute name="operator" type="xs:string" default="+"/>
            <xs:attribute name="expression" type="xs:string"/>
        </xs:complexType>
    </xs:element>
    <xs:element name="complex-alias-field">
        <xs:complexType>
            <xs:attribute name="entity-alias" type="name-plain" use="required"/>
            <xs:attribute name="field" type="name-field" use="required"/>
            <xs:attribute name="default-value" type="xs:string"/>
            <xs:attribute name="function" type="aggregate-function"/>
        </xs:complexType>
    </xs:element>

    <xs:element name="entity-condition">
        <xs:complexType>
            <xs:sequence>
                <xs:choice minOccurs="0" maxOccurs="unbounded">
                    <xs:element ref="date-filter"/>
                    <xs:element ref="econdition"/>
                    <xs:element ref="econditions"/>
                </xs:choice>
                <xs:element minOccurs="0" ref="having-econditions"/>
                <xs:element minOccurs="0" maxOccurs="unbounded" ref="order-by"/>
            </xs:sequence>
            <xs:attribute name="distinct" default="false" type="boolean"/>
        </xs:complexType>
    </xs:element>
    <xs:element name="date-filter">
        <xs:annotation><xs:documentation>Adds a econdition to find to filter by the from and thru dates in each record, comparing them to the valid-date value.</xs:documentation></xs:annotation>
        <xs:complexType>
            <xs:attribute type="xs:string" name="valid-date">
                <xs:annotation><xs:documentation>The name of a field in the context to compare each value to. Defaults to now.</xs:documentation></xs:annotation>
            </xs:attribute>
            <xs:attribute type="xs:string" name="from-field-name" default="fromDate">
                <xs:annotation><xs:documentation>The name of the entity field to use as the from/beginning effective date. Defaults to fromDate.</xs:documentation></xs:annotation>
            </xs:attribute>
            <xs:attribute type="xs:string" name="thru-field-name" default="thruDate">
                <xs:annotation><xs:documentation>The name of the entity field to use as the thru/ending effective date.Defaults to thruDate.</xs:documentation></xs:annotation>
            </xs:attribute>
        </xs:complexType>
    </xs:element>
    <xs:element name="econdition">
        <xs:complexType>
            <xs:attribute name="entity-alias" type="name-plain"/>
            <xs:attribute name="field-name" type="name-field" use="required"/>
            <xs:attribute name="operator" default="equals" type="operator-entity"/>
            <xs:attribute name="to-entity-alias" type="name-plain"/>
            <xs:attribute name="to-field-name" type="name-field"/>
            <xs:attribute name="value" type="xs:string"/>
            <xs:attribute name="ignore-case" default="false" type="boolean"/>
            <xs:attribute name="or-null" type="boolean" default="false">
                <xs:annotation><xs:documentation>If true make a condition specified value or null as valid matches.</xs:documentation></xs:annotation>
            </xs:attribute>
        </xs:complexType>
    </xs:element>
    <xs:element name="econditions">
        <xs:complexType>
            <xs:choice maxOccurs="unbounded">
                <xs:element ref="date-filter"/>
                <xs:element ref="econdition"/>
                <xs:element ref="econditions"/>
            </xs:choice>
            <xs:attribute name="combine" default="and">
                <xs:simpleType>
                    <xs:restriction base="xs:token">
                        <xs:enumeration value="and"/>
                        <xs:enumeration value="or"/>
                    </xs:restriction>
                </xs:simpleType>
            </xs:attribute>
        </xs:complexType>
    </xs:element>
    <xs:element name="having-econditions">
        <xs:complexType>
            <xs:choice maxOccurs="unbounded">
                <xs:element ref="date-filter"/>
                <xs:element ref="econdition"/>
                <xs:element ref="econditions"/>
            </xs:choice>
            <xs:attribute name="combine" default="and">
                <xs:simpleType>
                    <xs:restriction base="xs:token">
                        <xs:enumeration value="and"/>
                        <xs:enumeration value="or"/>
                    </xs:restriction>
                </xs:simpleType>
            </xs:attribute>
        </xs:complexType>
    </xs:element>
    <xs:element name="order-by">
        <!-- NOTE: note a more constrained name-field or something as can have |+|-|^|,| etc characters -->
        <xs:complexType><xs:attribute name="field-name" type="xs:string" use="required"/></xs:complexType>
    </xs:element>
</xs:schema><|MERGE_RESOLUTION|>--- conflicted
+++ resolved
@@ -466,18 +466,10 @@
         </xs:complexType>
     </xs:element>
     <xs:element name="complex-alias">
-<<<<<<< HEAD
         <xs:annotation><xs:documentation>
             In every SELECT statement, the fields that are normally used are really defined to be expressions.
             This means for example that you can supply an expression like (discountPercent * 100) in place of  just a field name.
             The complex-alias tag is the way to do this.
-=======
-        <xs:annotation>
-            <xs:documentation>
-                In every SELECT statement, the fields that are normally used are really defined to be expressions.
-                This means for example that you can supply an expression like (discountPercent * 100) in place of just a field name.
-                The complex-alias tag is the way to do this.
->>>>>>> 845c705e
 
             The argument to the right of operator = can be any operator valid for that data type on the database system you are using.
             For example *, +, -, and / are commonly available mathematical operators.
