<?xml version="1.0" encoding="UTF-8"?>
<!--
This software is in the public domain under CC0 1.0 Universal plus a
Grant of Patent License.

To the extent possible under law, the author(s) have dedicated all
copyright and related and neighboring rights to this software to the
public domain worldwide. This software is distributed without any
warranty.

You should have received a copy of the CC0 Public Domain Dedication
along with this software (see the LICENSE.md file). If not, see
<http://creativecommons.org/publicdomain/zero/1.0/>.
-->
<xs:schema xmlns:xs="http://www.w3.org/2001/XMLSchema" elementFormDefault="qualified">
    <xs:include schemaLocation="xml-actions-2.1.xsd"/>
    
    <xs:element name="secas">
        <xs:complexType>
            <xs:sequence>
                <xs:element minOccurs="0" maxOccurs="unbounded" ref="seca"/>
            </xs:sequence>
        </xs:complexType>
    </xs:element>
    <xs:element name="seca">
        <xs:annotation><xs:documentation>
            Triggered by service calls with various options about when during the service call to trigger the event.
            If condition (optional) evaluates to true then the actions are run.

            Service ECAs are meant for triggering business processes and for extending the functionality of existing
            services that you don't want to, or can't, modify.
            Service ECAs should NOT generally be used for maintenance of data derived from other entities, Entity ECA
            rules are a much better tool for that.

            When this runs the context will be whatever context the service was run in, plus the individual parameters
            for convenience in reading the values. If when is before the service itself is run there will be a context
            field called parameters with the input parameters Map in it that you can modify as needed in the ECA actions.
            If when is after the service itself the parameters field will contain the input parameters and a results
            field will contain the output parameters (results) that also may be modified.
        </xs:documentation></xs:annotation>
        <xs:complexType>
            <xs:sequence>
                <xs:element minOccurs="0" ref="condition"/>
                <xs:element ref="actions"/>
            </xs:sequence>
            <xs:attribute name="id" type="xs:string">
                <xs:annotation><xs:documentation>Optional but recommended. If another SECA rule has the same id it will override
                    any previously found with that id to change behavior or disable by override with empty actions.</xs:documentation></xs:annotation>
            </xs:attribute>
<<<<<<< HEAD
            <xs:attribute name="service" type="name-full" use="required">
=======
            <xs:attribute name="service" type="xs:string" use="required">
>>>>>>> 69620aaf
                <xs:annotation><xs:documentation>
                    The combined service name, like: "${path}.${verb}${noun}", or a pattern to match multiple service
                    names, like: "${path}\.(.*)". To explicitly separate the verb and noun put a hash (#) between them,
                    like: "${path}.${verb}#${noun}".
                </xs:documentation></xs:annotation>
            </xs:attribute>
            <xs:attribute name="when" use="required">
                <xs:simpleType>
                    <xs:restriction base="xs:token">
                        <xs:enumeration value="pre-validate">
                            <xs:annotation><xs:documentation>Runs before input parameters are validated; useful for
                                adding or modifying parameters before validation and data type conversion</xs:documentation></xs:annotation>
                        </xs:enumeration>
                        <xs:enumeration value="pre-auth">
                            <xs:annotation><xs:documentation>Runs before authentication and authorization checks, but
                                after the authUsername and authPassword parameters are used and specified
                                user logged in; useful for any custom behavior related to authc or authz</xs:documentation></xs:annotation>
                        </xs:enumeration>
                        <xs:enumeration value="pre-service">
                            <xs:annotation><xs:documentation>Runs before the service itself is run; best place for
                                general things to be done before running the service</xs:documentation></xs:annotation>
                        </xs:enumeration>
                        <xs:enumeration value="post-service">
                            <xs:annotation><xs:documentation>Runs just after the service is run; best place for general
                                things to be done after the service is run and independent of the transaction</xs:documentation></xs:annotation>
                        </xs:enumeration>
                        <xs:enumeration value="post-commit">
                            <xs:annotation><xs:documentation>Runs just after the commit would be done, whether it is
                                actually done or not (depending on service settings and existing TX in place, etc); to
                                run something on the actual commit use the tx-commit option</xs:documentation></xs:annotation>
                        </xs:enumeration>
                        <xs:enumeration value="tx-commit">
                            <xs:annotation><xs:documentation>Runs when the transaction the service is running in is
                                successfully committed. Gets its data after the run of the service so will
                                have the output/results of the service run as well as the input parameters.</xs:documentation></xs:annotation>
                        </xs:enumeration>
                        <xs:enumeration value="tx-rollback">
                            <xs:annotation><xs:documentation>Runs when the transaction the service is running in is
                                rolled back. Gets its data after the run of the service so will
                                have the output/results of the service run as well as the input parameters.</xs:documentation></xs:annotation>
                        </xs:enumeration>
                    </xs:restriction>
                </xs:simpleType>
            </xs:attribute>
            <xs:attribute name="name-is-pattern" type="boolean" default="false"/>
            <xs:attribute name="run-on-error" type="boolean" default="false"/>
            <xs:attribute name="priority" type="xs:positiveInteger" default="5"/>
        </xs:complexType>
    </xs:element>
</xs:schema><|MERGE_RESOLUTION|>--- conflicted
+++ resolved
@@ -47,11 +47,7 @@
                 <xs:annotation><xs:documentation>Optional but recommended. If another SECA rule has the same id it will override
                     any previously found with that id to change behavior or disable by override with empty actions.</xs:documentation></xs:annotation>
             </xs:attribute>
-<<<<<<< HEAD
-            <xs:attribute name="service" type="name-full" use="required">
-=======
             <xs:attribute name="service" type="xs:string" use="required">
->>>>>>> 69620aaf
                 <xs:annotation><xs:documentation>
                     The combined service name, like: "${path}.${verb}${noun}", or a pattern to match multiple service
                     names, like: "${path}\.(.*)". To explicitly separate the verb and noun put a hash (#) between them,
