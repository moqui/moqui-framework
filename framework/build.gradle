/*
 * This software is in the public domain under CC0 1.0 Universal plus a
 * Grant of Patent License.
 *
 * To the extent possible under law, the author(s) have dedicated all
 * copyright and related and neighboring rights to this software to the
 * public domain worldwide. This software is distributed without any
 * warranty.
 *
 * You should have received a copy of the CC0 Public Domain Dedication
 * along with this software (see the LICENSE.md file). If not, see
 * <http://creativecommons.org/publicdomain/zero/1.0/>.
 */

tasks.withType(JavaCompile) { options.compilerArgs << "-Xlint:unchecked" }
tasks.withType(JavaCompile) { options.compilerArgs << "-Xlint:deprecation" }
tasks.withType(GroovyCompile) { options.compilerArgs << "-Xlint:unchecked" }
tasks.withType(GroovyCompile) { options.compilerArgs << "-Xlint:deprecation" }

<<<<<<< HEAD
version = '2.1.2-rc1'
=======
version = '3.0.0-rc2'
>>>>>>> 69620aaf

apply plugin: 'groovy'
apply plugin: 'war'
// to run gradle-versions-plugin use "gradle dependencyUpdates"
apply plugin: 'com.github.ben-manes.versions'
// uncomment to add the Error Prone compiler; not enabled by default (doesn't work on Travis CI)
// apply plugin: 'net.ltgt.errorprone'
buildscript {
    repositories {
        jcenter()
        // uncomment to add the Error Prone compiler: maven { url "https://plugins.gradle.org/m2/" }
    }
    dependencies {
<<<<<<< HEAD
        classpath 'com.github.ben-manes:gradle-versions-plugin:0.21.0'
=======
        classpath 'com.github.ben-manes:gradle-versions-plugin:0.27.0'
>>>>>>> 69620aaf
        // uncomment to add the Error Prone compiler: classpath 'net.ltgt.gradle:gradle-errorprone-plugin:0.0.8'
    }
}
dependencyUpdates.resolutionStrategy = { componentSelection { rules -> rules.all { ComponentSelection selection ->
    boolean rejected = ['alpha', 'beta', 'rc', 'cr', 'm', 'b'].any { qualifier -> selection.candidate.version ==~ /(?i).*[.-]${qualifier}[.\d-].*/ }
    if (rejected) selection.reject('Release candidate')
} } }

// NOTE: packages should match group, name, version found at https://bintray.com/bintray/jcenter
repositories {
    flatDir name: 'localLib', dirs: projectDir.absolutePath + '/lib'
    jcenter() // http://jcenter.bintray.com
}

sourceCompatibility = '1.8'
targetCompatibility = '1.8'
archivesBaseName = 'moqui'

sourceSets {
    start
    execWar
}

groovydoc {
    docTitle = "Moqui Framework ${version}"
    source = sourceSets.main.allSource
}

// Log4J has annotation processors, disable to avoid warning
tasks.withType(JavaCompile) { options.compilerArgs << "-proc:none" }
tasks.withType(GroovyCompile) { options.compilerArgs << "-proc:none" }

dependencies {
    compile project(':moqui-util')

    // Groovy
<<<<<<< HEAD
    compile 'org.codehaus.groovy:groovy:2.5.6' // Apache 2.0
    compile 'org.codehaus.groovy:groovy-dateutil:2.5.6' // Apache 2.0
    compile 'org.codehaus.groovy:groovy-json:2.5.6' // Apache 2.0
    compile 'org.codehaus.groovy:groovy-templates:2.5.6' // Apache 2.0
    compile 'org.codehaus.groovy:groovy-xml:2.5.6' // Apache 2.0
=======
    compile 'org.codehaus.groovy:groovy:2.5.8' // Apache 2.0
    compile 'org.codehaus.groovy:groovy-dateutil:2.5.8' // Apache 2.0
    compile 'org.codehaus.groovy:groovy-json:2.5.8' // Apache 2.0
    compile 'org.codehaus.groovy:groovy-templates:2.5.8' // Apache 2.0
    compile 'org.codehaus.groovy:groovy-xml:2.5.8' // Apache 2.0
>>>>>>> 69620aaf
    // jansi is needed for groovydoc only, so in providedCompile (not included in war)
    compileOnly 'org.fusesource.jansi:jansi:1.18'
    // Findbugs need only during compile (used by freemarker and various moqui classes)
    compileOnly 'com.google.code.findbugs:annotations:3.0.1'

    // ========== Local (flatDir) libraries in framework/lib ==========

    // Bitronix Transaction Manager (the default internal tx mgr; custom build from source as 3.0.0 not yet released)
    compile 'org.codehaus.btm:btm:3.0.0-SNAPSHOT' // Apache 2.0
<<<<<<< HEAD
    // Bitronix depends on javassist (as does OrientDB, etc; note included here for easier reference, not in framework/lib)
    compile 'org.javassist:javassist:3.24.1-GA' // Apache 2.0

    // CUPS4J - print through CUPS server
    compile name: 'cups4j', version: '0.6.4' // LGPL <== NOTE!
    // CUPS4J sepends on Apache HTTP Client (unfortunate, adds about 1.1MB)
    compile 'org.apache.httpcomponents:httpclient:4.5.7'
=======
    runtime 'org.javassist:javassist:3.26.0-GA' // Apache 2.0
>>>>>>> 69620aaf

    // ========== Libraries from jcenter ==========

    // Apache Commons
<<<<<<< HEAD
    compile 'org.apache.commons:commons-csv:1.6' // Apache 2.0
    // NOTE: commons-email depends on com.sun.mail:javax.mail, included below
    compile module('org.apache.commons:commons-email:1.5') // Apache 2.0
    compile 'org.apache.commons:commons-lang3:3.8.1' // Apache 2.0; used by cron-utils
    compile 'commons-beanutils:commons-beanutils:1.9.3' // Apache 2.0
=======
    runtime 'commons-codec:commons-codec:1.13'
    compile 'org.apache.commons:commons-csv:1.7' // Apache 2.0
    // NOTE: commons-email depends on com.sun.mail:javax.mail, included below
    compile module('org.apache.commons:commons-email:1.5') // Apache 2.0
    compile 'org.apache.commons:commons-lang3:3.9' // Apache 2.0; used by cron-utils
    compile 'commons-beanutils:commons-beanutils:1.9.4' // Apache 2.0
>>>>>>> 69620aaf
    compile 'commons-collections:commons-collections:3.2.2' // Apache 2.0
    compile 'commons-digester:commons-digester:2.1' // Apache 2.0
    compile 'commons-fileupload:commons-fileupload:1.4' // Apache 2.0
    compile 'commons-io:commons-io:2.6' // Apache 2.0
    compile 'commons-logging:commons-logging:1.2' // Apache 2.0
    compile 'commons-validator:commons-validator:1.6' // Apache 2.0

<<<<<<< HEAD
    compile 'com.cronutils:cron-utils:8.0.0' // Apache 2.0

    // Flexmark (markdown)
    compile 'com.vladsch.flexmark:flexmark:0.40.22'
    compile 'com.vladsch.flexmark:flexmark-ext-tables:0.40.22'
    compile 'com.vladsch.flexmark:flexmark-ext-toc:0.40.22'
=======
    // Cron Utils
    compile 'com.cronutils:cron-utils:9.0.2' // Apache 2.0

    // Flexmark (markdown)
    compile 'com.vladsch.flexmark:flexmark:0.50.46'
    compile 'com.vladsch.flexmark:flexmark-ext-tables:0.50.46'
    compile 'com.vladsch.flexmark:flexmark-ext-toc:0.50.46'
>>>>>>> 69620aaf

    // Freemarker
    compile 'org.freemarker:freemarker:2.3.29' // Apache 2.0

    // Java Specifications
    compile 'javax.transaction:jta:1.1'
    compile 'javax.cache:cache-api:1.1.0'
    compile 'javax.jcr:jcr:2.0'
    // jaxb-api no longer included in Java 9 and later, also tested with openjdk-8
<<<<<<< HEAD
    compile 'javax.xml.bind:jaxb-api:2.3.1' // CDDL 1.1
    // NOTE: javax.activation:javax.activation-api is required by jaxb-api, has classes same as old 2012 javax.activation:activation used by javax.mail
    compile 'javax.activation:javax.activation-api:1.2.0' // CDDL 1.1
=======
    compile module('javax.xml.bind:jaxb-api:2.3.1') // CDDL 1.1
    // NOTE: javax.activation:javax.activation-api is required by jaxb-api, has classes same as old 2012 javax.activation:activation used by javax.mail
    // NOTE: as of Java 11 the com.sun packages no longer available so for javax.mail need full javax.activation jar (also includes javax.activation-api)
    compile 'com.sun.activation:javax.activation:1.2.0' // CDDL 1.1
>>>>>>> 69620aaf
    // using websocket-api 1.0, don't update to 1.1 until used in Jetty, Tomcat, etc
    compile 'javax.websocket:javax.websocket-api:1.0'
    providedCompile 'javax.servlet:javax.servlet-api:3.1.0'
    // Specs not needed by default:
    // compile 'javax.resource:connector-api:1.5'
    // compile 'javax.jms:jms:1.1'

    // H2 Database
<<<<<<< HEAD
    // NOTE: update to 1.4.198 causes tests to fail, may be transaction isolation or other sort of issue with new MVStore, or something else entirely
    // see https://github.com/h2database/h2database/releases http://h2database.com/html/changelog.html
    compile 'com.h2database:h2:1.4.197' // MPL 2.0, EPL 1.0

    // Jackson Databind (JSON, etc)
    compile 'com.fasterxml.jackson.core:jackson-databind:2.9.8'
    compile 'com.fasterxml.jackson.dataformat:jackson-dataformat-cbor:2.9.8'

    // Jetty HTTP Client and Proxy Servlet
    compile 'org.eclipse.jetty:jetty-client:9.4.15.v20190215' // Apache 2.0
    compile 'org.eclipse.jetty:jetty-proxy:9.4.15.v20190215' // Apache 2.0
=======
    compile 'com.h2database:h2:1.4.200' // MPL 2.0, EPL 1.0

    // Jackson Databind (JSON, etc)
    compile 'com.fasterxml.jackson.core:jackson-databind:2.10.1'

    // Jetty HTTP Client and Proxy Servlet
    compile 'org.eclipse.jetty:jetty-client:9.4.24.v20191120' // Apache 2.0
    compile 'org.eclipse.jetty:jetty-proxy:9.4.24.v20191120' // Apache 2.0
    // NOTE: update after version 9.4.18.v20190429 results in 'IllegalArgumentException: URI is not hierarchical' error, have workarounds for now catching exception in MClassLoader.getResources()
>>>>>>> 69620aaf

    // javax.mail
    // NOTE: javax.mail depends on 'javax.activation:activation' which is the old package for 'javax.activation:javax.activation-api' used by jaxb-api
    compile module('com.sun.mail:javax.mail:1.6.2') // CDDL

    // Joda Time (used by elasticsearch, aws)
<<<<<<< HEAD
    compile 'joda-time:joda-time:2.10.1' // Apache 2.0
=======
    compile 'joda-time:joda-time:2.10.5' // Apache 2.0
>>>>>>> 69620aaf

    // JSoup (HTML parser, cleaner)
    compile 'org.jsoup:jsoup:1.12.1' // MIT

    // Apache Shiro
    compile module('org.apache.shiro:shiro-core:1.4.2') // Apache 2.0
    compile module('org.apache.shiro:shiro-web:1.4.2') // Apache 2.0

    // SLF4J, Log4j 2 (note Log4j 2 is used by various libraries, best not to replace it even if mostly possible with SLF4J)
<<<<<<< HEAD
    compile 'org.slf4j:slf4j-api:1.7.26'
    // Log4J version note: limited by embedded ElasticSearch through 6.2.4 still uses Log4J 2.9.1
    compile 'org.apache.logging.log4j:log4j-core:2.9.1'
    compile 'org.apache.logging.log4j:log4j-api:2.9.1'
    runtime 'org.apache.logging.log4j:log4j-slf4j-impl:2.9.1'
=======
    compile 'org.slf4j:slf4j-api:1.7.30'
    compile 'org.apache.logging.log4j:log4j-core:2.13.0'
    compile 'org.apache.logging.log4j:log4j-api:2.13.0'
    runtime 'org.apache.logging.log4j:log4j-slf4j-impl:2.13.0'
    runtime 'org.apache.logging.log4j:log4j-jcl:2.13.0'
>>>>>>> 69620aaf

    // SubEtha SMTP (module as depends on old javax.mail location; also uses SLF4J, activation included elsewhere)
    compile module('org.subethamail:subethasmtp:3.1.7')

    // Snake YAML
<<<<<<< HEAD
    compile 'org.yaml:snakeyaml:1.24' // Apache 2.0
=======
    compile 'org.yaml:snakeyaml:1.25' // Apache 2.0
>>>>>>> 69620aaf

    // Apache Jackrabbit - uncomment here or include elsewhere when Jackrabbit repository configurations are used
    // compile 'org.apache.jackrabbit:jackrabbit-jcr-rmi:2.12.1' // Apache 2.0
    // compile 'org.apache.jackrabbit:jackrabbit-jcr2dav:2.12.1' // Apache 2.0

    // Apache Commons JCS - Only needed when using JCSCacheToolFactory
    // compile 'org.apache.commons:commons-jcs-jcache:2.0-beta-1' // Apache 2.0

    // Liquibase (for future reference, not used yet)
    // compile 'org.liquibase:liquibase-core:3.4.2' // Apache 2.0

    // ========== test dependencies ==========
    // spock-core depends on groovy-all but we are including selected groovy modules, so don't get its dependencies
    testCompile module('org.spockframework:spock-core:1.3-groovy-2.5') // Apache 2.0
    testCompile 'junit:junit:4.12' // Apache 2.0
<<<<<<< HEAD
    testCompile 'org.hamcrest:hamcrest-core:2.1' // BSD 3-Clause

    // ========== executable war dependencies ==========
    // Jetty
    execWarRuntime 'org.eclipse.jetty:jetty-server:9.4.15.v20190215' // Apache 2.0
    execWarRuntime 'org.eclipse.jetty:jetty-webapp:9.4.15.v20190215' // Apache 2.0
    execWarRuntime 'org.eclipse.jetty:jetty-jndi:9.4.15.v20190215' // Apache 2.0
    execWarRuntime module('org.eclipse.jetty.websocket:javax-websocket-server-impl:9.4.15.v20190215') // Apache 2.0
    execWarRuntime ('org.eclipse.jetty.websocket:javax-websocket-client-impl:9.4.15.v20190215') { // Apache 2.0
        exclude group: 'javax.websocket' } // we have the full websocket API, including the client one causes problems
    execWarRuntime 'javax.websocket:javax.websocket-api:1.0' // using 1.0, don't update to 1.1 until used in Jetty, Tomcat, etc
    execWarRuntime ('org.eclipse.jetty.websocket:websocket-server:9.4.15.v20190215') // Apache 2.0
    // only include this if using Endpoint and MessageHandler annotations:
    // execWarRuntime ('org.eclipse.jetty:jetty-annotations:9.4.15.v20190215') // Apache 2.0
=======
    testCompile 'org.hamcrest:hamcrest-core:2.2' // BSD 3-Clause

    // ========== executable war dependencies ==========
    // Jetty
    // NOTE: update to Jetty 9.4.25.v20191220 caused issue on response.getWriter().write(String): Internal error processing request: java.lang.IllegalStateException: s=OPEN,api=BLOCKED,sc=false,e=null
    execWarRuntime 'org.eclipse.jetty:jetty-server:9.4.24.v20191120' // Apache 2.0
    execWarRuntime 'org.eclipse.jetty:jetty-webapp:9.4.24.v20191120' // Apache 2.0
    execWarRuntime 'org.eclipse.jetty:jetty-jndi:9.4.24.v20191120' // Apache 2.0
    execWarRuntime module('org.eclipse.jetty.websocket:javax-websocket-server-impl:9.4.24.v20191120') // Apache 2.0
    execWarRuntime ('org.eclipse.jetty.websocket:javax-websocket-client-impl:9.4.24.v20191120') { // Apache 2.0
        exclude group: 'javax.websocket' } // we have the full websocket API, including the client one causes problems
    execWarRuntime 'javax.websocket:javax.websocket-api:1.0' // using 1.0, don't update to 1.1 until used in Jetty, Tomcat, etc
    execWarRuntime ('org.eclipse.jetty.websocket:websocket-server:9.4.24.v20191120') // Apache 2.0
    // only include this if using Endpoint and MessageHandler annotations:
    // execWarRuntime ('org.eclipse.jetty:jetty-annotations:9.4.24.v20191120') // Apache 2.0
>>>>>>> 69620aaf
}

// setup task dependencies to make sure the start sourceSets always get run
compileJava.dependsOn startClasses
compileTestGroovy.dependsOn classes
sourceSets.test.compileClasspath += files(sourceSets.main.output.classesDirs)

// by default the Java plugin runs test on build, change to not do that (only run test if explicit task)
// no longer works as of gradle 4.8 or possibly earlier, use clear() instead: check.dependsOn.remove(test)
check.dependsOn.clear()

test {
    dependsOn cleanTest
    include '**/*MoquiSuite.class'

    systemProperty 'moqui.runtime', '../runtime'
    systemProperty 'moqui.conf', 'conf/MoquiDevConf.xml'
    systemProperty 'moqui.init.static', 'true'

    testLogging.showStandardStreams = true; testLogging.showExceptions = true

    classpath += files(sourceSets.main.output.classesDirs); classpath += files(projectDir.absolutePath)
    // filter out classpath entries that don't exist (gradle adds a bunch of these), or ElasticSearch JarHell will blow up
    classpath = classpath.filter { it.exists() }

    beforeTest { descriptor -> logger.lifecycle("Running test: ${descriptor}") }
}

jar {
    // this is necessary otherwise jar won't build when war plugin is applied
    enabled = true
    archiveBaseName = 'moqui-framework'
    manifest { attributes 'Implementation-Title': 'Moqui Framework', 'Implementation-Version': version, 'Implementation-Vendor': 'Moqui Ecosystem' }
    from sourceSets.main.output
    // get all of the "resources" that are in component-standard directories instead of src/main/resources
    from fileTree(dir: projectDir.absolutePath, includes: ['data/**', 'entity/**', 'screen/**', 'service/**', 'template/**']) // 'xsd/**'
}

war {
    dependsOn jar
    // put the war file in the parent directory, ie the moqui dir instead of the framework dir
    destinationDirectory = projectDir.parentFile
    archiveFileName = 'moqui.war'
    // add MoquiInit.properties to the WEB-INF/classes dir for the deployed war mode of operation
    from(fileTree(dir: destinationDir, includes: ['MoquiInit.properties'])) { into 'WEB-INF/classes' }
    // this excludes the classes in sourceSets.main.output (better to have the jar file built above)
    classpath = configurations.runtime - configurations.providedCompile
    classpath file(jar.archivePath)

    // put start classes and Jetty jars in the root of the war file for the executable war/jar mode of operation
    from sourceSets.start.output
    from(files(configurations.execWarRuntime)) { into 'execlib' }
    // TODO some sort of config for Jetty? from file(projectDir.absolutePath + '/jetty/jetty.xml')
    // setup the manifest for the executable war/jar mode
    manifest { attributes 'Implementation-Title': 'Moqui Start', 'Implementation-Vendor': 'Moqui Ecosystem',
            'Implementation-Version': version, 'Main-Class': 'MoquiStart' }
}

task copyDependencies { doLast {
    delete file(projectDir.absolutePath + '/dependencies')
    copy { from configurations.runtime; into file(projectDir.absolutePath + '/dependencies') }
    copy { from configurations.testCompile; into file(projectDir.absolutePath + '/dependencies') }
} }<|MERGE_RESOLUTION|>--- conflicted
+++ resolved
@@ -17,11 +17,7 @@
 tasks.withType(GroovyCompile) { options.compilerArgs << "-Xlint:unchecked" }
 tasks.withType(GroovyCompile) { options.compilerArgs << "-Xlint:deprecation" }
 
-<<<<<<< HEAD
-version = '2.1.2-rc1'
-=======
 version = '3.0.0-rc2'
->>>>>>> 69620aaf
 
 apply plugin: 'groovy'
 apply plugin: 'war'
@@ -35,11 +31,7 @@
         // uncomment to add the Error Prone compiler: maven { url "https://plugins.gradle.org/m2/" }
     }
     dependencies {
-<<<<<<< HEAD
-        classpath 'com.github.ben-manes:gradle-versions-plugin:0.21.0'
-=======
         classpath 'com.github.ben-manes:gradle-versions-plugin:0.27.0'
->>>>>>> 69620aaf
         // uncomment to add the Error Prone compiler: classpath 'net.ltgt.gradle:gradle-errorprone-plugin:0.0.8'
     }
 }
@@ -76,19 +68,11 @@
     compile project(':moqui-util')
 
     // Groovy
-<<<<<<< HEAD
-    compile 'org.codehaus.groovy:groovy:2.5.6' // Apache 2.0
-    compile 'org.codehaus.groovy:groovy-dateutil:2.5.6' // Apache 2.0
-    compile 'org.codehaus.groovy:groovy-json:2.5.6' // Apache 2.0
-    compile 'org.codehaus.groovy:groovy-templates:2.5.6' // Apache 2.0
-    compile 'org.codehaus.groovy:groovy-xml:2.5.6' // Apache 2.0
-=======
     compile 'org.codehaus.groovy:groovy:2.5.8' // Apache 2.0
     compile 'org.codehaus.groovy:groovy-dateutil:2.5.8' // Apache 2.0
     compile 'org.codehaus.groovy:groovy-json:2.5.8' // Apache 2.0
     compile 'org.codehaus.groovy:groovy-templates:2.5.8' // Apache 2.0
     compile 'org.codehaus.groovy:groovy-xml:2.5.8' // Apache 2.0
->>>>>>> 69620aaf
     // jansi is needed for groovydoc only, so in providedCompile (not included in war)
     compileOnly 'org.fusesource.jansi:jansi:1.18'
     // Findbugs need only during compile (used by freemarker and various moqui classes)
@@ -98,35 +82,17 @@
 
     // Bitronix Transaction Manager (the default internal tx mgr; custom build from source as 3.0.0 not yet released)
     compile 'org.codehaus.btm:btm:3.0.0-SNAPSHOT' // Apache 2.0
-<<<<<<< HEAD
-    // Bitronix depends on javassist (as does OrientDB, etc; note included here for easier reference, not in framework/lib)
-    compile 'org.javassist:javassist:3.24.1-GA' // Apache 2.0
-
-    // CUPS4J - print through CUPS server
-    compile name: 'cups4j', version: '0.6.4' // LGPL <== NOTE!
-    // CUPS4J sepends on Apache HTTP Client (unfortunate, adds about 1.1MB)
-    compile 'org.apache.httpcomponents:httpclient:4.5.7'
-=======
     runtime 'org.javassist:javassist:3.26.0-GA' // Apache 2.0
->>>>>>> 69620aaf
 
     // ========== Libraries from jcenter ==========
 
     // Apache Commons
-<<<<<<< HEAD
-    compile 'org.apache.commons:commons-csv:1.6' // Apache 2.0
-    // NOTE: commons-email depends on com.sun.mail:javax.mail, included below
-    compile module('org.apache.commons:commons-email:1.5') // Apache 2.0
-    compile 'org.apache.commons:commons-lang3:3.8.1' // Apache 2.0; used by cron-utils
-    compile 'commons-beanutils:commons-beanutils:1.9.3' // Apache 2.0
-=======
     runtime 'commons-codec:commons-codec:1.13'
     compile 'org.apache.commons:commons-csv:1.7' // Apache 2.0
     // NOTE: commons-email depends on com.sun.mail:javax.mail, included below
     compile module('org.apache.commons:commons-email:1.5') // Apache 2.0
     compile 'org.apache.commons:commons-lang3:3.9' // Apache 2.0; used by cron-utils
     compile 'commons-beanutils:commons-beanutils:1.9.4' // Apache 2.0
->>>>>>> 69620aaf
     compile 'commons-collections:commons-collections:3.2.2' // Apache 2.0
     compile 'commons-digester:commons-digester:2.1' // Apache 2.0
     compile 'commons-fileupload:commons-fileupload:1.4' // Apache 2.0
@@ -134,14 +100,6 @@
     compile 'commons-logging:commons-logging:1.2' // Apache 2.0
     compile 'commons-validator:commons-validator:1.6' // Apache 2.0
 
-<<<<<<< HEAD
-    compile 'com.cronutils:cron-utils:8.0.0' // Apache 2.0
-
-    // Flexmark (markdown)
-    compile 'com.vladsch.flexmark:flexmark:0.40.22'
-    compile 'com.vladsch.flexmark:flexmark-ext-tables:0.40.22'
-    compile 'com.vladsch.flexmark:flexmark-ext-toc:0.40.22'
-=======
     // Cron Utils
     compile 'com.cronutils:cron-utils:9.0.2' // Apache 2.0
 
@@ -149,7 +107,6 @@
     compile 'com.vladsch.flexmark:flexmark:0.50.46'
     compile 'com.vladsch.flexmark:flexmark-ext-tables:0.50.46'
     compile 'com.vladsch.flexmark:flexmark-ext-toc:0.50.46'
->>>>>>> 69620aaf
 
     // Freemarker
     compile 'org.freemarker:freemarker:2.3.29' // Apache 2.0
@@ -159,16 +116,10 @@
     compile 'javax.cache:cache-api:1.1.0'
     compile 'javax.jcr:jcr:2.0'
     // jaxb-api no longer included in Java 9 and later, also tested with openjdk-8
-<<<<<<< HEAD
-    compile 'javax.xml.bind:jaxb-api:2.3.1' // CDDL 1.1
-    // NOTE: javax.activation:javax.activation-api is required by jaxb-api, has classes same as old 2012 javax.activation:activation used by javax.mail
-    compile 'javax.activation:javax.activation-api:1.2.0' // CDDL 1.1
-=======
     compile module('javax.xml.bind:jaxb-api:2.3.1') // CDDL 1.1
     // NOTE: javax.activation:javax.activation-api is required by jaxb-api, has classes same as old 2012 javax.activation:activation used by javax.mail
     // NOTE: as of Java 11 the com.sun packages no longer available so for javax.mail need full javax.activation jar (also includes javax.activation-api)
     compile 'com.sun.activation:javax.activation:1.2.0' // CDDL 1.1
->>>>>>> 69620aaf
     // using websocket-api 1.0, don't update to 1.1 until used in Jetty, Tomcat, etc
     compile 'javax.websocket:javax.websocket-api:1.0'
     providedCompile 'javax.servlet:javax.servlet-api:3.1.0'
@@ -177,19 +128,6 @@
     // compile 'javax.jms:jms:1.1'
 
     // H2 Database
-<<<<<<< HEAD
-    // NOTE: update to 1.4.198 causes tests to fail, may be transaction isolation or other sort of issue with new MVStore, or something else entirely
-    // see https://github.com/h2database/h2database/releases http://h2database.com/html/changelog.html
-    compile 'com.h2database:h2:1.4.197' // MPL 2.0, EPL 1.0
-
-    // Jackson Databind (JSON, etc)
-    compile 'com.fasterxml.jackson.core:jackson-databind:2.9.8'
-    compile 'com.fasterxml.jackson.dataformat:jackson-dataformat-cbor:2.9.8'
-
-    // Jetty HTTP Client and Proxy Servlet
-    compile 'org.eclipse.jetty:jetty-client:9.4.15.v20190215' // Apache 2.0
-    compile 'org.eclipse.jetty:jetty-proxy:9.4.15.v20190215' // Apache 2.0
-=======
     compile 'com.h2database:h2:1.4.200' // MPL 2.0, EPL 1.0
 
     // Jackson Databind (JSON, etc)
@@ -199,18 +137,13 @@
     compile 'org.eclipse.jetty:jetty-client:9.4.24.v20191120' // Apache 2.0
     compile 'org.eclipse.jetty:jetty-proxy:9.4.24.v20191120' // Apache 2.0
     // NOTE: update after version 9.4.18.v20190429 results in 'IllegalArgumentException: URI is not hierarchical' error, have workarounds for now catching exception in MClassLoader.getResources()
->>>>>>> 69620aaf
 
     // javax.mail
     // NOTE: javax.mail depends on 'javax.activation:activation' which is the old package for 'javax.activation:javax.activation-api' used by jaxb-api
     compile module('com.sun.mail:javax.mail:1.6.2') // CDDL
 
     // Joda Time (used by elasticsearch, aws)
-<<<<<<< HEAD
-    compile 'joda-time:joda-time:2.10.1' // Apache 2.0
-=======
     compile 'joda-time:joda-time:2.10.5' // Apache 2.0
->>>>>>> 69620aaf
 
     // JSoup (HTML parser, cleaner)
     compile 'org.jsoup:jsoup:1.12.1' // MIT
@@ -220,29 +153,17 @@
     compile module('org.apache.shiro:shiro-web:1.4.2') // Apache 2.0
 
     // SLF4J, Log4j 2 (note Log4j 2 is used by various libraries, best not to replace it even if mostly possible with SLF4J)
-<<<<<<< HEAD
-    compile 'org.slf4j:slf4j-api:1.7.26'
-    // Log4J version note: limited by embedded ElasticSearch through 6.2.4 still uses Log4J 2.9.1
-    compile 'org.apache.logging.log4j:log4j-core:2.9.1'
-    compile 'org.apache.logging.log4j:log4j-api:2.9.1'
-    runtime 'org.apache.logging.log4j:log4j-slf4j-impl:2.9.1'
-=======
     compile 'org.slf4j:slf4j-api:1.7.30'
     compile 'org.apache.logging.log4j:log4j-core:2.13.0'
     compile 'org.apache.logging.log4j:log4j-api:2.13.0'
     runtime 'org.apache.logging.log4j:log4j-slf4j-impl:2.13.0'
     runtime 'org.apache.logging.log4j:log4j-jcl:2.13.0'
->>>>>>> 69620aaf
 
     // SubEtha SMTP (module as depends on old javax.mail location; also uses SLF4J, activation included elsewhere)
     compile module('org.subethamail:subethasmtp:3.1.7')
 
     // Snake YAML
-<<<<<<< HEAD
-    compile 'org.yaml:snakeyaml:1.24' // Apache 2.0
-=======
     compile 'org.yaml:snakeyaml:1.25' // Apache 2.0
->>>>>>> 69620aaf
 
     // Apache Jackrabbit - uncomment here or include elsewhere when Jackrabbit repository configurations are used
     // compile 'org.apache.jackrabbit:jackrabbit-jcr-rmi:2.12.1' // Apache 2.0
@@ -258,22 +179,6 @@
     // spock-core depends on groovy-all but we are including selected groovy modules, so don't get its dependencies
     testCompile module('org.spockframework:spock-core:1.3-groovy-2.5') // Apache 2.0
     testCompile 'junit:junit:4.12' // Apache 2.0
-<<<<<<< HEAD
-    testCompile 'org.hamcrest:hamcrest-core:2.1' // BSD 3-Clause
-
-    // ========== executable war dependencies ==========
-    // Jetty
-    execWarRuntime 'org.eclipse.jetty:jetty-server:9.4.15.v20190215' // Apache 2.0
-    execWarRuntime 'org.eclipse.jetty:jetty-webapp:9.4.15.v20190215' // Apache 2.0
-    execWarRuntime 'org.eclipse.jetty:jetty-jndi:9.4.15.v20190215' // Apache 2.0
-    execWarRuntime module('org.eclipse.jetty.websocket:javax-websocket-server-impl:9.4.15.v20190215') // Apache 2.0
-    execWarRuntime ('org.eclipse.jetty.websocket:javax-websocket-client-impl:9.4.15.v20190215') { // Apache 2.0
-        exclude group: 'javax.websocket' } // we have the full websocket API, including the client one causes problems
-    execWarRuntime 'javax.websocket:javax.websocket-api:1.0' // using 1.0, don't update to 1.1 until used in Jetty, Tomcat, etc
-    execWarRuntime ('org.eclipse.jetty.websocket:websocket-server:9.4.15.v20190215') // Apache 2.0
-    // only include this if using Endpoint and MessageHandler annotations:
-    // execWarRuntime ('org.eclipse.jetty:jetty-annotations:9.4.15.v20190215') // Apache 2.0
-=======
     testCompile 'org.hamcrest:hamcrest-core:2.2' // BSD 3-Clause
 
     // ========== executable war dependencies ==========
@@ -289,7 +194,6 @@
     execWarRuntime ('org.eclipse.jetty.websocket:websocket-server:9.4.24.v20191120') // Apache 2.0
     // only include this if using Endpoint and MessageHandler annotations:
     // execWarRuntime ('org.eclipse.jetty:jetty-annotations:9.4.24.v20191120') // Apache 2.0
->>>>>>> 69620aaf
 }
 
 // setup task dependencies to make sure the start sourceSets always get run
