--- conflicted
+++ resolved
@@ -27,11 +27,7 @@
         maven { url "https://plugins.gradle.org/m2/" }
     }
     dependencies {
-<<<<<<< HEAD
         classpath 'com.github.ben-manes:gradle-versions-plugin:0.50.0'
-=======
-        classpath 'com.github.ben-manes:gradle-versions-plugin:0.45.0'
->>>>>>> a2cd1caa
         // uncomment to add the Error Prone compiler: classpath 'net.ltgt.gradle:gradle-errorprone-plugin:0.0.8'
     }
 }
@@ -46,13 +42,8 @@
     mavenCentral()
 }
 
-<<<<<<< HEAD
 sourceCompatibility = 11
 targetCompatibility = 11
-=======
-sourceCompatibility = '11'
-targetCompatibility = '11'
->>>>>>> a2cd1caa
 archivesBaseName = 'moqui'
 
 sourceSets {
@@ -76,25 +67,8 @@
 
 // NOTE: for dependency types and 'api' definition see: https://docs.gradle.org/current/userguide/java_library_plugin.html
 dependencies {
-<<<<<<< HEAD
     // Groovy
     // NOTE: Groovy 3.0.10-3.0.18 has a bug that somehow causes EntityDefinition.isViewEntity (public final boolean) to switch
-    //     from true during constructor to false later on; see EntityFindBuilder.java:112-114 and EntityDefinition.groovy:50-53,94-95;
-    //     for now using Boolean instead of boolean to resolve, but staying at 3.0.9 to avoid risk with other code
-    api 'org.codehaus.groovy:groovy:3.0.19' // Apache 2.0
-    api 'org.codehaus.groovy:groovy-dateutil:3.0.19' // Apache 2.0
-    api 'org.codehaus.groovy:groovy-groovysh:3.0.19' // Apache 2.0
-    // jline, an older version, is required by groovy-groovysh but not in its dependencies
-    implementation 'jline:jline:2.14.6' // BSD
-    api 'org.codehaus.groovy:groovy-json:3.0.19' // Apache 2.0
-    api 'org.codehaus.groovy:groovy-templates:3.0.19' // Apache 2.0
-    api 'org.codehaus.groovy:groovy-xml:3.0.19' // Apache 2.0
-    // jansi is needed for groovydoc only, so in compileOnly (not included in war) - don't update to version 2, keep at version 1 for compatibility
-=======
-    implementation project(':moqui-util')
-
-    // Groovy
-    // NOTE: Groovy 3.0.10-3.0.12 has a bug that somehow causes EntityDefinition.isViewEntity (public final boolean) to switch
     //     from true during constructor to false later on; see EntityFindBuilder.java:112-114 and EntityDefinition.groovy:50-53,94-95;
     //     for now using Boolean instead of boolean to resolve, but staying at 3.0.9 to avoid risk with other code
     api 'org.codehaus.groovy:groovy:3.0.22' // Apache 2.0
@@ -105,9 +79,7 @@
     api 'org.codehaus.groovy:groovy-json:3.0.22' // Apache 2.0
     api 'org.codehaus.groovy:groovy-templates:3.0.22' // Apache 2.0
     api 'org.codehaus.groovy:groovy-xml:3.0.22' // Apache 2.0
-
-    // jansi is needed for groovydoc only, so in providedCompile (not included in war)
->>>>>>> a2cd1caa
+    // jansi is needed for groovydoc only, so in compileOnly (not included in war) - don't update to version 2, keep at version 1 for compatibility
     compileOnly 'org.fusesource.jansi:jansi:1.18'
     // Findbugs need only during compile (used by freemarker and various moqui classes)
     compileOnly 'com.google.code.findbugs:annotations:3.0.1'
@@ -115,18 +87,12 @@
     // ========== Local (flatDir) libraries in framework/lib ==========
 
     // Bitronix Transaction Manager (the default internal tx mgr; custom build from source as 3.0.0 not yet released)
-<<<<<<< HEAD
     api 'org.codehaus.btm:btm:3.0.0-20161020' // Apache 2.0
-=======
-    implementation 'org.codehaus.btm:btm:3.0.0-SNAPSHOT' // Apache 2.0
-    //  api 'org.codehaus.btm:btm:3.0.0-20161020' // Apache 2.0
->>>>>>> a2cd1caa
     runtimeOnly 'org.javassist:javassist:3.29.2-GA' // Apache 2.0
 
     // ========== General Libraries from Maven Central ==========
 
     // Apache Commons
-<<<<<<< HEAD
     api 'org.apache.commons:commons-csv:1.10.0' // Apache 2.0
     // NOTE: commons-email depends on com.sun.mail:javax.mail, included below, so use module() here to not get dependencies
     api module('org.apache.commons:commons-email:1.5') // Apache 2.0
@@ -168,6 +134,8 @@
     // TODO: this should be compileOnlyApi, but that was not included in Gradle 5... so cannot have excluded from
     //     runtime in a single way for Gradle 5 and 7; for now leaving in api, not desirable because we don't want it in the war file
     api 'javax.servlet:javax.servlet-api:4.0.1'
+
+    api 'com.fasterxml.jackson.datatype:jackson-datatype-jsr310:2.11.2'
     // Specs not needed by default:
     // api 'javax.resource:connector-api:1.5'
     // api 'javax.jms:jms:1.1'
@@ -177,6 +145,9 @@
     // dev.samstevens.totp:totp depends on com.google.zxing:javase which depends on com.beust:jcommander, but an older version with a CVE, so specify latest to fix
     api 'com.beust:jcommander:1.82'
 
+    // PostgreSQL JDBC driver
+    api group: 'org.postgresql', name: 'postgresql', version: '42.7.2'
+
     // Jackson Databind (JSON, etc)
     api 'com.fasterxml.jackson.core:jackson-databind:2.16.0'
 
@@ -197,6 +168,15 @@
     // Apache Shiro
     api module('org.apache.shiro:shiro-core:1.13.0') // Apache 2.0
     api module('org.apache.shiro:shiro-web:1.13.0') // Apache 2.0
+
+    // https://mvnrepository.com/artifact/org.apache.shiro/shiro-ehcache
+    implementation group: 'org.apache.shiro', name: 'shiro-ehcache', version: '1.13.0'
+
+    // https://mvnrepository.com/artifact/org.apache.directory.api/api-ldap-client-api
+    implementation group: 'org.apache.directory.api', name: 'api-ldap-client-api', version: '2.1.2'
+
+    // LOGBACK
+    implementation 'ch.qos.logback:logback-classic:1.4.12'
 
     // SLF4J, Log4j 2 (note Log4j 2 is used by various libraries, best not to replace it even if mostly possible with SLF4J)
     api 'org.slf4j:slf4j-api:2.0.9'
@@ -220,6 +200,19 @@
 
     // Liquibase (for future reference, not used yet)
     // api 'org.liquibase:liquibase-core:3.4.2' // Apache 2.0
+
+    // Google GSON
+    // https://mvnrepository.com/artifact/com.google.code.gson/gson
+    implementation group: 'com.google.code.gson', name: 'gson', version: '2.10.1'
+
+    // YAML
+    implementation 'org.codehaus.groovy:groovy-yaml:3.0.21'
+    implementation group: 'com.fasterxml.jackson.dataformat', name: 'jackson-dataformat-yaml', version: '2.17.2'
+    implementation group: 'com.fasterxml.jackson.core', name: 'jackson-databind', version: '2.17.2'
+    implementation group: 'com.fasterxml.jackson.core', name: 'jackson-core', version: '2.17.2'
+
+    // WebSocket
+    implementation 'org.java-websocket:Java-WebSocket:1.5.7'
 
     // ========== test dependencies ==========
 
@@ -230,10 +223,16 @@
     // junit-jupiter-api for using JUnit directly, not generally needed for Spock based tests
     testImplementation 'org.junit.jupiter:junit-jupiter-api:5.10.1'
     // Spock Framework
+    // testImplementation module('org.spockframework:spock-core:2.1-groovy-3.0')
     testImplementation platform("org.spockframework:spock-bom:2.1-groovy-3.0") // Apache 2.0
     testImplementation 'org.spockframework:spock-core:2.1-groovy-3.0' // Apache 2.0
     testImplementation 'org.spockframework:spock-junit4:2.1-groovy-3.0' // Apache 2.0
+    testImplementation 'org.junit.platform:junit-platform-runner:1.8.2' // Apache 2.0
+    testImplementation 'org.junit.platform:junit-platform-suite:1.8.2' // Apache 2.0
     testImplementation 'org.hamcrest:hamcrest-core:2.2' // BSD 3-Clause
+
+    // testing JSON
+    testImplementation group: 'net.javacrumbs.json-unit', name: 'json-unit', version: '2.40.1'
 
     // ========== executable war dependencies ==========
     // Jetty
@@ -248,150 +247,6 @@
     // only include this if using Endpoint and MessageHandler annotations:
     // execWarRuntime ('org.eclipse.jetty:jetty-annotations:10.0.18') // Apache 2.0
     execWarRuntimeOnly 'org.apache.logging.log4j:log4j-slf4j18-impl:2.18.0'
-=======
-    api 'org.apache.commons:commons-csv:1.9.0' // Apache 2.0
-    // NOTE: commons-email depends on com.sun.mail:javax.mail, included below, so use module() here to not get dependencies
-    api module('org.apache.commons:commons-email:1.5') // Apache 2.0
-    api 'org.apache.commons:commons-lang3:3.12.0' // Apache 2.0; used by cron-utils
-    api 'commons-beanutils:commons-beanutils:1.9.4' // Apache 2.0
-    api 'commons-codec:commons-codec:1.15' // Apache 2.0
-    api 'commons-collections:commons-collections:3.2.2' // Apache 2.0
-    api 'commons-digester:commons-digester:2.1' // Apache 2.0
-    api 'commons-fileupload:commons-fileupload:1.5' // Apache 2.0
-    api 'commons-io:commons-io:2.14.0' // Apache 2.0
-    api 'commons-logging:commons-logging:1.2' // Apache 2.0
-    api 'commons-validator:commons-validator:1.7' // Apache 2.0
-
-    // Cron Utils
-    implementation 'com.cronutils:cron-utils:9.2.0' // Apache 2.0
-
-    // Flexmark (markdown)
-    implementation 'com.vladsch.flexmark:flexmark:0.64.0'
-    implementation 'com.vladsch.flexmark:flexmark-ext-tables:0.64.0'
-    implementation 'com.vladsch.flexmark:flexmark-ext-toc:0.64.0'
-
-    // Freemarker
-    implementation 'org.freemarker:freemarker:2.3.32' // Apache 2.0
-
-    // Java Specifications
-    implementation 'javax.transaction:jta:1.1'
-    implementation 'javax.cache:cache-api:1.1.1'
-    implementation 'javax.jcr:jcr:2.0'
-    // jaxb-api no longer included in Java 9 and later, also tested with openjdk-8
-    implementation module('javax.xml.bind:jaxb-api:2.3.1') // CDDL 1.1
-    // NOTE: javax.activation:javax.activation-api is required by jaxb-api, has classes same as old 2012 javax.activation:activation used by javax.mail
-    // NOTE: as of Java 11 the com.sun packages no longer available so for javax.mail need full javax.activation jar (also includes javax.activation-api)
-    implementation 'com.sun.activation:javax.activation:1.2.0' // CDDL 1.1
-    // using websocket-api 1.0, don't update to 1.1 until used in Jetty, Tomcat, etc
-    implementation 'javax.websocket:javax.websocket-api:1.1'
-    providedCompile 'javax.servlet:javax.servlet-api:4.0.1'
-    // Specs not needed by default:
-    // implementation 'javax.resource:connector-api:1.5'
-    // implementation 'javax.jms:jms:1.1'
-
-    implementation 'com.fasterxml.jackson.datatype:jackson-datatype-jsr310:2.11.2'
-
-    // H2 Database
-//    implementation 'com.h2database:h2:1.4.200' // MPL 2.0, EPL 1.0
-    api 'com.h2database:h2:2.1.210' // MPL 2.0, EPL 1.0
-
-    // PostgreSQL JDBC driver
-    implementation group: 'org.postgresql', name: 'postgresql', version: '42.7.2'
-
-    // Jackson Databind (JSON, etc)
-    implementation 'com.fasterxml.jackson.core:jackson-databind:2.12.7.1'
-
-    // Jetty HTTP Client and Proxy Servlet
-    implementation 'org.eclipse.jetty:jetty-client:10.0.16' // Apache 2.0
-    implementation 'org.eclipse.jetty:jetty-proxy:10.0.16' // Apache 2.0
-    // NOTE: update after version 9.4.18.v20190429 results in 'IllegalArgumentException: URI is not hierarchical' error, have workarounds for now catching exception in MClassLoader.getResources()
-
-    // javax.mail
-    // NOTE: javax.mail depends on 'javax.activation:activation' which is the old package for 'javax.activation:javax.activation-api' used by jaxb-api
-    implementation module('com.sun.mail:javax.mail:1.6.2') // CDDL
-
-    // Joda Time (used by elasticsearch, aws)
-    implementation 'joda-time:joda-time:2.10.14' // Apache 2.0
-
-    // JSoup (HTML parser, cleaner)
-    implementation 'org.jsoup:jsoup:1.15.3' // MIT
-
-    // Apache Shiro
-    implementation module('org.apache.shiro:shiro-core:1.13.0') // Apache 2.0
-    implementation module('org.apache.shiro:shiro-web:1.13.0') // Apache 2.0
-
-    // https://mvnrepository.com/artifact/org.apache.shiro/shiro-ehcache
-    implementation group: 'org.apache.shiro', name: 'shiro-ehcache', version: '1.13.0'
-
-    // https://mvnrepository.com/artifact/org.apache.directory.api/api-ldap-client-api
-    implementation group: 'org.apache.directory.api', name: 'api-ldap-client-api', version: '2.1.2'
-
-    // SLF4J, Log4j 2 (note Log4j 2 is used by various libraries, best not to replace it even if mostly possible with SLF4J)
-    api 'org.slf4j:slf4j-api:2.0.7'
-
-    // this works, logback-classic
-    implementation 'ch.qos.logback:logback-classic:1.4.12'
-
-    implementation 'org.apache.logging.log4j:log4j-core:2.20.0'
-    implementation 'org.apache.logging.log4j:log4j-api:2.20.0'
-    runtimeOnly 'org.apache.logging.log4j:log4j-jcl:2.20.0'
-    runtimeOnly 'org.apache.logging.log4j:log4j-slf4j2-impl:2.20.0'
-
-    // SubEtha SMTP (module as depends on old javax.mail location; also uses SLF4J, activation included elsewhere)
-    implementation module('org.subethamail:subethasmtp:3.1.7')
-
-    // Snake YAML
-    implementation 'org.yaml:snakeyaml:2.0' // Apache 2.0
-
-    // Apache Jackrabbit - uncomment here or include elsewhere when Jackrabbit repository configurations are used
-    // implementation 'org.apache.jackrabbit:jackrabbit-jcr-rmi:2.12.1' // Apache 2.0
-    // implementation 'org.apache.jackrabbit:jackrabbit-jcr2dav:2.12.1' // Apache 2.0
-
-    // Apache Commons JCS - Only needed when using JCSCacheToolFactory
-    // implementation 'org.apache.commons:commons-jcs-jcache:2.0-beta-1' // Apache 2.0
-
-    // Liquibase (for future reference, not used yet)
-    // implementation 'org.liquibase:liquibase-core:3.4.2' // Apache 2.0
-
-    // Google GSON
-    // https://mvnrepository.com/artifact/com.google.code.gson/gson
-    implementation group: 'com.google.code.gson', name: 'gson', version: '2.8.9'
-
-    // YAML
-    implementation 'org.codehaus.groovy:groovy-yaml:3.0.2'
-    implementation group: 'com.fasterxml.jackson.dataformat', name: 'jackson-dataformat-yaml', version: '2.14.2'
-    implementation group: 'com.fasterxml.jackson.core', name: 'jackson-databind', version: '2.14.2'
-    implementation group: 'com.fasterxml.jackson.core', name: 'jackson-core', version: '2.14.2'
-
-    // WebSocket
-    implementation 'org.java-websocket:Java-WebSocket:1.5.3'
-
-    // ========== test dependencies ==========
-    // spock-core depends on groovy-all but we are including selected groovy modules, so don't get its dependencies
-    testImplementation module('org.spockframework:spock-core:2.0-groovy-3.0') // Apache 2.0
-    testImplementation 'org.junit.jupiter:junit-jupiter:5.8.2' // Apache 2.0
-    testImplementation 'org.junit.jupiter:junit-jupiter-api:5.8.2' // Apache 2.0
-    testImplementation 'org.junit.platform:junit-platform-runner:1.8.2' // Apache 2.0
-    testImplementation 'org.junit.platform:junit-platform-suite:1.8.2' // Apache 2.0
-    testImplementation 'org.hamcrest:hamcrest-core:2.2' // BSD 3-Clause
-
-    // testing JSON
-    testImplementation group: 'net.javacrumbs.json-unit', name: 'json-unit', version: '2.38.0'
-
-    // ========== executable war dependencies ==========
-    // Jetty
-    execWarRuntimeOnly 'org.eclipse.jetty:jetty-server:10.0.16' // Apache 2.0
-    execWarRuntimeOnly 'org.eclipse.jetty:jetty-webapp:10.0.16' // Apache 2.0
-    execWarRuntimeOnly 'org.eclipse.jetty:jetty-jndi:10.0.16' // Apache 2.0
-    execWarRuntimeOnly module('org.eclipse.jetty.websocket:javax-websocket-server-impl:9.4.51.v20230217') // Apache 2.0
-    execWarRuntimeOnly ('org.eclipse.jetty.websocket:javax-websocket-client-impl:9.4.51.v20230217') { // Apache 2.0
-        exclude group: 'javax.websocket' } // we have the full websocket API, including the client one causes problems
-    execWarRuntimeOnly 'javax.websocket:javax.websocket-api:1.1'
-    // using 1.0, don't update to 1.1 until used in Jetty, Tomcat, etc
-    execWarRuntimeOnly ('org.eclipse.jetty.websocket:websocket-server:9.4.51.v20230217') // Apache 2.0
-    // only include this if using Endpoint and MessageHandler annotations:
-    // execWarRuntimeOnly ('org.eclipse.jetty:jetty-annotations:9.4.35.v20201120') // Apache 2.0
->>>>>>> a2cd1caa
 }
 
 // setup task dependencies to make sure the start sourceSets always get run
@@ -404,17 +259,15 @@
 check.dependsOn.clear()
 
 test {
+    dependsOn cleanTest
+
+    // comment out if you need to run specific tests
+    // include '**/*MoquiSuite.class'
+
     useJUnitPlatform()
     testLogging { events "passed", "skipped", "failed" }
     testLogging.showStandardStreams = true; testLogging.showExceptions = true
     maxParallelForks 1
-
-    dependsOn cleanTest
-
-    // comment out if you need to run specific tests
-    // include '**/*MoquiSuite.class'
-
-    useJUnitPlatform()
 
     systemProperty 'moqui.runtime', '../runtime'
     systemProperty 'moqui.conf', 'conf/MoquiDevConf.xml'
@@ -446,20 +299,12 @@
     // add MoquiInit.properties to the WEB-INF/classes dir for the deployed war mode of operation
     from(fileTree(dir: destinationDir, includes: ['MoquiInit.properties'])) { into 'WEB-INF/classes' }
     // this excludes the classes in sourceSets.main.output (better to have the jar file built above)
-<<<<<<< HEAD
     classpath = configurations.runtimeClasspath - configurations.providedCompile
-=======
-    classpath = configurations.compileClasspath - configurations.providedCompile
->>>>>>> a2cd1caa
     classpath file(jar.archivePath)
 
     // put start classes and Jetty jars in the root of the war file for the executable war/jar mode of operation
     from sourceSets.start.output
-<<<<<<< HEAD
     from(files(configurations.execWarRuntimeClasspath)) { into 'execlib' }
-=======
-    from(files(configurations.execWarRuntimeOnly{canBeResolved(true)})) { into 'execlib' }
->>>>>>> a2cd1caa
     // TODO some sort of config for Jetty? from file(projectDir.absolutePath + '/jetty/jetty.xml')
     // setup the manifest for the executable war/jar mode
     manifest { attributes 'Implementation-Title': 'Moqui Start', 'Implementation-Vendor': 'Moqui Ecosystem',
@@ -468,8 +313,8 @@
 
 task copyDependencies { doLast {
     delete file(projectDir.absolutePath + '/dependencies')
-    copy { from configurations.runtimeOnly; into file(projectDir.absolutePath + '/dependencies') }
-    copy { from configurations.testImplementation; into file(projectDir.absolutePath + '/dependencies') }
+    copy { from configurations.runtime; into file(projectDir.absolutePath + '/dependencies') }
+    copy { from configurations.testCompile; into file(projectDir.absolutePath + '/dependencies') }
 } }
 
 tasks.each {task -> configure(task) {
