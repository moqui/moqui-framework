/*
 * This software is in the public domain under CC0 1.0 Universal plus a
 * Grant of Patent License.
 *
 * To the extent possible under law, the author(s) have dedicated all
 * copyright and related and neighboring rights to this software to the
 * public domain worldwide. This software is distributed without any
 * warranty.
 *
 * You should have received a copy of the CC0 Public Domain Dedication
 * along with this software (see the LICENSE.md file). If not, see
 * <http://creativecommons.org/publicdomain/zero/1.0/>.
 */

version = '3.2.0'

apply plugin: 'java-library'
apply plugin: 'groovy'
apply plugin: 'war'
// to run gradle-versions-plugin use "gradle dependencyUpdates"
apply plugin: 'com.github.ben-manes.versions'
// uncomment to add the Error Prone compiler; not enabled by default (doesn't work on Travis CI)
// apply plugin: 'net.ltgt.errorprone'
buildscript {
    repositories {
        mavenCentral()
        maven { url "https://plugins.gradle.org/m2/" }
    }
    dependencies {
<<<<<<< HEAD
        classpath 'com.github.ben-manes:gradle-versions-plugin:0.50.0'
=======
        classpath 'com.github.ben-manes:gradle-versions-plugin:0.52.0'
>>>>>>> 5bdc54bc
        // uncomment to add the Error Prone compiler: classpath 'net.ltgt.gradle:gradle-errorprone-plugin:0.0.8'
    }
}
dependencyUpdates.resolutionStrategy { componentSelection { rules -> rules.all { ComponentSelection selection ->
    boolean rejected = ['alpha', 'beta', 'rc', 'cr', 'm', 'b'].any { qualifier -> selection.candidate.version ==~ /(?i).*[.-]${qualifier}[.\d-].*/ }
    if (rejected) selection.reject('Release candidate')
} } }

// NOTE: packages should match group, name, version found at https://bintray.com/bintray/jcenter
repositories {
    flatDir name: 'localLib', dirs: projectDir.absolutePath + '/lib'
    mavenCentral()
}

sourceCompatibility = 11
targetCompatibility = 11
archivesBaseName = 'moqui'

sourceSets {
    start
    execWar
}

groovydoc {
    docTitle = "Moqui Framework ${version}"
    source = sourceSets.main.allSource
}

// tasks.withType(JavaCompile) { options.compilerArgs << "-Xlint:unchecked" }
// tasks.withType(JavaCompile) { options.compilerArgs << "-Xlint:deprecation" }
// tasks.withType(GroovyCompile) { options.compilerArgs << "-Xlint:unchecked" }
// tasks.withType(GroovyCompile) { options.compilerArgs << "-Xlint:deprecation" }

// Log4J has annotation processors, disable to avoid warning
tasks.withType(JavaCompile) { options.compilerArgs << "-proc:none" }
tasks.withType(GroovyCompile) { options.compilerArgs << "-proc:none" }

// NOTE: for dependency types and 'api' definition see: https://docs.gradle.org/current/userguide/java_library_plugin.html
dependencies {
    // Groovy
    // OLD NOTE (watch out for): Groovy 3.0.10-3.0.18 has a bug that somehow causes EntityDefinition.isViewEntity (public final boolean) to switch
    //     from true during constructor to false later on; see EntityFindBuilder.java:112-114 and EntityDefinition.groovy:50-53,94-95;
    //     for now using Boolean instead of boolean to resolve, but staying at 3.0.9 to avoid risk with other code
    // Now using latest Groovy in 3 series (with code adjustments as needed)
    api 'org.codehaus.groovy:groovy:3.0.19' // Apache 2.0
    api 'org.codehaus.groovy:groovy-dateutil:3.0.19' // Apache 2.0
    api 'org.codehaus.groovy:groovy-groovysh:3.0.19' // Apache 2.0
    // jline, an older version, is required by groovy-groovysh but not in its dependencies
    implementation 'jline:jline:2.14.6' // BSD
    api 'org.codehaus.groovy:groovy-json:3.0.19' // Apache 2.0
    api 'org.codehaus.groovy:groovy-templates:3.0.19' // Apache 2.0
    api 'org.codehaus.groovy:groovy-xml:3.0.19' // Apache 2.0
    // jansi is needed for groovydoc only, so in compileOnly (not included in war) - don't update to version 2, keep at version 1 for compatibility
    compileOnly 'org.fusesource.jansi:jansi:1.18'
    // Findbugs need only during compile (used by freemarker and various moqui classes)
    compileOnly 'com.google.code.findbugs:annotations:3.0.1'

    // ========== Local (flatDir) libraries in framework/lib ==========

    // Bitronix Transaction Manager (the default internal tx mgr; custom build from source as 3.0.0 not yet released)
    api 'org.codehaus.btm:btm:3.0.0-20161020' // Apache 2.0
    runtimeOnly 'org.javassist:javassist:3.29.2-GA' // Apache 2.0

    // ========== General Libraries from Maven Central ==========

    // Apache Commons
    api 'org.apache.commons:commons-csv:1.14.0' // Apache 2.0
    // NOTE: commons-email depends on com.sun.mail:javax.mail, included below, so use module() here to not get dependencies
    api module('org.apache.commons:commons-email:1.5') // Apache 2.0
<<<<<<< HEAD
    api 'org.apache.commons:commons-lang3:3.14.0' // Apache 2.0; used by cron-utils
    api 'commons-beanutils:commons-beanutils:1.9.4' // Apache 2.0
    api 'commons-codec:commons-codec:1.16.0' // Apache 2.0
    api 'commons-collections:commons-collections:3.2.2' // Apache 2.0
    api 'commons-digester:commons-digester:2.1' // Apache 2.0
    api 'commons-fileupload:commons-fileupload:1.5' // Apache 2.0
    api 'commons-io:commons-io:2.15.1' // Apache 2.0
    api 'commons-logging:commons-logging:1.3.0' // Apache 2.0
    api 'commons-validator:commons-validator:1.8.0' // Apache 2.0
=======
    api 'org.apache.commons:commons-lang3:3.17.0' // Apache 2.0; used by cron-utils
    api 'commons-beanutils:commons-beanutils:1.10.1' // Apache 2.0
    api 'commons-codec:commons-codec:1.18.0' // Apache 2.0
    api 'commons-collections:commons-collections:3.2.2' // Apache 2.0
    api 'commons-digester:commons-digester:2.1' // Apache 2.0
    api 'commons-fileupload:commons-fileupload:1.5' // Apache 2.0
    api 'commons-io:commons-io:2.18.0' // Apache 2.0
    api 'commons-logging:commons-logging:1.3.5' // Apache 2.0
    api 'commons-validator:commons-validator:1.9.0' // Apache 2.0
>>>>>>> 5bdc54bc

    // Cron Utils
    api 'com.cronutils:cron-utils:9.2.1' // Apache 2.0

    // Flexmark (markdown)
    api 'com.vladsch.flexmark:flexmark:0.64.8'
    api 'com.vladsch.flexmark:flexmark-ext-tables:0.64.8'
    api 'com.vladsch.flexmark:flexmark-ext-toc:0.64.8'

    // Freemarker
    // Remember to change the version number in FtlTemplateRenderer and MNode class when upgrading
    api 'org.freemarker:freemarker:2.3.34' // Apache 2.0

    // H2 Database
<<<<<<< HEAD
    api 'com.h2database:h2:2.2.224' // MPL 2.0, EPL 1.0
=======
    api 'com.h2database:h2:2.3.232' // MPL 2.0, EPL 1.0
>>>>>>> 5bdc54bc

    // Java Specifications
    api 'javax.transaction:jta:1.1'
    api 'javax.cache:cache-api:1.1.1'
    api 'javax.jcr:jcr:2.0'
    // jaxb-api no longer included in Java 9 and later, also tested with openjdk-8
    api module('javax.xml.bind:jaxb-api:2.3.1') // CDDL 1.1
    // NOTE: javax.activation:javax.activation-api is required by jaxb-api, has classes same as old 2012 javax.activation:activation used by javax.mail
    // NOTE: as of Java 11 the com.sun packages no longer available so for javax.mail need full javax.activation jar (also includes javax.activation-api)
    api 'com.sun.activation:javax.activation:1.2.0' // CDDL 1.1
    api 'javax.websocket:javax.websocket-api:1.1'
    // TODO: this should be compileOnlyApi, but that was not included in Gradle 5... so cannot have excluded from
    //     runtime in a single way for Gradle 5 and 7; for now leaving in api, not desirable because we don't want it in the war file
    api 'javax.servlet:javax.servlet-api:4.0.1'
    // Specs not needed by default:
    // api 'javax.resource:connector-api:1.5'
    // api 'javax.jms:jms:1.1'

    // Java TOTP
    api 'dev.samstevens.totp:totp:1.7.1' // MIT
    // dev.samstevens.totp:totp depends on com.google.zxing:javase which depends on com.beust:jcommander, but an older version with a CVE, so specify latest to fix
    api 'com.beust:jcommander:1.82'

    // Jackson Databind (JSON, etc)
<<<<<<< HEAD
    api 'com.fasterxml.jackson.core:jackson-databind:2.16.0'

    // Jetty HTTP Client and Proxy Servlet
    api 'org.eclipse.jetty:jetty-client:10.0.18' // Apache 2.0
    api 'org.eclipse.jetty:jetty-proxy:10.0.18' // Apache 2.0
=======
    api 'com.fasterxml.jackson.core:jackson-databind:2.18.3'

    // Jetty HTTP Client and Proxy Servlet
    api 'org.eclipse.jetty:jetty-client:10.0.25' // Apache 2.0
    api 'org.eclipse.jetty:jetty-proxy:10.0.25' // Apache 2.0
>>>>>>> 5bdc54bc

    // javax.mail
    // NOTE: javax.mail depends on 'javax.activation:activation' which is the old package for 'javax.activation:javax.activation-api' used by jaxb-api
    api module('com.sun.mail:javax.mail:1.6.2') // CDDL

    // Joda Time (used by elasticsearch, aws)
    api 'joda-time:joda-time:2.13.1' // Apache 2.0

    // JSoup (HTML parser, cleaner)
<<<<<<< HEAD
    api 'org.jsoup:jsoup:1.17.1' // MIT
=======
    api 'org.jsoup:jsoup:1.19.1' // MIT
>>>>>>> 5bdc54bc

    // Apache Shiro
    api module('org.apache.shiro:shiro-core:1.13.0') // Apache 2.0
    api module('org.apache.shiro:shiro-web:1.13.0') // Apache 2.0

    // SLF4J, Log4j 2 (note Log4j 2 is used by various libraries, best not to replace it even if mostly possible with SLF4J)
<<<<<<< HEAD
    api 'org.slf4j:slf4j-api:2.0.9'
    implementation 'org.apache.logging.log4j:log4j-core:2.22.0'
    implementation 'org.apache.logging.log4j:log4j-api:2.22.0'
    runtimeOnly 'org.apache.logging.log4j:log4j-jcl:2.22.0'
    runtimeOnly 'org.apache.logging.log4j:log4j-slf4j2-impl:2.22.0'
=======
    api 'org.slf4j:slf4j-api:2.0.17'
    implementation 'org.apache.logging.log4j:log4j-core:2.24.3'
    implementation 'org.apache.logging.log4j:log4j-api:2.24.3'
    runtimeOnly 'org.apache.logging.log4j:log4j-jcl:2.24.3'
    runtimeOnly 'org.apache.logging.log4j:log4j-slf4j2-impl:2.24.3'
>>>>>>> 5bdc54bc

    // SubEtha SMTP (module as depends on old javax.mail location; also uses SLF4J, activation included elsewhere)
    api module('org.subethamail:subethasmtp:3.1.7')

    // Snake YAML
    api 'org.yaml:snakeyaml:2.4' // Apache 2.0

    // Apache Jackrabbit - uncomment here or include elsewhere when Jackrabbit repository configurations are used
    // api 'org.apache.jackrabbit:jackrabbit-jcr-rmi:2.12.1' // Apache 2.0
    // api 'org.apache.jackrabbit:jackrabbit-jcr2dav:2.12.1' // Apache 2.0

    // Apache Commons JCS - Only needed when using JCSCacheToolFactory
    // api 'org.apache.commons:commons-jcs-jcache:2.0-beta-1' // Apache 2.0

    // Liquibase (for future reference, not used yet)
    // api 'org.liquibase:liquibase-core:3.4.2' // Apache 2.0

    // ========== test dependencies ==========

    // junit-platform-launcher is a dependency from spock-core, included explicitly to get more recent version as needed
<<<<<<< HEAD
    testImplementation 'org.junit.platform:junit-platform-launcher:1.10.1'
    // junit-platform-suite required for test suites to specify test class order, etc
    testImplementation 'org.junit.platform:junit-platform-suite:1.10.1'
    // junit-jupiter-api for using JUnit directly, not generally needed for Spock based tests
    testImplementation 'org.junit.jupiter:junit-jupiter-api:5.10.1'
=======
    testImplementation 'org.junit.platform:junit-platform-launcher:1.12.1'
    // junit-platform-suite required for test suites to specify test class order, etc
    testImplementation 'org.junit.platform:junit-platform-suite:1.12.1'
    // junit-jupiter-api for using JUnit directly, not generally needed for Spock based tests
    testImplementation 'org.junit.jupiter:junit-jupiter-api:5.12.1'
>>>>>>> 5bdc54bc
    // Spock Framework
    testImplementation platform("org.spockframework:spock-bom:2.1-groovy-3.0") // Apache 2.0
    testImplementation 'org.spockframework:spock-core:2.1-groovy-3.0' // Apache 2.0
    testImplementation 'org.spockframework:spock-junit4:2.1-groovy-3.0' // Apache 2.0
    testImplementation 'org.hamcrest:hamcrest-core:2.2' // BSD 3-Clause

    // ========== executable war dependencies ==========
    // Jetty
<<<<<<< HEAD
    execWarRuntimeOnly 'org.eclipse.jetty:jetty-server:10.0.18' // Apache 2.0
    execWarRuntimeOnly 'org.eclipse.jetty:jetty-webapp:10.0.18' // Apache 2.0
    execWarRuntimeOnly 'org.eclipse.jetty:jetty-jndi:10.0.18' // Apache 2.0
    execWarRuntimeOnly 'org.eclipse.jetty.websocket:websocket-javax-server:10.0.18' // Apache 2.0
    execWarRuntimeOnly ('org.eclipse.jetty.websocket:websocket-javax-client:10.0.18') { // Apache 2.0
        exclude group: 'javax.websocket' } // we have the full websocket API, including the client one causes problems
    execWarRuntimeOnly 'javax.websocket:javax.websocket-api:1.1'
    execWarRuntimeOnly ('org.eclipse.jetty.websocket:websocket-jetty-server:10.0.18') // Apache 2.0
    // only include this if using Endpoint and MessageHandler annotations:
    // execWarRuntime ('org.eclipse.jetty:jetty-annotations:10.0.18') // Apache 2.0
=======
    execWarRuntimeOnly 'org.eclipse.jetty:jetty-server:10.0.25' // Apache 2.0
    execWarRuntimeOnly 'org.eclipse.jetty:jetty-webapp:10.0.25' // Apache 2.0
    execWarRuntimeOnly 'org.eclipse.jetty:jetty-jndi:10.0.25' // Apache 2.0
    execWarRuntimeOnly 'org.eclipse.jetty.websocket:websocket-javax-server:10.0.25' // Apache 2.0
    execWarRuntimeOnly ('org.eclipse.jetty.websocket:websocket-javax-client:10.0.25') { // Apache 2.0
        exclude group: 'javax.websocket' } // we have the full websocket API, including the client one causes problems
    execWarRuntimeOnly 'javax.websocket:javax.websocket-api:1.1'
    execWarRuntimeOnly ('org.eclipse.jetty.websocket:websocket-jetty-server:10.0.25') // Apache 2.0
    // only include this if using Endpoint and MessageHandler annotations:
    // execWarRuntime ('org.eclipse.jetty:jetty-annotations:10.0.25') // Apache 2.0
>>>>>>> 5bdc54bc
    execWarRuntimeOnly 'org.apache.logging.log4j:log4j-slf4j18-impl:2.18.0'
}

// setup task dependencies to make sure the start sourceSets always get run
compileJava.dependsOn startClasses
compileTestGroovy.dependsOn classes
sourceSets.test.compileClasspath += files(sourceSets.main.output.classesDirs)

// by default the Java plugin runs test on build, change to not do that (only run test if explicit task)
// no longer works as of gradle 4.8 or possibly earlier, use clear() instead: check.dependsOn.remove(test)
check.dependsOn.clear()

test {
    useJUnitPlatform()
    testLogging { events "passed", "skipped", "failed" }
    testLogging.showStandardStreams = true; testLogging.showExceptions = true
    maxParallelForks 1

    dependsOn cleanTest
    include '**/*MoquiSuite.class'

    systemProperty 'moqui.runtime', '../runtime'
    systemProperty 'moqui.conf', 'conf/MoquiDevConf.xml'
    systemProperty 'moqui.init.static', 'true'

    classpath += files(sourceSets.main.output.classesDirs); classpath += files(projectDir.absolutePath)
    // filter out classpath entries that don't exist (gradle adds a bunch of these), or ElasticSearch JarHell will blow up
    classpath = classpath.filter { it.exists() }

    beforeTest { descriptor -> logger.lifecycle("Running test: ${descriptor}") }
}

jar {
    // this is necessary otherwise jar won't build when war plugin is applied
    enabled = true
    archiveBaseName = 'moqui-framework'
    manifest { attributes 'Implementation-Title': 'Moqui Framework', 'Implementation-Version': version, 'Implementation-Vendor': 'Moqui Ecosystem' }
    from sourceSets.main.output
    // get all of the "resources" that are in component-standard directories instead of src/main/resources
    from fileTree(dir: projectDir.absolutePath, includes: ['data/**', 'entity/**', 'screen/**', 'service/**', 'template/**']) // 'xsd/**'
}

war {
    dependsOn jar
    // put the war file in the parent directory, ie the moqui dir instead of the framework dir
    destinationDirectory = projectDir.parentFile
    archiveFileName = 'moqui.war'
    // add MoquiInit.properties to the WEB-INF/classes dir for the deployed war mode of operation
    from(fileTree(dir: destinationDir, includes: ['MoquiInit.properties'])) { into 'WEB-INF/classes' }
    // this excludes the classes in sourceSets.main.output (better to have the jar file built above)
    classpath = configurations.runtimeClasspath - configurations.providedCompile
    classpath file(jar.archivePath)

    // put start classes and Jetty jars in the root of the war file for the executable war/jar mode of operation
    from sourceSets.start.output
    from(files(configurations.execWarRuntimeClasspath)) { into 'execlib' }
    // TODO some sort of config for Jetty? from file(projectDir.absolutePath + '/jetty/jetty.xml')
    // setup the manifest for the executable war/jar mode
    manifest { attributes 'Implementation-Title': 'Moqui Start', 'Implementation-Vendor': 'Moqui Ecosystem',
            'Implementation-Version': version, 'Main-Class': 'MoquiStart' }
}

task copyDependencies { doLast {
    delete file(projectDir.absolutePath + '/dependencies')
    copy { from configurations.runtime; into file(projectDir.absolutePath + '/dependencies') }
    copy { from configurations.testCompile; into file(projectDir.absolutePath + '/dependencies') }
} }<|MERGE_RESOLUTION|>--- conflicted
+++ resolved
@@ -27,11 +27,7 @@
         maven { url "https://plugins.gradle.org/m2/" }
     }
     dependencies {
-<<<<<<< HEAD
-        classpath 'com.github.ben-manes:gradle-versions-plugin:0.50.0'
-=======
         classpath 'com.github.ben-manes:gradle-versions-plugin:0.52.0'
->>>>>>> 5bdc54bc
         // uncomment to add the Error Prone compiler: classpath 'net.ltgt.gradle:gradle-errorprone-plugin:0.0.8'
     }
 }
@@ -101,17 +97,6 @@
     api 'org.apache.commons:commons-csv:1.14.0' // Apache 2.0
     // NOTE: commons-email depends on com.sun.mail:javax.mail, included below, so use module() here to not get dependencies
     api module('org.apache.commons:commons-email:1.5') // Apache 2.0
-<<<<<<< HEAD
-    api 'org.apache.commons:commons-lang3:3.14.0' // Apache 2.0; used by cron-utils
-    api 'commons-beanutils:commons-beanutils:1.9.4' // Apache 2.0
-    api 'commons-codec:commons-codec:1.16.0' // Apache 2.0
-    api 'commons-collections:commons-collections:3.2.2' // Apache 2.0
-    api 'commons-digester:commons-digester:2.1' // Apache 2.0
-    api 'commons-fileupload:commons-fileupload:1.5' // Apache 2.0
-    api 'commons-io:commons-io:2.15.1' // Apache 2.0
-    api 'commons-logging:commons-logging:1.3.0' // Apache 2.0
-    api 'commons-validator:commons-validator:1.8.0' // Apache 2.0
-=======
     api 'org.apache.commons:commons-lang3:3.17.0' // Apache 2.0; used by cron-utils
     api 'commons-beanutils:commons-beanutils:1.10.1' // Apache 2.0
     api 'commons-codec:commons-codec:1.18.0' // Apache 2.0
@@ -121,7 +106,6 @@
     api 'commons-io:commons-io:2.18.0' // Apache 2.0
     api 'commons-logging:commons-logging:1.3.5' // Apache 2.0
     api 'commons-validator:commons-validator:1.9.0' // Apache 2.0
->>>>>>> 5bdc54bc
 
     // Cron Utils
     api 'com.cronutils:cron-utils:9.2.1' // Apache 2.0
@@ -136,11 +120,7 @@
     api 'org.freemarker:freemarker:2.3.34' // Apache 2.0
 
     // H2 Database
-<<<<<<< HEAD
-    api 'com.h2database:h2:2.2.224' // MPL 2.0, EPL 1.0
-=======
     api 'com.h2database:h2:2.3.232' // MPL 2.0, EPL 1.0
->>>>>>> 5bdc54bc
 
     // Java Specifications
     api 'javax.transaction:jta:1.1'
@@ -165,19 +145,11 @@
     api 'com.beust:jcommander:1.82'
 
     // Jackson Databind (JSON, etc)
-<<<<<<< HEAD
-    api 'com.fasterxml.jackson.core:jackson-databind:2.16.0'
-
-    // Jetty HTTP Client and Proxy Servlet
-    api 'org.eclipse.jetty:jetty-client:10.0.18' // Apache 2.0
-    api 'org.eclipse.jetty:jetty-proxy:10.0.18' // Apache 2.0
-=======
     api 'com.fasterxml.jackson.core:jackson-databind:2.18.3'
 
     // Jetty HTTP Client and Proxy Servlet
     api 'org.eclipse.jetty:jetty-client:10.0.25' // Apache 2.0
     api 'org.eclipse.jetty:jetty-proxy:10.0.25' // Apache 2.0
->>>>>>> 5bdc54bc
 
     // javax.mail
     // NOTE: javax.mail depends on 'javax.activation:activation' which is the old package for 'javax.activation:javax.activation-api' used by jaxb-api
@@ -187,30 +159,18 @@
     api 'joda-time:joda-time:2.13.1' // Apache 2.0
 
     // JSoup (HTML parser, cleaner)
-<<<<<<< HEAD
-    api 'org.jsoup:jsoup:1.17.1' // MIT
-=======
     api 'org.jsoup:jsoup:1.19.1' // MIT
->>>>>>> 5bdc54bc
 
     // Apache Shiro
     api module('org.apache.shiro:shiro-core:1.13.0') // Apache 2.0
     api module('org.apache.shiro:shiro-web:1.13.0') // Apache 2.0
 
     // SLF4J, Log4j 2 (note Log4j 2 is used by various libraries, best not to replace it even if mostly possible with SLF4J)
-<<<<<<< HEAD
-    api 'org.slf4j:slf4j-api:2.0.9'
-    implementation 'org.apache.logging.log4j:log4j-core:2.22.0'
-    implementation 'org.apache.logging.log4j:log4j-api:2.22.0'
-    runtimeOnly 'org.apache.logging.log4j:log4j-jcl:2.22.0'
-    runtimeOnly 'org.apache.logging.log4j:log4j-slf4j2-impl:2.22.0'
-=======
     api 'org.slf4j:slf4j-api:2.0.17'
     implementation 'org.apache.logging.log4j:log4j-core:2.24.3'
     implementation 'org.apache.logging.log4j:log4j-api:2.24.3'
     runtimeOnly 'org.apache.logging.log4j:log4j-jcl:2.24.3'
     runtimeOnly 'org.apache.logging.log4j:log4j-slf4j2-impl:2.24.3'
->>>>>>> 5bdc54bc
 
     // SubEtha SMTP (module as depends on old javax.mail location; also uses SLF4J, activation included elsewhere)
     api module('org.subethamail:subethasmtp:3.1.7')
@@ -231,19 +191,11 @@
     // ========== test dependencies ==========
 
     // junit-platform-launcher is a dependency from spock-core, included explicitly to get more recent version as needed
-<<<<<<< HEAD
-    testImplementation 'org.junit.platform:junit-platform-launcher:1.10.1'
-    // junit-platform-suite required for test suites to specify test class order, etc
-    testImplementation 'org.junit.platform:junit-platform-suite:1.10.1'
-    // junit-jupiter-api for using JUnit directly, not generally needed for Spock based tests
-    testImplementation 'org.junit.jupiter:junit-jupiter-api:5.10.1'
-=======
     testImplementation 'org.junit.platform:junit-platform-launcher:1.12.1'
     // junit-platform-suite required for test suites to specify test class order, etc
     testImplementation 'org.junit.platform:junit-platform-suite:1.12.1'
     // junit-jupiter-api for using JUnit directly, not generally needed for Spock based tests
     testImplementation 'org.junit.jupiter:junit-jupiter-api:5.12.1'
->>>>>>> 5bdc54bc
     // Spock Framework
     testImplementation platform("org.spockframework:spock-bom:2.1-groovy-3.0") // Apache 2.0
     testImplementation 'org.spockframework:spock-core:2.1-groovy-3.0' // Apache 2.0
@@ -252,18 +204,6 @@
 
     // ========== executable war dependencies ==========
     // Jetty
-<<<<<<< HEAD
-    execWarRuntimeOnly 'org.eclipse.jetty:jetty-server:10.0.18' // Apache 2.0
-    execWarRuntimeOnly 'org.eclipse.jetty:jetty-webapp:10.0.18' // Apache 2.0
-    execWarRuntimeOnly 'org.eclipse.jetty:jetty-jndi:10.0.18' // Apache 2.0
-    execWarRuntimeOnly 'org.eclipse.jetty.websocket:websocket-javax-server:10.0.18' // Apache 2.0
-    execWarRuntimeOnly ('org.eclipse.jetty.websocket:websocket-javax-client:10.0.18') { // Apache 2.0
-        exclude group: 'javax.websocket' } // we have the full websocket API, including the client one causes problems
-    execWarRuntimeOnly 'javax.websocket:javax.websocket-api:1.1'
-    execWarRuntimeOnly ('org.eclipse.jetty.websocket:websocket-jetty-server:10.0.18') // Apache 2.0
-    // only include this if using Endpoint and MessageHandler annotations:
-    // execWarRuntime ('org.eclipse.jetty:jetty-annotations:10.0.18') // Apache 2.0
-=======
     execWarRuntimeOnly 'org.eclipse.jetty:jetty-server:10.0.25' // Apache 2.0
     execWarRuntimeOnly 'org.eclipse.jetty:jetty-webapp:10.0.25' // Apache 2.0
     execWarRuntimeOnly 'org.eclipse.jetty:jetty-jndi:10.0.25' // Apache 2.0
@@ -274,7 +214,6 @@
     execWarRuntimeOnly ('org.eclipse.jetty.websocket:websocket-jetty-server:10.0.25') // Apache 2.0
     // only include this if using Endpoint and MessageHandler annotations:
     // execWarRuntime ('org.eclipse.jetty:jetty-annotations:10.0.25') // Apache 2.0
->>>>>>> 5bdc54bc
     execWarRuntimeOnly 'org.apache.logging.log4j:log4j-slf4j18-impl:2.18.0'
 }
 
