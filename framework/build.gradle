--- conflicted
+++ resolved
@@ -97,13 +97,9 @@
     // ========== Libraries from jcenter ==========
 
     // Apache Commons
-<<<<<<< HEAD
     runtimeOnly 'commons-codec:commons-codec:1.15'
-    api 'org.apache.commons:commons-csv:1.8' // Apache 2.0
-=======
-    compile 'commons-codec:commons-codec:1.15'
-    compile 'org.apache.commons:commons-csv:1.9.0' // Apache 2.0
->>>>>>> 4a5ff251
+    api 'org.apache.commons:commons-csv:1.9.0' // Apache 2.0
+
     // NOTE: commons-email depends on com.sun.mail:javax.mail, included below
     api module('org.apache.commons:commons-email:1.5') // Apache 2.0
     api 'org.apache.commons:commons-lang3:3.12.0' // Apache 2.0; used by cron-utils
@@ -151,11 +147,8 @@
     api 'com.h2database:h2:1.4.200' // MPL 2.0, EPL 1.0
 
     // Jackson Databind (JSON, etc)
-<<<<<<< HEAD
-    api 'com.fasterxml.jackson.core:jackson-databind:2.12.4'
-=======
-    compile 'com.fasterxml.jackson.core:jackson-databind:2.12.5'
->>>>>>> 4a5ff251
+
+    api 'com.fasterxml.jackson.core:jackson-databind:2.12.5'
 
     // Jetty HTTP Client and Proxy Servlet
     api 'org.eclipse.jetty:jetty-client:9.4.43.v20210629' // Apache 2.0
@@ -170,19 +163,12 @@
     api 'joda-time:joda-time:2.10.10' // Apache 2.0
 
     // JSoup (HTML parser, cleaner)
-<<<<<<< HEAD
-    api 'org.jsoup:jsoup:1.14.1' // MIT
+
+    api 'org.jsoup:jsoup:1.14.2' // MIT
 
     // Apache Shiro
-    api module('org.apache.shiro:shiro-core:1.7.1') // Apache 2.0
-    api module('org.apache.shiro:shiro-web:1.7.1') // Apache 2.0
-=======
-    compile 'org.jsoup:jsoup:1.14.2' // MIT
-
-    // Apache Shiro
-    compile module('org.apache.shiro:shiro-core:1.8.0') // Apache 2.0
-    compile module('org.apache.shiro:shiro-web:1.8.0') // Apache 2.0
->>>>>>> 4a5ff251
+    api module('org.apache.shiro:shiro-core:1.8.0') // Apache 2.0
+    api module('org.apache.shiro:shiro-web:1.8.0') // Apache 2.0
 
     // SLF4J, Log4j 2 (note Log4j 2 is used by various libraries, best not to replace it even if mostly possible with SLF4J)
     api 'org.slf4j:slf4j-api:1.7.32'
