--- conflicted
+++ resolved
@@ -161,19 +161,11 @@
     compile group: 'org.apache.directory.api', name: 'api-ldap-client-api', version: '2.0.0.AM2'
 
     // SLF4J, Log4j 2 (note Log4j 2 is used by various libraries, best not to replace it even if mostly possible with SLF4J)
-<<<<<<< HEAD
     compile 'org.slf4j:slf4j-api:1.7.30'
     compile 'org.apache.logging.log4j:log4j-core:2.14.0'
     compile 'org.apache.logging.log4j:log4j-api:2.14.0'
     runtime 'org.apache.logging.log4j:log4j-slf4j-impl:2.14.0'
     runtime 'org.apache.logging.log4j:log4j-jcl:2.14.0'
-=======
-    compile 'org.slf4j:slf4j-api:1.7.26'
-    // Log4J version note: limited by embedded ElasticSearch through 6.2.4 still uses Log4J 2.9.1
-    compile 'org.apache.logging.log4j:log4j-core:2.8.2'
-    compile 'org.apache.logging.log4j:log4j-api:2.8.2'
-    runtime 'org.apache.logging.log4j:log4j-slf4j-impl:2.8.2'
->>>>>>> 6821b1e0
 
     // SubEtha SMTP (module as depends on old javax.mail location; also uses SLF4J, activation included elsewhere)
     compile module('org.subethamail:subethasmtp:3.1.7')
