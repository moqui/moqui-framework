/*
 * This software is in the public domain under CC0 1.0 Universal plus a
 * Grant of Patent License.
 *
 * To the extent possible under law, the author(s) have dedicated all
 * copyright and related and neighboring rights to this software to the
 * public domain worldwide. This software is distributed without any
 * warranty.
 *
 * You should have received a copy of the CC0 Public Domain Dedication
 * along with this software (see the LICENSE.md file). If not, see
 * <http://creativecommons.org/publicdomain/zero/1.0/>.
 */


<<<<<<< HEAD
version = '3.0.0-rc9'
=======
>>>>>>> 285b5396

buildscript {
    repositories {
        mavenCentral()
        maven { url "https://plugins.gradle.org/m2/" }
    }
    dependencies {
        classpath 'com.github.ben-manes:gradle-versions-plugin:0.28.0'
        // uncomment to add the Error Prone compiler: classpath 'net.ltgt.gradle:gradle-errorprone-plugin:0.0.8'
    }
}
plugins{
    id 'java-library'
    id 'groovy'
    id 'war'
}
version = '3.0.0-rc8'
tasks.withType(JavaCompile) { options.compilerArgs << "-Xlint:unchecked" }
tasks.withType(JavaCompile) { options.compilerArgs << "-Xlint:deprecation" }
tasks.withType(GroovyCompile) { options.compilerArgs << "-Xlint:unchecked" }
tasks.withType(GroovyCompile) { options.compilerArgs << "-Xlint:deprecation" }

configurations {
    execWarRuntime.extendsFrom api
}

// to run gradle-versions-plugin use "gradle dependencyUpdates"
apply plugin: 'com.github.ben-manes.versions'
// uncomment to add the Error Prone compiler; not enabled by default (doesn't work on Travis CI)
// apply plugin: 'net.ltgt.errorprone'
dependencyUpdates.resolutionStrategy = { componentSelection { rules -> rules.all { ComponentSelection selection ->
    boolean rejected = ['alpha', 'beta', 'rc', 'cr', 'm', 'b'].any { qualifier -> selection.candidate.version ==~ /(?i).*[.-]${qualifier}[.\d-].*/ }
    if (rejected) selection.reject('Release candidate')
} } }

// NOTE: packages should match group, name, version found at https://bintray.com/bintray/jcenter
repositories {
    flatDir name: 'localLib', dirs: projectDir.absolutePath + '/lib'
    mavenCentral()
}

sourceCompatibility = 11
targetCompatibility = 11
archivesBaseName = 'moqui'

sourceSets {
    start
    execWar
}

groovydoc {
    docTitle = "Moqui Framework ${version}"
    source = sourceSets.main.allSource
}

// Log4J has annotation processors, disable to avoid warning
tasks.withType(JavaCompile) { options.compilerArgs << "-proc:none" }
tasks.withType(GroovyCompile) { options.compilerArgs << "-proc:none" }

dependencies {
    api project(':moqui-util')

    // Groovy
<<<<<<< HEAD
    // NOTE: update attempt to 3.0.8 failed, build performance fine vs 3.0.2, updated Spock required (tried 2.0-groovy-3.0) and
    //     tests do not run with error 'Invalid test class' '1. No runnable methods'
    compile 'org.codehaus.groovy:groovy:2.5.14' // Apache 2.0
    compile 'org.codehaus.groovy:groovy-dateutil:2.5.14' // Apache 2.0
    compile 'org.codehaus.groovy:groovy-json:2.5.14' // Apache 2.0
    compile 'org.codehaus.groovy:groovy-templates:2.5.14' // Apache 2.0
    compile 'org.codehaus.groovy:groovy-xml:2.5.14' // Apache 2.0
=======
    // NOTE: update attempt to 3.0.2 has issues with slow build (just slow stub generation? seems others are seeing that too)
    //     and updated Spock required (tried 2.0-M2-groovy-3.0, not final release and tests didn't work)
    api 'org.codehaus.groovy:groovy:2.5.14' // Apache 2.0
    api 'org.codehaus.groovy:groovy-dateutil:2.5.14' // Apache 2.0
    api 'org.codehaus.groovy:groovy-json:2.5.14' // Apache 2.0
    api 'org.codehaus.groovy:groovy-templates:2.5.14' // Apache 2.0
    api 'org.codehaus.groovy:groovy-xml:2.5.14' // Apache 2.0
>>>>>>> 285b5396
    // jansi is needed for groovydoc only, so in providedCompile (not included in war)
    compileOnly 'org.fusesource.jansi:jansi:1.18'
    // Findbugs need only during compile (used by freemarker and various moqui classes)
    compileOnly 'com.google.code.findbugs:annotations:3.0.1'

    // ========== Local (flatDir) libraries in framework/lib ==========

    // Bitronix Transaction Manager (the default internal tx mgr; custom build from source as 3.0.0 not yet released)
    api 'org.codehaus.btm:btm:3.0.0-SNAPSHOT' // Apache 2.0
    runtimeOnly 'org.javassist:javassist:3.28.0-GA' // Apache 2.0

    // ========== Libraries from jcenter ==========

    // Apache Commons
    runtimeOnly 'commons-codec:commons-codec:1.15'
    api 'org.apache.commons:commons-csv:1.9.0' // Apache 2.0

    // NOTE: commons-email depends on com.sun.mail:javax.mail, included below
    api module('org.apache.commons:commons-email:1.5') // Apache 2.0
    api 'org.apache.commons:commons-lang3:3.12.0' // Apache 2.0; used by cron-utils
    api 'commons-beanutils:commons-beanutils:1.9.4' // Apache 2.0
    api 'commons-collections:commons-collections:3.2.2' // Apache 2.0
    api 'commons-digester:commons-digester:2.1' // Apache 2.0
    api 'commons-fileupload:commons-fileupload:1.4' // Apache 2.0
    api 'commons-io:commons-io:2.11.0' // Apache 2.0
    api 'commons-logging:commons-logging:1.2' // Apache 2.0
    api 'commons-validator:commons-validator:1.7' // Apache 2.0

    // Cron Utils
    api 'com.cronutils:cron-utils:9.1.5' // Apache 2.0

    // Flexmark (markdown)
    api 'com.vladsch.flexmark:flexmark:0.62.2'
    api 'com.vladsch.flexmark:flexmark-ext-tables:0.62.2'
    api 'com.vladsch.flexmark:flexmark-ext-toc:0.62.2'

    // Freemarker
    api 'org.freemarker:freemarker:2.3.31' // Apache 2.0

    // Java Specifications
    api 'javax.transaction:jta:1.1'
    api 'javax.cache:cache-api:1.1.0'
    api 'javax.jcr:jcr:2.0'
    // jaxb-api no longer included in Java 9 and later, also tested with openjdk-8
    api module('javax.xml.bind:jaxb-api:2.3.1') // CDDL 1.1
    // NOTE: javax.activation:javax.activation-api is required by jaxb-api, has classes same as old 2012 javax.activation:activation used by javax.mail
    // NOTE: as of Java 11 the com.sun packages no longer available so for javax.mail need full javax.activation jar (also includes javax.activation-api)
<<<<<<< HEAD
    compile 'com.sun.activation:javax.activation:1.2.0' // CDDL 1.1
    compile 'javax.websocket:javax.websocket-api:1.1'
    providedCompile 'javax.servlet:javax.servlet-api:4.0.1'
=======
    api 'com.sun.activation:javax.activation:1.2.0' // CDDL 1.1
    // using websocket-api 1.0, don't update to 1.1 until used in Jetty, Tomcat, etc
    api 'javax.websocket:javax.websocket-api:1.0'
    providedCompile 'javax.servlet:javax.servlet-api:3.1.0'
>>>>>>> 285b5396
    // Specs not needed by default:
    // compile 'javax.resource:connector-api:1.5'
    // compile 'javax.jms:jms:1.1'

    // Java TOTP
    api 'dev.samstevens.totp:totp:1.7.1' // MIT
    // dev.samstevens.totp:totp depends on com.google.zxing:javase which depends on com.beust:jcommander, but an older version with a CVE, so specify latest to fix
    api 'com.beust:jcommander:1.81'

    // H2 Database
    api 'com.h2database:h2:1.4.200' // MPL 2.0, EPL 1.0

    // Jackson Databind (JSON, etc)

    api 'com.fasterxml.jackson.core:jackson-databind:2.12.5'

    // Jetty HTTP Client and Proxy Servlet
<<<<<<< HEAD
    compile 'org.eclipse.jetty:jetty-client:10.0.6' // Apache 2.0
    compile 'org.eclipse.jetty:jetty-proxy:10.0.6' // Apache 2.0
=======
    api 'org.eclipse.jetty:jetty-client:9.4.43.v20210629' // Apache 2.0
    api 'org.eclipse.jetty:jetty-proxy:9.4.43.v20210629' // Apache 2.0
    // NOTE: update after version 9.4.18.v20190429 results in 'IllegalArgumentException: URI is not hierarchical' error, have workarounds for now catching exception in MClassLoader.getResources()
>>>>>>> 285b5396

    // javax.mail
    // NOTE: javax.mail depends on 'javax.activation:activation' which is the old package for 'javax.activation:javax.activation-api' used by jaxb-api
    api module('com.sun.mail:javax.mail:1.6.2') // CDDL

    // Joda Time (used by elasticsearch, aws)
    api 'joda-time:joda-time:2.10.10' // Apache 2.0

    // JSoup (HTML parser, cleaner)

    api 'org.jsoup:jsoup:1.14.2' // MIT

    // Apache Shiro
    api module('org.apache.shiro:shiro-core:1.8.0') // Apache 2.0
    api module('org.apache.shiro:shiro-web:1.8.0') // Apache 2.0

    // SLF4J, Log4j 2 (note Log4j 2 is used by various libraries, best not to replace it even if mostly possible with SLF4J)
<<<<<<< HEAD
    // NOTE: using slf4j 2.0.0-alpha2 because Jetty 10 uses it, overriding earlier version in embedded mode with shared classpath
    compile 'org.slf4j:slf4j-api:2.0.0-alpha2'
    // NOTE using log4j-slf4j18-impl instead of log4j-slf4j-impl because the SLF4J 1.8 version includes a SLF4J 2.0 compatible logging provider
    runtime 'org.apache.logging.log4j:log4j-slf4j18-impl:2.14.1'
    compile 'org.apache.logging.log4j:log4j-core:2.14.1'
    compile 'org.apache.logging.log4j:log4j-api:2.14.1'
    runtime 'org.apache.logging.log4j:log4j-jcl:2.14.1'
=======
    api 'org.slf4j:slf4j-api:1.7.32'
    api 'org.apache.logging.log4j:log4j-core:2.14.1'
    api 'org.apache.logging.log4j:log4j-api:2.14.1'
    runtimeOnly 'org.apache.logging.log4j:log4j-slf4j-impl:2.14.1'
    runtimeOnly 'org.apache.logging.log4j:log4j-jcl:2.14.1'
>>>>>>> 285b5396

    // SubEtha SMTP (module as depends on old javax.mail location; also uses SLF4J, activation included elsewhere)
    api module('org.subethamail:subethasmtp:3.1.7')

    // Snake YAML
    api 'org.yaml:snakeyaml:1.29' // Apache 2.0

    // Apache Jackrabbit - uncomment here or include elsewhere when Jackrabbit repository configurations are used
    // compile 'org.apache.jackrabbit:jackrabbit-jcr-rmi:2.12.1' // Apache 2.0
    // compile 'org.apache.jackrabbit:jackrabbit-jcr2dav:2.12.1' // Apache 2.0

    // Apache Commons JCS - Only needed when using JCSCacheToolFactory
    // compile 'org.apache.commons:commons-jcs-jcache:2.0-beta-1' // Apache 2.0

    // Liquibase (for future reference, not used yet)
    // compile 'org.liquibase:liquibase-core:3.4.2' // Apache 2.0

    // ========== test dependencies ==========
<<<<<<< HEAD
    testImplementation(platform('org.junit:junit-bom:5.7.2'))
    testImplementation 'org.junit.jupiter:junit-jupiter-api:5.7.2'
    testRuntimeOnly 'org.junit.jupiter:junit-jupiter-engine:5.7.2'
    testImplementation 'junit:junit:4.13.2' // Apache 2.0
    testRuntimeOnly 'org.junit.vintage:junit-vintage-engine:5.7.2'
    testRuntimeOnly 'org.junit.platform:junit-platform-launcher:1.7.2'

    testImplementation 'org.spockframework:spock-core:2.0-groovy-3.0' // Apache 2.0
    testImplementation 'org.spockframework:spock-junit4:2.0-groovy-3.0' // Apache 2.0
=======
    // spock-core depends on groovy-all but we are including selected groovy modules, so don't get its dependencies
    testImplementation module('org.spockframework:spock-core:1.3-groovy-2.5') // Apache 2.0
    // JUnit 5
    testImplementation 'junit:junit:4.13.2' // Apache 2.0
    testImplementation('org.junit.jupiter:junit-jupiter:5.7.2')
    testRuntimeOnly 'org.junit.vintage:junit-vintage-engine:5.7.2'

>>>>>>> 285b5396
    testImplementation 'org.hamcrest:hamcrest-core:2.2' // BSD 3-Clause

    // ========== executable war dependencies ==========
    // Jetty
<<<<<<< HEAD
    execWarRuntime 'org.eclipse.jetty:jetty-server:10.0.6' // Apache 2.0
    execWarRuntime 'org.eclipse.jetty:jetty-webapp:10.0.6' // Apache 2.0
    execWarRuntime 'org.eclipse.jetty:jetty-jndi:10.0.6' // Apache 2.0
    execWarRuntime 'org.eclipse.jetty.websocket:websocket-javax-server:10.0.6' // Apache 2.0
    execWarRuntime ('org.eclipse.jetty.websocket:websocket-javax-client:10.0.6') { // Apache 2.0
=======
    // NOTE: update to Jetty 9.4.25.v20191220 caused issue on response.getWriter().write(String): Internal error processing request: java.lang.IllegalStateException: s=OPEN,api=BLOCKED,sc=false,e=null
    // fixme i replaces execWarRuntime with
    execWarRuntime 'org.eclipse.jetty:jetty-server:9.4.43.v20210629' // Apache 2.0
    execWarRuntime 'org.eclipse.jetty:jetty-webapp:9.4.43.v20210629' // Apache 2.0
    execWarRuntime 'org.eclipse.jetty:jetty-jndi:9.4.43.v20210629' // Apache 2.0
    execWarRuntime module('org.eclipse.jetty.websocket:javax-websocket-server-impl:9.4.43.v20210629') // Apache 2.0
    execWarRuntime ('org.eclipse.jetty.websocket:javax-websocket-client-impl:9.4.43.v20210629') { // Apache 2.0
>>>>>>> 285b5396
        exclude group: 'javax.websocket' } // we have the full websocket API, including the client one causes problems
    execWarRuntime 'javax.websocket:javax.websocket-api:1.0' // using 1.0, don't update to 1.1 until used in Jetty, Tomcat, etc
    execWarRuntime ('org.eclipse.jetty.websocket:websocket-jetty-server:10.0.6') // Apache 2.0
    // only include this if using Endpoint and MessageHandler annotations:
    // execWarRuntime ('org.eclipse.jetty:jetty-annotations:10.0.6') // Apache 2.0
    execWarRuntime 'org.apache.logging.log4j:log4j-slf4j18-impl:2.14.1'
}

// setup task dependencies to make sure the start sourceSets always get run
compileJava.dependsOn startClasses
compileTestGroovy.dependsOn classes
sourceSets.test.compileClasspath += files(sourceSets.main.output.classesDirs)

// by default the Java plugin runs test on build, change to not do that (only run test if explicit task)
// no longer works as of gradle 4.8 or possibly earlier, use clear() instead: check.dependsOn.remove(test)
check.dependsOn.clear()

test {
<<<<<<< HEAD
    useJUnitPlatform { includeEngines 'junit-jupiter', 'junit-vintage' }
    testLogging { events "passed", "skipped", "failed" }
=======
    ignoreFailures = true

>>>>>>> 285b5396
    dependsOn cleanTest
    include '**/*MoquiSuite.class'

    systemProperty 'moqui.runtime', '../runtime'
    systemProperty 'moqui.conf', 'conf/MoquiDevConf.xml'
    systemProperty 'moqui.init.static', 'true'

    testLogging.showStandardStreams = true; testLogging.showExceptions = true

    classpath += files(sourceSets.main.output.classesDirs); classpath += files(projectDir.absolutePath)
    // filter out classpath entries that don't exist (gradle adds a bunch of these), or ElasticSearch JarHell will blow up
    classpath = classpath.filter { it.exists() }

    useJUnitPlatform()
    beforeTest { descriptor -> logger.lifecycle("Running test: ${descriptor}") }
}

jar {
    // this is necessary otherwise jar won't build when war plugin is applied
    enabled = true
    archiveBaseName = 'moqui-framework'
    manifest { attributes 'Implementation-Title': 'Moqui Framework', 'Implementation-Version': version, 'Implementation-Vendor': 'Moqui Ecosystem' }
    from sourceSets.main.output
    // get all of the "resources" that are in component-standard directories instead of src/main/resources
    from fileTree(dir: projectDir.absolutePath, includes: ['data/**', 'entity/**', 'screen/**', 'service/**', 'template/**']) // 'xsd/**'
}

war {
    dependsOn jar
    // put the war file in the parent directory, ie the moqui dir instead of the framework dir
    destinationDirectory = projectDir.parentFile
    archiveFileName = 'moqui.war'
    // add MoquiInit.properties to the WEB-INF/classes dir for the deployed war mode of operation
    from(fileTree(dir: destinationDir, includes: ['MoquiInit.properties'])) { into 'WEB-INF/classes' }
    // this excludes the classes in sourceSets.main.output (better to have the jar file built above)
    classpath = configurations.runtimeClasspath - configurations.providedCompile
    classpath file(jar.archivePath)

    // put start classes and Jetty jars in the root of the war file for the executable war/jar mode of operation
    from sourceSets.start.output
    from(files(configurations.execWarRuntime)) { into 'execlib' }
    // TODO some sort of config for Jetty? from file(projectDir.absolutePath + '/jetty/jetty.xml')
    // setup the manifest for the executable war/jar mode
    manifest { attributes 'Implementation-Title': 'Moqui Start', 'Implementation-Vendor': 'Moqui Ecosystem',
            'Implementation-Version': version, 'Main-Class': 'MoquiStart' }
}

task copyDependencies { doLast {
    delete file(projectDir.absolutePath + '/dependencies')
    copy { from configurations.runtime; into file(projectDir.absolutePath + '/dependencies') }
    copy { from configurations.testCompile; into file(projectDir.absolutePath + '/dependencies') }
} }<|MERGE_RESOLUTION|>--- conflicted
+++ resolved
@@ -13,10 +13,6 @@
  */
 
 
-<<<<<<< HEAD
-version = '3.0.0-rc9'
-=======
->>>>>>> 285b5396
 
 buildscript {
     repositories {
@@ -33,7 +29,7 @@
     id 'groovy'
     id 'war'
 }
-version = '3.0.0-rc8'
+version = '3.0.0-rc9'
 tasks.withType(JavaCompile) { options.compilerArgs << "-Xlint:unchecked" }
 tasks.withType(JavaCompile) { options.compilerArgs << "-Xlint:deprecation" }
 tasks.withType(GroovyCompile) { options.compilerArgs << "-Xlint:unchecked" }
@@ -43,10 +39,22 @@
     execWarRuntime.extendsFrom api
 }
 
+apply plugin: 'groovy'
+apply plugin: 'war'
 // to run gradle-versions-plugin use "gradle dependencyUpdates"
 apply plugin: 'com.github.ben-manes.versions'
 // uncomment to add the Error Prone compiler; not enabled by default (doesn't work on Travis CI)
 // apply plugin: 'net.ltgt.errorprone'
+buildscript {
+    repositories {
+        mavenCentral()
+        maven { url "https://plugins.gradle.org/m2/" }
+    }
+    dependencies {
+        classpath 'com.github.ben-manes:gradle-versions-plugin:0.28.0'
+        // uncomment to add the Error Prone compiler: classpath 'net.ltgt.gradle:gradle-errorprone-plugin:0.0.8'
+    }
+}
 dependencyUpdates.resolutionStrategy = { componentSelection { rules -> rules.all { ComponentSelection selection ->
     boolean rejected = ['alpha', 'beta', 'rc', 'cr', 'm', 'b'].any { qualifier -> selection.candidate.version ==~ /(?i).*[.-]${qualifier}[.\d-].*/ }
     if (rejected) selection.reject('Release candidate')
@@ -80,23 +88,13 @@
     api project(':moqui-util')
 
     // Groovy
-<<<<<<< HEAD
     // NOTE: update attempt to 3.0.8 failed, build performance fine vs 3.0.2, updated Spock required (tried 2.0-groovy-3.0) and
     //     tests do not run with error 'Invalid test class' '1. No runnable methods'
-    compile 'org.codehaus.groovy:groovy:2.5.14' // Apache 2.0
-    compile 'org.codehaus.groovy:groovy-dateutil:2.5.14' // Apache 2.0
-    compile 'org.codehaus.groovy:groovy-json:2.5.14' // Apache 2.0
-    compile 'org.codehaus.groovy:groovy-templates:2.5.14' // Apache 2.0
-    compile 'org.codehaus.groovy:groovy-xml:2.5.14' // Apache 2.0
-=======
-    // NOTE: update attempt to 3.0.2 has issues with slow build (just slow stub generation? seems others are seeing that too)
-    //     and updated Spock required (tried 2.0-M2-groovy-3.0, not final release and tests didn't work)
     api 'org.codehaus.groovy:groovy:2.5.14' // Apache 2.0
     api 'org.codehaus.groovy:groovy-dateutil:2.5.14' // Apache 2.0
     api 'org.codehaus.groovy:groovy-json:2.5.14' // Apache 2.0
     api 'org.codehaus.groovy:groovy-templates:2.5.14' // Apache 2.0
     api 'org.codehaus.groovy:groovy-xml:2.5.14' // Apache 2.0
->>>>>>> 285b5396
     // jansi is needed for groovydoc only, so in providedCompile (not included in war)
     compileOnly 'org.fusesource.jansi:jansi:1.18'
     // Findbugs need only during compile (used by freemarker and various moqui classes)
@@ -144,16 +142,9 @@
     api module('javax.xml.bind:jaxb-api:2.3.1') // CDDL 1.1
     // NOTE: javax.activation:javax.activation-api is required by jaxb-api, has classes same as old 2012 javax.activation:activation used by javax.mail
     // NOTE: as of Java 11 the com.sun packages no longer available so for javax.mail need full javax.activation jar (also includes javax.activation-api)
-<<<<<<< HEAD
-    compile 'com.sun.activation:javax.activation:1.2.0' // CDDL 1.1
-    compile 'javax.websocket:javax.websocket-api:1.1'
+    api 'com.sun.activation:javax.activation:1.2.0' // CDDL 1.1
+    api 'javax.websocket:javax.websocket-api:1.1'
     providedCompile 'javax.servlet:javax.servlet-api:4.0.1'
-=======
-    api 'com.sun.activation:javax.activation:1.2.0' // CDDL 1.1
-    // using websocket-api 1.0, don't update to 1.1 until used in Jetty, Tomcat, etc
-    api 'javax.websocket:javax.websocket-api:1.0'
-    providedCompile 'javax.servlet:javax.servlet-api:3.1.0'
->>>>>>> 285b5396
     // Specs not needed by default:
     // compile 'javax.resource:connector-api:1.5'
     // compile 'javax.jms:jms:1.1'
@@ -167,18 +158,11 @@
     api 'com.h2database:h2:1.4.200' // MPL 2.0, EPL 1.0
 
     // Jackson Databind (JSON, etc)
-
     api 'com.fasterxml.jackson.core:jackson-databind:2.12.5'
 
     // Jetty HTTP Client and Proxy Servlet
-<<<<<<< HEAD
-    compile 'org.eclipse.jetty:jetty-client:10.0.6' // Apache 2.0
-    compile 'org.eclipse.jetty:jetty-proxy:10.0.6' // Apache 2.0
-=======
-    api 'org.eclipse.jetty:jetty-client:9.4.43.v20210629' // Apache 2.0
-    api 'org.eclipse.jetty:jetty-proxy:9.4.43.v20210629' // Apache 2.0
-    // NOTE: update after version 9.4.18.v20190429 results in 'IllegalArgumentException: URI is not hierarchical' error, have workarounds for now catching exception in MClassLoader.getResources()
->>>>>>> 285b5396
+    api 'org.eclipse.jetty:jetty-client:10.0.6' // Apache 2.0
+    api 'org.eclipse.jetty:jetty-proxy:10.0.6' // Apache 2.0
 
     // javax.mail
     // NOTE: javax.mail depends on 'javax.activation:activation' which is the old package for 'javax.activation:javax.activation-api' used by jaxb-api
@@ -196,21 +180,13 @@
     api module('org.apache.shiro:shiro-web:1.8.0') // Apache 2.0
 
     // SLF4J, Log4j 2 (note Log4j 2 is used by various libraries, best not to replace it even if mostly possible with SLF4J)
-<<<<<<< HEAD
     // NOTE: using slf4j 2.0.0-alpha2 because Jetty 10 uses it, overriding earlier version in embedded mode with shared classpath
-    compile 'org.slf4j:slf4j-api:2.0.0-alpha2'
+    api 'org.slf4j:slf4j-api:2.0.0-alpha2'
     // NOTE using log4j-slf4j18-impl instead of log4j-slf4j-impl because the SLF4J 1.8 version includes a SLF4J 2.0 compatible logging provider
-    runtime 'org.apache.logging.log4j:log4j-slf4j18-impl:2.14.1'
-    compile 'org.apache.logging.log4j:log4j-core:2.14.1'
-    compile 'org.apache.logging.log4j:log4j-api:2.14.1'
-    runtime 'org.apache.logging.log4j:log4j-jcl:2.14.1'
-=======
-    api 'org.slf4j:slf4j-api:1.7.32'
+    runtimeOnly 'org.apache.logging.log4j:log4j-slf4j18-impl:2.14.1'
     api 'org.apache.logging.log4j:log4j-core:2.14.1'
     api 'org.apache.logging.log4j:log4j-api:2.14.1'
-    runtimeOnly 'org.apache.logging.log4j:log4j-slf4j-impl:2.14.1'
     runtimeOnly 'org.apache.logging.log4j:log4j-jcl:2.14.1'
->>>>>>> 285b5396
 
     // SubEtha SMTP (module as depends on old javax.mail location; also uses SLF4J, activation included elsewhere)
     api module('org.subethamail:subethasmtp:3.1.7')
@@ -229,7 +205,6 @@
     // compile 'org.liquibase:liquibase-core:3.4.2' // Apache 2.0
 
     // ========== test dependencies ==========
-<<<<<<< HEAD
     testImplementation(platform('org.junit:junit-bom:5.7.2'))
     testImplementation 'org.junit.jupiter:junit-jupiter-api:5.7.2'
     testRuntimeOnly 'org.junit.jupiter:junit-jupiter-engine:5.7.2'
@@ -239,34 +214,15 @@
 
     testImplementation 'org.spockframework:spock-core:2.0-groovy-3.0' // Apache 2.0
     testImplementation 'org.spockframework:spock-junit4:2.0-groovy-3.0' // Apache 2.0
-=======
-    // spock-core depends on groovy-all but we are including selected groovy modules, so don't get its dependencies
-    testImplementation module('org.spockframework:spock-core:1.3-groovy-2.5') // Apache 2.0
-    // JUnit 5
-    testImplementation 'junit:junit:4.13.2' // Apache 2.0
-    testImplementation('org.junit.jupiter:junit-jupiter:5.7.2')
-    testRuntimeOnly 'org.junit.vintage:junit-vintage-engine:5.7.2'
-
->>>>>>> 285b5396
     testImplementation 'org.hamcrest:hamcrest-core:2.2' // BSD 3-Clause
 
     // ========== executable war dependencies ==========
     // Jetty
-<<<<<<< HEAD
     execWarRuntime 'org.eclipse.jetty:jetty-server:10.0.6' // Apache 2.0
     execWarRuntime 'org.eclipse.jetty:jetty-webapp:10.0.6' // Apache 2.0
     execWarRuntime 'org.eclipse.jetty:jetty-jndi:10.0.6' // Apache 2.0
     execWarRuntime 'org.eclipse.jetty.websocket:websocket-javax-server:10.0.6' // Apache 2.0
     execWarRuntime ('org.eclipse.jetty.websocket:websocket-javax-client:10.0.6') { // Apache 2.0
-=======
-    // NOTE: update to Jetty 9.4.25.v20191220 caused issue on response.getWriter().write(String): Internal error processing request: java.lang.IllegalStateException: s=OPEN,api=BLOCKED,sc=false,e=null
-    // fixme i replaces execWarRuntime with
-    execWarRuntime 'org.eclipse.jetty:jetty-server:9.4.43.v20210629' // Apache 2.0
-    execWarRuntime 'org.eclipse.jetty:jetty-webapp:9.4.43.v20210629' // Apache 2.0
-    execWarRuntime 'org.eclipse.jetty:jetty-jndi:9.4.43.v20210629' // Apache 2.0
-    execWarRuntime module('org.eclipse.jetty.websocket:javax-websocket-server-impl:9.4.43.v20210629') // Apache 2.0
-    execWarRuntime ('org.eclipse.jetty.websocket:javax-websocket-client-impl:9.4.43.v20210629') { // Apache 2.0
->>>>>>> 285b5396
         exclude group: 'javax.websocket' } // we have the full websocket API, including the client one causes problems
     execWarRuntime 'javax.websocket:javax.websocket-api:1.0' // using 1.0, don't update to 1.1 until used in Jetty, Tomcat, etc
     execWarRuntime ('org.eclipse.jetty.websocket:websocket-jetty-server:10.0.6') // Apache 2.0
@@ -285,13 +241,8 @@
 check.dependsOn.clear()
 
 test {
-<<<<<<< HEAD
     useJUnitPlatform { includeEngines 'junit-jupiter', 'junit-vintage' }
     testLogging { events "passed", "skipped", "failed" }
-=======
-    ignoreFailures = true
-
->>>>>>> 285b5396
     dependsOn cleanTest
     include '**/*MoquiSuite.class'
 
