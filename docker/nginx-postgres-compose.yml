--- conflicted
+++ resolved
@@ -25,13 +25,10 @@
       # note: .crt, .key, and .dhparam.pem files start with the domain name in VIRTUAL_HOST (ie 'moqui.local.*') or use CERT_NAME env var
       - ./certs:/etc/nginx/certs
       - ./nginx/my_proxy.conf:/etc/nginx/conf.d/my_proxy.conf
-<<<<<<< HEAD
     environment:
       # use SSL_POLICY to disable TLSv1.0, etc in nginx-proxy
       - SSL_POLICY=AWS-TLS-1-1-2017-01
-=======
       #- ./nginx/my_serv.conf:/etc/nginx/conf.d/my_serv.conf
->>>>>>> 6821b1e0
 
   moqui-database:
     image: postgres:12.1
