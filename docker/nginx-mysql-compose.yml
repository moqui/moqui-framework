# A Docker Compose application with mysql and virtual hosting through nginx-proxy for multiple moqui instances on different hosts.

# This has no moqui instances, meant to be a shell for externally managed moqui containers.

# Run with something like:
# $ docker-compose -f nginx-mysql-compose.yml -p moqui up -d
# This sets the project/app name to 'moqui' and the network will be 'moqui_default', to be used by external moqui containers

version: "2"
services:
  nginx-proxy:
    # For documentation on SSL and other settings see:
    # https://github.com/jwilder/nginx-proxy
    image: jwilder/nginx-proxy
    container_name: nginx-proxy
    restart: unless-stopped
    ports:
      - 80:80
      - 443:443
    volumes:
      - /var/run/docker.sock:/tmp/docker.sock:ro
      # note: .crt, .key, and .dhparam.pem files start with the domain name in VIRTUAL_HOST (ie 'moqui.local.*') or use CERT_NAME env var
      - ./certs:/etc/nginx/certs
<<<<<<< HEAD
=======
      - ./nginx/my_proxy.conf:/etc/nginx/conf.d/my_proxy.conf

>>>>>>> 0c36e7a5
  moqui-database:
    image: mysql:5.7
    container_name: moqui-database
    restart: unless-stopped
    # expose the port for use outside other containers, needed for external management (like Moqui Instance Management)
    ports:
     - 127.0.0.1:3306:3306
    # edit these as needed to map configuration and data storage
    volumes:
     - ./db/mysql/data:/var/lib/mysql
     # - /my/mysql/conf.d:/etc/mysql/conf.d
    environment:
     - MYSQL_ROOT_PASSWORD=moquiroot
     - MYSQL_DATABASE=moqui
     - MYSQL_USER=moqui
     - MYSQL_PASSWORD=moqui<|MERGE_RESOLUTION|>--- conflicted
+++ resolved
@@ -21,11 +21,8 @@
       - /var/run/docker.sock:/tmp/docker.sock:ro
       # note: .crt, .key, and .dhparam.pem files start with the domain name in VIRTUAL_HOST (ie 'moqui.local.*') or use CERT_NAME env var
       - ./certs:/etc/nginx/certs
-<<<<<<< HEAD
-=======
       - ./nginx/my_proxy.conf:/etc/nginx/conf.d/my_proxy.conf
 
->>>>>>> 0c36e7a5
   moqui-database:
     image: mysql:5.7
     container_name: moqui-database
