--- conflicted
+++ resolved
@@ -1,13 +1,8 @@
 # Builds a minimal docker image with openjdk and moqui with various volumes for configuration and persisted data outside the container
 # NOTE: add components, build and if needed load data before building a docker image with this
 
-<<<<<<< HEAD
 FROM eclipse-temurin:11-jdk as base
 MAINTAINER rovnanik.sk <admin@rovnanik.sk>
-=======
-FROM eclipse-temurin:11-jdk-alpine as base
-MAINTAINER dataquest <admin@rovnanik.sk>
->>>>>>> 58e2579f
 
 ARG DOCKER_COMPOSE_WAIT_VERSION
 
