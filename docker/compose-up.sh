--- conflicted
+++ resolved
@@ -27,11 +27,7 @@
 if [ ! -e runtime/log ]; then cp -R $MOQUI_HOME/runtime/log runtime/; fi
 if [ ! -e runtime/txlog ]; then cp -R $MOQUI_HOME/runtime/txlog runtime/; fi
 if [ ! -e runtime/db ]; then cp -R $MOQUI_HOME/runtime/db runtime/; fi
-<<<<<<< HEAD
-if [ ! -e runtime/$search_name ]; then cp -R $MOQUI_HOME/runtime/$search_name runtime/; fi
-=======
 # if [ ! -e runtime/elasticsearch ]; then cp -R $MOQUI_HOME/runtime/elasticsearch runtime/; fi
->>>>>>> a2cd1caa
 
 # set the project name to 'moqui', network will be called 'moqui_default'
 docker compose -f $COMP_FILE -p moqui up -d