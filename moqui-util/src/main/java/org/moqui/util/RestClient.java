/*
 * This software is in the public domain under CC0 1.0 Universal plus a
 * Grant of Patent License.
 *
 * To the extent possible under law, the author(s) have dedicated all
 * copyright and related and neighboring rights to this software to the
 * public domain worldwide. This software is distributed without any
 * warranty.
 *
 * You should have received a copy of the CC0 Public Domain Dedication
 * along with this software (see the LICENSE.md file). If not, see
 * <http://creativecommons.org/publicdomain/zero/1.0/>.
 */
package org.moqui.util;

import groovy.json.JsonBuilder;
import groovy.json.JsonSlurper;
import org.eclipse.jetty.client.HttpClient;
import org.eclipse.jetty.client.HttpClientTransport;
import org.eclipse.jetty.client.HttpResponseException;
<<<<<<< HEAD
import org.eclipse.jetty.client.api.*;
=======
import org.eclipse.jetty.client.ValidatingConnectionPool;
import org.eclipse.jetty.client.api.*;
import org.eclipse.jetty.client.http.HttpClientTransportOverHTTP;
>>>>>>> 69620aaf
import org.eclipse.jetty.client.util.FutureResponseListener;
import org.eclipse.jetty.client.util.InputStreamContentProvider;
import org.eclipse.jetty.client.util.MultiPartContentProvider;
import org.eclipse.jetty.client.util.StringContentProvider;
import org.eclipse.jetty.http.HttpField;
import org.eclipse.jetty.http.HttpFields;
import org.eclipse.jetty.http.HttpHeader;
import org.eclipse.jetty.util.ssl.SslContextFactory;
import org.eclipse.jetty.util.thread.QueuedThreadPool;
import org.eclipse.jetty.util.thread.ScheduledExecutorScheduler;
import org.eclipse.jetty.util.thread.Scheduler;
import org.moqui.BaseException;
import org.slf4j.Logger;
import org.slf4j.LoggerFactory;

import java.io.InputStream;
import java.io.UnsupportedEncodingException;
import java.net.URI;
import java.net.URISyntaxException;
import java.net.URLEncoder;
import java.nio.charset.Charset;
import java.nio.charset.StandardCharsets;
import java.util.*;
import java.util.concurrent.*;
import java.util.concurrent.locks.ReentrantLock;

@SuppressWarnings("unused")
public class RestClient {
    public enum Method { GET, PATCH, PUT, POST, DELETE, OPTIONS, HEAD }
    public static final Method GET = Method.GET, PATCH = Method.PATCH, PUT = Method.PUT, POST = Method.POST,
            DELETE = Method.DELETE, OPTIONS = Method.OPTIONS, HEAD = Method.HEAD;

    // NOTE: there is no constant on HttpServletResponse for 429; see RFC 6585 for details
    public static final int TOO_MANY = 429;

<<<<<<< HEAD
    private static final EnumSet<Method> BODY_METHODS = EnumSet.of(Method.PATCH, Method.POST, Method.PUT);
    private static final Logger logger = LoggerFactory.getLogger(RestClient.class);

=======
    private static final EnumSet<Method> BODY_METHODS = EnumSet.of(Method.GET, Method.PATCH, Method.POST, Method.PUT);
    private static final Logger logger = LoggerFactory.getLogger(RestClient.class);

    // Default RequestFactory (avoid new per request)
    private static final ReentrantLock defaultReqFacLock = new ReentrantLock();
    private static RequestFactory defaultRequestFactoryInternal = null;
    public static RequestFactory getDefaultRequestFactory() {
        if (defaultRequestFactoryInternal != null) return defaultRequestFactoryInternal;
        defaultReqFacLock.lock();
        try { defaultRequestFactoryInternal = new SimpleRequestFactory(); return defaultRequestFactoryInternal; }
        finally { defaultReqFacLock.unlock(); }
    }
    // TODO: consider creating a RequestFactory in ECFI, init and destroy along with ECFI
    public static void setDefaultRequestFactory(RequestFactory newRequestFactory) {
        defaultReqFacLock.lock();
        try {
            RequestFactory tempRf = defaultRequestFactoryInternal;
            defaultRequestFactoryInternal = newRequestFactory;
            if (tempRf != null) tempRf.destroy();
        } finally { defaultReqFacLock.unlock(); }
    }
    public static void destroyDefaultRequestFactory() {
        defaultReqFacLock.lock();
        try { if (defaultRequestFactoryInternal != null) { defaultRequestFactoryInternal.destroy(); defaultRequestFactoryInternal = null; } }
        finally { defaultReqFacLock.unlock(); }
    }

    // ========== Instance Fields ==========
>>>>>>> 69620aaf
    private String uriString = null;
    private Method method = Method.GET;
    private String contentType = "application/json";
    private Charset charset = StandardCharsets.UTF_8;
    private String bodyText = null;
    private MultiPartContentProvider multiPart = null;
    private List<KeyValueString> headerList = new LinkedList<>();
    private List<KeyValueString> bodyParameterList = new LinkedList<>();
    private String username = null;
    private String password = null;
    private float initialWaitSeconds = 2.0F;
    private int maxRetries = 0;
    private int maxResponseSize = 4 * 1024 * 1024;
    private int timeoutSeconds = 30;
    private boolean timeoutRetry = false;
<<<<<<< HEAD
=======
    private RequestFactory overrideRequestFactory = null;
>>>>>>> 69620aaf

    public RestClient() { }

    /** Full URL String including protocol, host, path, parameters, etc */
    public RestClient uri(String location) { uriString = location; return this; }
    /** URL object including protocol, host, path, parameters, etc */
    public RestClient uri(URI uri) { this.uriString = uri.toASCIIString(); return this; }
    public UriBuilder uri() { return new UriBuilder(this); }
    public URI getUri() { return URI.create(uriString); }
    public String getUriString() { return uriString; }

    /** Sets the HTTP request method, defaults to 'GET'; must be in the METHODS array */
    public RestClient method(String method) {
        if (method == null || method.isEmpty()) {
            this.method = Method.GET;
            return this;
        }
        method = method.toUpperCase();
        try {
            this.method = Method.valueOf(method);
        } catch (Exception e) {
            throw new IllegalArgumentException("Method " + method + " not valid");
        }
        return this;
    }
    public RestClient method(Method method) { this.method = method; return this; }

    /** Defaults to 'application/json', could also be 'text/xml', etc */
    public RestClient contentType(String contentType) {
        this.contentType = contentType;
        return this;
    }

    /** The MIME character encoding for the body sent and response. Defaults to <code>UTF-8</code>. Must be a valid
     * charset in the java.nio.charset.Charset class. */
    public RestClient encoding(String characterEncoding) { this.charset = Charset.forName(characterEncoding); return this; }
    public RestClient addHeaders(Map<String, String> headers) {
        for (Map.Entry<String, String> entry : headers.entrySet())
            headerList.add(new KeyValueString(entry.getKey(), entry.getValue()));
        return this;
    }

    public RestClient addHeader(String name, String value) {
        headerList.add(new KeyValueString(name, value));
        return this;
    }

    public RestClient basicAuth(String username, String password) {
        this.username = username;
        this.password = password;
        return this;
    }

    /** Set the body text to use */
    public RestClient text(String bodyText) {
        if (!BODY_METHODS.contains(method)) throw new IllegalStateException("Cannot use body text with method " + method);
        this.bodyText = bodyText;
        return this;
    }

    /** Set the body text as JSON from an Object */
    public RestClient jsonObject(Object bodyJsonObject) {
        if (bodyJsonObject == null) {
            bodyText = null;
            return this;
        }
        if (bodyJsonObject instanceof CharSequence) {
            return text(bodyJsonObject.toString());
        }

        JsonBuilder jb = new JsonBuilder();
        if (bodyJsonObject instanceof Map) {
            jb.call((Map) bodyJsonObject);
        } else if (bodyJsonObject instanceof List) {
            jb.call((List) bodyJsonObject);
        } else {
            jb.call((Object) bodyJsonObject);
        }

        return text(jb.toString());
    }

    /** Set the body text as XML from a MNode */
    public RestClient xmlNode(MNode bodyXmlNode) {
        if (bodyXmlNode == null) {
            bodyText = null;
            return this;
        }

        return text(bodyXmlNode.toString());
    }

    public String getBodyText() { return bodyText; }

    /** Add fields to put in body form parameters */
    public RestClient addBodyParameters(Map<String, String> formFields) {
        for (Map.Entry<String, String> entry : formFields.entrySet())
            bodyParameterList.add(new KeyValueString(entry.getKey(), entry.getValue()));
        return this;
    }
    /** Add a field to put in body form parameters */
    public RestClient addBodyParameter(String name, String value) {
        bodyParameterList.add(new KeyValueString(name, value));
        return this;
    }
    /** Add a field part to a multi part request **/
    public RestClient addFieldPart(String field, String value) {
        if (method != Method.POST) throw new IllegalStateException("Can only use multipart body with POST method, not supported for method " + method + "; if you need a different effective request method try using the X-HTTP-Method-Override header");
        if (multiPart == null) multiPart = new MultiPartContentProvider();
        multiPart.addFieldPart(field, new StringContentProvider(value), null);
        return this;
    }
    /** Add a String file part to a multi part request **/
    public RestClient addFilePart(String name, String fileName, String stringContent) {
        return addFilePart(name, fileName, new StringContentProvider(stringContent), null);
    }
    /** Add a InputStream file part to a multi part request **/
    public RestClient addFilePart(String name, String fileName, InputStream streamContent) {
        return addFilePart(name, fileName, new InputStreamContentProvider(streamContent), null);
    }
    /** Add file part using Jetty ContentProvider.
     * WARNING: This uses Jetty HTTP Client API objects and may change over time, do not use if alternative will work.
     */
    public RestClient addFilePart(String name, String fileName, ContentProvider content, HttpFields fields) {
        if (method != Method.POST) throw new IllegalStateException("Can only use multipart body with POST method, not supported for method " + method + "; if you need a different effective request method try using the X-HTTP-Method-Override header");
        if (multiPart == null) multiPart = new MultiPartContentProvider();
        multiPart.addFilePart(name, fileName, content, fields);
        return this;
    }

    /** If a velocity limit (429) response is received then retry up to maxRetries with
     * exponential back off (initialWaitSeconds^i) sleep time in between requests. */
    public RestClient retry(float initialWaitSeconds, int maxRetries) {
        this.initialWaitSeconds = initialWaitSeconds;
        this.maxRetries = maxRetries;
        return this;
    }
    /** Same as retry(int, int) with defaults of 2 for initialWaitSeconds and 5 for maxRetries
     * (2, 4, 8, 16, 32 seconds; up to total 62 seconds wait time and 6 HTTP requests) */
    public RestClient retry() { return retry(2.0F, 5); }

    /** Set a maximum response size, defaults to 4MB (4 * 1024 * 1024) */
    public RestClient maxResponseSize(int maxSize) { this.maxResponseSize = maxSize; return this; }
    /** Set a full response timeout in seconds, defaults to 30 */
    public RestClient timeout(int seconds) { this.timeoutSeconds = seconds; return this; }
    /** Set to true if retry should also be done on timeout; must call retry() to set retry parameters otherwise defaults to 1 retry with 2.0 initial wait time. */
    public RestClient timeoutRetry(boolean tr) { this.timeoutRetry = tr; if (maxRetries == 0) maxRetries = 1; return this; }

<<<<<<< HEAD
    /** Do the HTTP request and get the response */
    public RestResponse call() {
        float curWaitSeconds = initialWaitSeconds;
        if (curWaitSeconds == 0) curWaitSeconds = 1;

=======
    /** Use a specific RequestFactory for pooling, keep alive, etc */
    public RestClient withRequestFactory(RequestFactory requestFactory) { overrideRequestFactory = requestFactory; return this; }

    /** Do the HTTP request and get the response */
    public RestResponse call() {
        float curWaitSeconds = initialWaitSeconds;
        if (curWaitSeconds == 0) curWaitSeconds = 1;

>>>>>>> 69620aaf
        RestResponse curResponse = null;
        for (int i = 0; i <= maxRetries; i++) {
            try {
                // do the request
                curResponse = callInternal();
            } catch (TimeoutException e) {
                // if set to do so retry on timeout
                if (timeoutRetry && i < maxRetries) {
                    try {
                        Thread.sleep(Math.round(curWaitSeconds * 1000));
                    } catch (InterruptedException ie) {
                        logger.warn("RestClient timeout retry sleep interrupted, returning most recent response", ie);
                        return curResponse;
                    }
                    curWaitSeconds = curWaitSeconds * initialWaitSeconds;
                    continue;
                } else {
                    throw new BaseException("Timeout error calling REST request", e);
                }
<<<<<<< HEAD
            }
            if (curResponse.statusCode == TOO_MANY && i < maxRetries) {
                try {
                    Thread.sleep(Math.round(curWaitSeconds * 1000));
                } catch (InterruptedException e) {
                    logger.warn("RestClient velocity retry sleep interrupted, returning most recent response", e);
                    return curResponse;
                }
                curWaitSeconds = curWaitSeconds * initialWaitSeconds;
            } else {
                break;
            }
=======
            }
            if (curResponse.statusCode == TOO_MANY && i < maxRetries) {
                try {
                    Thread.sleep(Math.round(curWaitSeconds * 1000));
                } catch (InterruptedException e) {
                    logger.warn("RestClient velocity retry sleep interrupted, returning most recent response", e);
                    return curResponse;
                }
                curWaitSeconds = curWaitSeconds * initialWaitSeconds;
            } else {
                break;
            }
>>>>>>> 69620aaf
        }

        return curResponse;
    }
    protected RestResponse callInternal() throws TimeoutException {
        if (uriString == null || uriString.isEmpty()) throw new IllegalStateException("No URI set in RestClient");
<<<<<<< HEAD
        HttpClient httpClient = makeStartHttpClient();
        try {
            Request request = makeRequest(httpClient);
            // use a FutureResponseListener so we can set the timeout and max response size (old: response = request.send(); )
            FutureResponseListener listener = new FutureResponseListener(request, maxResponseSize);
            request.send(listener);

            ContentResponse response = listener.get(timeoutSeconds, TimeUnit.SECONDS);
            return new RestResponse(this, response);
        } catch (TimeoutException e) {
            throw e;
        } catch (Exception e) {
            throw new BaseException("Error calling REST request", e);
        } finally {
            try { httpClient.stop(); } catch (Exception e) { logger.error("Error stopping REST HttpClient", e); }
        }
    }

    protected HttpClient makeStartHttpClient() {
        SslContextFactory sslContextFactory = new SslContextFactory();
        sslContextFactory.setTrustAll(true);
        HttpClient httpClient = new HttpClient(sslContextFactory);
        try { httpClient.start(); } catch (Exception e) { throw new BaseException("Error starting HTTP client", e); }
        return httpClient;
    }
    protected Request makeRequest(HttpClient httpClient) {
        final Request request = httpClient.newRequest(uriString);
=======
        try {
            Request request = makeRequest(overrideRequestFactory != null ? overrideRequestFactory : getDefaultRequestFactory());
            // use a FutureResponseListener so we can set the timeout and max response size (old: response = request.send(); )
            FutureResponseListener listener = new FutureResponseListener(request, maxResponseSize);
            try {
                request.send(listener);
                ContentResponse response = listener.get(timeoutSeconds, TimeUnit.SECONDS);
                return new RestResponse(this, response);
            } catch (TimeoutException e) {
                logger.warn("RestClient request timed out after " + timeoutSeconds + "s to " + request.getURI());
                // cancel listener, just in case
                listener.cancel(true);
                // abort request to make sure it gets closed and cleaned up
                request.abort(e);
                throw e;
            }
        } catch (Exception e) {
            throw new BaseException("Error calling HTTP request", e);
        }
    }

    protected Request makeRequest(RequestFactory requestFactory) {
        final Request request = requestFactory.makeRequest(uriString);
>>>>>>> 69620aaf
        request.method(method.name());
        // set charset on request?

        // add headers and parameters
        for (KeyValueString nvp : headerList) request.header(nvp.key, nvp.value);
        for (KeyValueString nvp : bodyParameterList) request.param(nvp.key, nvp.value);
        // authc
        if (username != null && !username.isEmpty()) {
            String unPwString = username + ':' + password;
            String basicAuthStr  = "Basic " + Base64.getEncoder().encodeToString(unPwString.getBytes());
            request.header(HttpHeader.AUTHORIZATION, basicAuthStr);
            // using basic Authorization header instead, too many issues with this: httpClient.getAuthenticationStore().addAuthentication(new BasicAuthentication(uri, BasicAuthentication.ANY_REALM, username, password));
        }

        if (multiPart != null) {
            if (method == Method.POST) {
                // HttpClient will send the correct headers when it's a multi-part content type (ie set content type to multipart/form-data, etc)
                request.content(multiPart);
            } else {
                throw new IllegalStateException("Can only use multipart body with POST method, not supported for method " + method + "; if you need a different effective request method try using the X-HTTP-Method-Override header");
            }
        } else if (bodyText != null && !bodyText.isEmpty()) {
            request.content(new StringContentProvider(contentType, bodyText, charset), contentType);
<<<<<<< HEAD
            request.header(HttpHeader.CONTENT_TYPE, contentType);
=======
            // not needed, set by call to request.content() with passed contentType: request.header(HttpHeader.CONTENT_TYPE, contentType);
>>>>>>> 69620aaf
        }

        request.accept(contentType);

        if (logger.isTraceEnabled())
<<<<<<< HEAD
            logger.trace("RestClient request " + request.getMethod() + " " + String.valueOf(request.getURI()) + " Headers: " + String.valueOf(request.getHeaders()));
=======
            logger.trace("RestClient request " + request.getMethod() + " " + request.getURI() + " Headers: " + request.getHeaders());
>>>>>>> 69620aaf

        return request;
    }

    /** Call in background  */
    public Future<RestResponse> callFuture() {
        if (uriString == null || uriString.isEmpty()) throw new IllegalStateException("No URI set in RestClient");
        return new RestClientFuture(this);
    }

    public static class RestResponse {
        private RestClient rci;
        protected ContentResponse response;
        protected byte[] bytes = null;
        private Map<String, ArrayList<String>> headers = new LinkedHashMap<>();
        private int statusCode;
        private String reasonPhrase, contentType, encoding;

        RestResponse(RestClient rci, ContentResponse response) {
            this.rci = rci;
            this.response = response;
            statusCode = response.getStatus();
            reasonPhrase = response.getReason();
            contentType = response.getMediaType();
            encoding = response.getEncoding();
            if (encoding == null || encoding.isEmpty()) encoding = "UTF-8";

            // get headers
            for (HttpField hdr : response.getHeaders()) {
                String name = hdr.getName();
                ArrayList<String> curList = headers.get(name);
                if (curList == null) {
                    curList = new ArrayList<>();
                    headers.put(name, curList);
                }
                curList.addAll(Arrays.asList(hdr.getValues()));
            }

            // get the response body
            bytes = response.getContent();
        }

        /** If status code is not in the 200 range throw an exception with details; call this first for easy error
         * handling or skip it to handle manually or allow errors */
        public RestResponse checkError() {
            if (statusCode < 200 || statusCode >= 300) {
<<<<<<< HEAD
                logger.info("Error " + String.valueOf(statusCode) + " (" + reasonPhrase + ") in response to " + rci.method + " to " + rci.uriString + ", response text:\n" + text());
                throw new HttpResponseException("Error " + String.valueOf(statusCode) + " (" + reasonPhrase + ") in response to " + rci.method + " to " + rci.uriString, response);
=======
                logger.info("Error " + statusCode + " (" + reasonPhrase + ") in response to " + rci.method + " to " + rci.uriString + ", response text:\n" + text());
                throw new HttpResponseException("Error " + statusCode + " (" + reasonPhrase + ") in response to " + rci.method + " to " + rci.uriString, response);
>>>>>>> 69620aaf
            }

            return this;
        }

        public RestClient getClient() { return rci; }

        public int getStatusCode() { return statusCode; }
        public String getReasonPhrase() { return reasonPhrase; }
        public String getContentType() { return contentType; }
        public String getEncoding() { return encoding; }

        /** Get the plain text of the response */
        public String text() {
            try {
                if ("UTF-8".equals(encoding)) {
                    return toStringCleanBom(bytes);
                } else {
                    return new String(bytes, encoding);
                }
            } catch (UnsupportedEncodingException e) {
                throw new BaseException("Error decoding REST response", e);
            }
        }

        /** Parse the response as JSON and return an Object */
        public Object jsonObject() {
            try {
                return new JsonSlurper().parseText(text());
            } catch (Throwable t) {
                throw new BaseException("Error parsing JSON response from request to " + rci.uriString, t);
            }
        }
        /** Parse the response as XML and return a MNode */
        public MNode xmlNode() { return MNode.parseText(rci.uriString, text()); }

        /** Get bytes from a binary response */
        public byte[] bytes() { return bytes; }
        // FUTURE: handle stream response, but in a way that avoids requiring an explicit close for other methods

        public Map<String, ArrayList<String>> headers() { return headers; }
        public String headerFirst(String name) {
            List<String> valueList = headers.get(name);
            return valueList != null && valueList.size() > 0 ? valueList.get(0) : null;
        }

        static String toStringCleanBom(byte[] bytes) throws UnsupportedEncodingException {
            // NOTE: this only supports UTF-8 for now!
            if (bytes == null || bytes.length == 0) return "";
            // UTF-8 BOM = 239, 187, 191
            if (bytes[0] == (byte) 239) {
                return new String(bytes, 3, bytes.length - 3, StandardCharsets.UTF_8);
            } else {
                return new String(bytes, StandardCharsets.UTF_8);
            }
        }
    }

    public static class UriBuilder {
        private RestClient rci;
        private String protocol = "http";
        private String host = null;
        private int port = 80;
        private StringBuilder path = new StringBuilder();
        private Map<String, String> parameters = null;
        private String fragment = null;

        UriBuilder(RestClient rci) { this.rci = rci; }

        public UriBuilder protocol(String protocol) {
            if (protocol == null || protocol.isEmpty()) throw new IllegalArgumentException("Empty protocol not allowed");
            this.protocol = protocol;
            return this;
        }

        public UriBuilder host(String host) {
            if (host == null || host.isEmpty()) throw new IllegalArgumentException("Empty host not allowed");
            this.host = host;
            return this;
        }

        public UriBuilder port(int port) {
            if (port <= 0) throw new IllegalArgumentException("Invalid port " + port);
            this.port = port;
            return this;
        }

        public UriBuilder path(String pathEl) {
            if (pathEl == null || pathEl.isEmpty()) return this;
            if (!pathEl.startsWith("/")) path.append("/");
            path.append(pathEl);
            int lastIndex = path.length() - 1;
            if ('/' == path.charAt(lastIndex)) path.deleteCharAt(lastIndex);
            return this;
        }

        public UriBuilder parameter(String name, String value) {
            if (parameters == null) parameters = new LinkedHashMap<>();
            parameters.put(name, value);
            return this;
        }

        public UriBuilder parameters(Map<String, String> parms) {
            if (parms == null) return this;
            if (parameters == null) {
                parameters = new LinkedHashMap<>(parms);
            } else {
                parameters.putAll(parms);
            }

            return this;
        }

        public UriBuilder fragment(String fragment) {
            this.fragment = fragment;
            return this;
        }

        public RestClient build() throws URISyntaxException, UnsupportedEncodingException {
            if (host == null || host.isEmpty())
                throw new IllegalArgumentException("No host specified, call the host() method before build()");

            StringBuilder uriSb = new StringBuilder();
            uriSb.append(protocol).append("://").append(host).append(':').append(port);

            if (path.length() == 0) path.append("/");
            uriSb.append(path);

            StringBuilder query = null;
            if (parameters != null && parameters.size() > 0) {
                query = new StringBuilder();
                for (Map.Entry<String, String> parm : parameters.entrySet()) {
                    if (query.length() > 0) query.append("&");
                    query.append(URLEncoder.encode(parm.getKey(), "UTF-8")).append("=").append(URLEncoder.encode(parm.getValue(), "UTF-8"));
                }
            }
            if (query != null && query.length() > 0) uriSb.append('?').append(query);

            return rci.uri(uriSb.toString());
        }
    }

    private static class KeyValueString {
        KeyValueString(String key, String value) {
            this.key = key;
            this.value = value;
        }

        public String key;
        public String value;
    }

    public static class RetryListener implements Response.CompleteListener {
        RestClientFuture rcf;
        RetryListener(RestClientFuture rcf) { this.rcf = rcf; }
        @Override public void onComplete(Result result) {
            if (result.getResponse().getStatus() == TOO_MANY && rcf.retryCount < rcf.rci.maxRetries && !rcf.cancelled) {
                // lock before new request to make sure not in the middle of get()
                rcf.retryLock.lock();
                try {
                    try {
                        Thread.sleep(Math.round(rcf.curWaitSeconds * 1000));
                    } catch (InterruptedException e) {
                        logger.warn("RestClientFuture retry sleep interrupted, returning most recent response", e);
                        return;
                    }
                    // update wait time and count
                    rcf.curWaitSeconds = rcf.curWaitSeconds * rcf.rci.initialWaitSeconds;
                    rcf.retryCount++;

                    // do a new request, still in the background
                    rcf.newRequest();
                } finally { rcf.retryLock.unlock(); }
            }
        }
    }
    public static class RestClientFuture implements Future<RestResponse> {
        RestClient rci;
<<<<<<< HEAD
        HttpClient httpClient;
=======
>>>>>>> 69620aaf
        FutureResponseListener listener;
        volatile float curWaitSeconds;
        volatile int retryCount = 0;
        volatile boolean cancelled = false;
        ReentrantLock retryLock = new ReentrantLock();
        ContentResponse lastResponse = null;

        RestClientFuture(RestClient rci) {
            this.rci = rci;
            curWaitSeconds = rci.initialWaitSeconds;
            if (curWaitSeconds == 0) curWaitSeconds = 1;
            // start the initial request
            newRequest();
        }

        void newRequest() {
<<<<<<< HEAD
            if (httpClient != null && httpClient.isRunning()) {
                try { httpClient.stop(); } catch (Exception e) { logger.error("Error stopping REST HttpClient", e); }
            }
            // NOTE: RestClientFuture methods call httpClient.stop() so not handled here
            httpClient = rci.makeStartHttpClient();
            try {
                Request request = rci.makeRequest(httpClient);
=======
            // NOTE: RestClientFuture methods call httpClient.stop() so not handled here
            try {
                Request request = rci.makeRequest(rci.overrideRequestFactory != null ? rci.overrideRequestFactory : getDefaultRequestFactory());
>>>>>>> 69620aaf
                // use a CompleteListener to retry in background
                request.onComplete(new RetryListener(this));
                // use a FutureResponseListener so we can set the timeout and max response size (old: response = request.send(); )
                listener = new FutureResponseListener(request, rci.maxResponseSize);
                request.send(listener);
            } catch (Exception e) {
                throw new BaseException("Error calling REST request", e);
            }
        }

        @Override public boolean isCancelled() { return cancelled || listener.isCancelled(); }
        @Override public boolean isDone() { return retryCount >= rci.maxRetries && listener.isDone(); }

        @Override public boolean cancel(boolean mayInterruptIfRunning) {
            retryLock.lock();
            try {
<<<<<<< HEAD
                try {
                    cancelled = true;
                    return listener.cancel(mayInterruptIfRunning);
                } finally {
                    try { httpClient.stop(); } catch (Exception e) { logger.error("Error stopping REST HttpClient", e); }
                }
=======
                cancelled = true;
                return listener.cancel(mayInterruptIfRunning);
>>>>>>> 69620aaf
            } finally { retryLock.unlock(); }
        }

        @Override
        public RestResponse get() throws InterruptedException, ExecutionException {
            try {
                return get(rci.timeoutSeconds, TimeUnit.SECONDS);
            } catch (TimeoutException e) {
                throw new BaseException("Timeout error calling REST request", e);
            }
        }

        @Override
        public RestResponse get(long timeout, TimeUnit unit) throws InterruptedException, ExecutionException, TimeoutException {
            do {
                // lock before new request to make sure not in the middle of retry
                retryLock.lock();
                try {
<<<<<<< HEAD
                    try {
                        lastResponse = listener.get(timeout, unit);
                        if (lastResponse.getStatus() != TOO_MANY) break;
                    } finally {
                        try { httpClient.stop(); } catch (Exception e) { logger.error("Error stopping REST HttpClient", e); }
                    }
=======
                    lastResponse = listener.get(timeout, unit);
                    if (lastResponse.getStatus() != TOO_MANY) break;
>>>>>>> 69620aaf
                } finally { retryLock.unlock(); }
            } while (!cancelled && retryCount < rci.maxRetries);

            return new RestResponse(rci, lastResponse);
        }
<<<<<<< HEAD

        @Override
        protected void finalize() throws Throwable {
            if (httpClient != null && httpClient.isRunning()) {
                logger.warn("RestClientFuture finalize and httpClient still running for " + rci.uriString + ", stopping");
                try { httpClient.stop(); } catch (Exception e) { logger.error("Error stopping REST HttpClient", e); }
=======
    }

    public interface RequestFactory {
        Request makeRequest(String uriString);
        void destroy();
    }
    public static class SimpleRequestFactory implements RequestFactory {
        private final HttpClient httpClient;

        public SimpleRequestFactory() {
            SslContextFactory sslContextFactory = new SslContextFactory.Client(true);
            sslContextFactory.setEndpointIdentificationAlgorithm(null);
            httpClient = new HttpClient(sslContextFactory);
            try { httpClient.start(); } catch (Exception e) { throw new BaseException("Error starting HTTP client", e); }
        }

        @Override public Request makeRequest(String uriString) {
            return httpClient.newRequest(uriString);
        }

        HttpClient getHttpClient() { return httpClient; }

        @Override public void destroy() {
            if (httpClient != null && httpClient.isRunning()) {
                try { httpClient.stop(); }
                catch (Exception e) { logger.error("Error stopping SimpleRequestFactory HttpClient", e); }
            }
        }
        @Override protected void finalize() throws Throwable {
            if (httpClient != null && httpClient.isRunning()) {
                logger.warn("SimpleRequestFactory finalize and httpClient still running, stopping");
                try { httpClient.stop(); } catch (Exception e) { logger.error("Error stopping SimpleRequestFactory HttpClient", e); }
            }
            super.finalize();
        }
    }
    public static class PooledRequestFactory implements RequestFactory {
        private HttpClient httpClient;
        private final String shortName;
        private int poolSize = 64;
        private int queueSize = 1024;
        private long validationTimeoutMillis = 1000;

        private SslContextFactory sslContextFactory = null;
        private HttpClientTransport transport = null;
        private QueuedThreadPool executor = null;
        private Scheduler scheduler = null;

        /** The required shortName is used as a prefix for thread names and should be distinct. */
        public PooledRequestFactory(String shortName) { this.shortName = shortName; }

        public PooledRequestFactory with(SslContextFactory sslcf) { sslContextFactory = sslcf; return this; }
        public PooledRequestFactory with(HttpClientTransport transport) { this.transport = transport; return this; }
        public PooledRequestFactory with(QueuedThreadPool executor) { this.executor = executor; return this; }
        public PooledRequestFactory with(Scheduler scheduler) { this.scheduler = scheduler; return this; }

        /** Size of the HTTP connection pool per destination (scheme + host + port) */
        public PooledRequestFactory poolSize(int size) { poolSize = size; return this; }
        /** Size of the HTTP request queue per destination (scheme + host + port) */
        public PooledRequestFactory queueSize(int size) { queueSize = size; return this; }
        /** Quarantine timeout for connection validation, see ValidatingConnectionPool javadoc for details */
        public PooledRequestFactory validationTimeout(long millis) { validationTimeoutMillis = millis; return this; }

        public PooledRequestFactory init() {
            if (sslContextFactory == null) sslContextFactory = new SslContextFactory.Client(true);
            if (transport == null) transport = new HttpClientTransportOverHTTP(1);

            if (executor == null) { executor = new QueuedThreadPool(); executor.setName(shortName + "-queue"); }
            if (scheduler == null) scheduler = new ScheduledExecutorScheduler(shortName + "-scheduler", false);

            transport.setConnectionPoolFactory(destination -> new ValidatingConnectionPool(destination,
                    destination.getHttpClient().getMaxConnectionsPerDestination(), destination,
                    destination.getHttpClient().getScheduler(), validationTimeoutMillis));

            httpClient = new HttpClient(transport, sslContextFactory);
            httpClient.setExecutor(executor);
            httpClient.setScheduler(scheduler);
            httpClient.setMaxConnectionsPerDestination(poolSize);
            httpClient.setMaxRequestsQueuedPerDestination(queueSize);

            try { httpClient.start(); } catch (Exception e) { throw new BaseException("Error starting HTTP client for " + shortName, e); }

            return this;
        }

        @Override public Request makeRequest(String uriString) {
            return httpClient.newRequest(uriString);
        }

        public HttpClient getHttpClient() { return httpClient; }

        @Override public void destroy() {
            if (httpClient != null && httpClient.isRunning()) {
                try { httpClient.stop(); }
                catch (Exception e) { logger.error("Error stopping PooledRequestFactory HttpClient for " + shortName, e); }
            }
        }
        @Override protected void finalize() throws Throwable {
            if (httpClient != null && httpClient.isRunning()) {
                logger.warn("PooledRequestFactory finalize and httpClient still running for " + shortName + ", stopping");
                try { httpClient.stop(); } catch (Exception e) { logger.error("Error stopping PooledRequestFactory HttpClient for " + shortName, e); }
>>>>>>> 69620aaf
            }
            super.finalize();
        }
    }
}<|MERGE_RESOLUTION|>--- conflicted
+++ resolved
@@ -18,13 +18,9 @@
 import org.eclipse.jetty.client.HttpClient;
 import org.eclipse.jetty.client.HttpClientTransport;
 import org.eclipse.jetty.client.HttpResponseException;
-<<<<<<< HEAD
-import org.eclipse.jetty.client.api.*;
-=======
 import org.eclipse.jetty.client.ValidatingConnectionPool;
 import org.eclipse.jetty.client.api.*;
 import org.eclipse.jetty.client.http.HttpClientTransportOverHTTP;
->>>>>>> 69620aaf
 import org.eclipse.jetty.client.util.FutureResponseListener;
 import org.eclipse.jetty.client.util.InputStreamContentProvider;
 import org.eclipse.jetty.client.util.MultiPartContentProvider;
@@ -60,11 +56,6 @@
     // NOTE: there is no constant on HttpServletResponse for 429; see RFC 6585 for details
     public static final int TOO_MANY = 429;
 
-<<<<<<< HEAD
-    private static final EnumSet<Method> BODY_METHODS = EnumSet.of(Method.PATCH, Method.POST, Method.PUT);
-    private static final Logger logger = LoggerFactory.getLogger(RestClient.class);
-
-=======
     private static final EnumSet<Method> BODY_METHODS = EnumSet.of(Method.GET, Method.PATCH, Method.POST, Method.PUT);
     private static final Logger logger = LoggerFactory.getLogger(RestClient.class);
 
@@ -93,7 +84,6 @@
     }
 
     // ========== Instance Fields ==========
->>>>>>> 69620aaf
     private String uriString = null;
     private Method method = Method.GET;
     private String contentType = "application/json";
@@ -109,10 +99,7 @@
     private int maxResponseSize = 4 * 1024 * 1024;
     private int timeoutSeconds = 30;
     private boolean timeoutRetry = false;
-<<<<<<< HEAD
-=======
     private RequestFactory overrideRequestFactory = null;
->>>>>>> 69620aaf
 
     public RestClient() { }
 
@@ -261,22 +248,14 @@
     /** Set to true if retry should also be done on timeout; must call retry() to set retry parameters otherwise defaults to 1 retry with 2.0 initial wait time. */
     public RestClient timeoutRetry(boolean tr) { this.timeoutRetry = tr; if (maxRetries == 0) maxRetries = 1; return this; }
 
-<<<<<<< HEAD
+    /** Use a specific RequestFactory for pooling, keep alive, etc */
+    public RestClient withRequestFactory(RequestFactory requestFactory) { overrideRequestFactory = requestFactory; return this; }
+
     /** Do the HTTP request and get the response */
     public RestResponse call() {
         float curWaitSeconds = initialWaitSeconds;
         if (curWaitSeconds == 0) curWaitSeconds = 1;
 
-=======
-    /** Use a specific RequestFactory for pooling, keep alive, etc */
-    public RestClient withRequestFactory(RequestFactory requestFactory) { overrideRequestFactory = requestFactory; return this; }
-
-    /** Do the HTTP request and get the response */
-    public RestResponse call() {
-        float curWaitSeconds = initialWaitSeconds;
-        if (curWaitSeconds == 0) curWaitSeconds = 1;
-
->>>>>>> 69620aaf
         RestResponse curResponse = null;
         for (int i = 0; i <= maxRetries; i++) {
             try {
@@ -296,7 +275,6 @@
                 } else {
                     throw new BaseException("Timeout error calling REST request", e);
                 }
-<<<<<<< HEAD
             }
             if (curResponse.statusCode == TOO_MANY && i < maxRetries) {
                 try {
@@ -309,55 +287,12 @@
             } else {
                 break;
             }
-=======
-            }
-            if (curResponse.statusCode == TOO_MANY && i < maxRetries) {
-                try {
-                    Thread.sleep(Math.round(curWaitSeconds * 1000));
-                } catch (InterruptedException e) {
-                    logger.warn("RestClient velocity retry sleep interrupted, returning most recent response", e);
-                    return curResponse;
-                }
-                curWaitSeconds = curWaitSeconds * initialWaitSeconds;
-            } else {
-                break;
-            }
->>>>>>> 69620aaf
         }
 
         return curResponse;
     }
     protected RestResponse callInternal() throws TimeoutException {
         if (uriString == null || uriString.isEmpty()) throw new IllegalStateException("No URI set in RestClient");
-<<<<<<< HEAD
-        HttpClient httpClient = makeStartHttpClient();
-        try {
-            Request request = makeRequest(httpClient);
-            // use a FutureResponseListener so we can set the timeout and max response size (old: response = request.send(); )
-            FutureResponseListener listener = new FutureResponseListener(request, maxResponseSize);
-            request.send(listener);
-
-            ContentResponse response = listener.get(timeoutSeconds, TimeUnit.SECONDS);
-            return new RestResponse(this, response);
-        } catch (TimeoutException e) {
-            throw e;
-        } catch (Exception e) {
-            throw new BaseException("Error calling REST request", e);
-        } finally {
-            try { httpClient.stop(); } catch (Exception e) { logger.error("Error stopping REST HttpClient", e); }
-        }
-    }
-
-    protected HttpClient makeStartHttpClient() {
-        SslContextFactory sslContextFactory = new SslContextFactory();
-        sslContextFactory.setTrustAll(true);
-        HttpClient httpClient = new HttpClient(sslContextFactory);
-        try { httpClient.start(); } catch (Exception e) { throw new BaseException("Error starting HTTP client", e); }
-        return httpClient;
-    }
-    protected Request makeRequest(HttpClient httpClient) {
-        final Request request = httpClient.newRequest(uriString);
-=======
         try {
             Request request = makeRequest(overrideRequestFactory != null ? overrideRequestFactory : getDefaultRequestFactory());
             // use a FutureResponseListener so we can set the timeout and max response size (old: response = request.send(); )
@@ -381,7 +316,6 @@
 
     protected Request makeRequest(RequestFactory requestFactory) {
         final Request request = requestFactory.makeRequest(uriString);
->>>>>>> 69620aaf
         request.method(method.name());
         // set charset on request?
 
@@ -405,21 +339,13 @@
             }
         } else if (bodyText != null && !bodyText.isEmpty()) {
             request.content(new StringContentProvider(contentType, bodyText, charset), contentType);
-<<<<<<< HEAD
-            request.header(HttpHeader.CONTENT_TYPE, contentType);
-=======
             // not needed, set by call to request.content() with passed contentType: request.header(HttpHeader.CONTENT_TYPE, contentType);
->>>>>>> 69620aaf
         }
 
         request.accept(contentType);
 
         if (logger.isTraceEnabled())
-<<<<<<< HEAD
-            logger.trace("RestClient request " + request.getMethod() + " " + String.valueOf(request.getURI()) + " Headers: " + String.valueOf(request.getHeaders()));
-=======
             logger.trace("RestClient request " + request.getMethod() + " " + request.getURI() + " Headers: " + request.getHeaders());
->>>>>>> 69620aaf
 
         return request;
     }
@@ -466,13 +392,8 @@
          * handling or skip it to handle manually or allow errors */
         public RestResponse checkError() {
             if (statusCode < 200 || statusCode >= 300) {
-<<<<<<< HEAD
-                logger.info("Error " + String.valueOf(statusCode) + " (" + reasonPhrase + ") in response to " + rci.method + " to " + rci.uriString + ", response text:\n" + text());
-                throw new HttpResponseException("Error " + String.valueOf(statusCode) + " (" + reasonPhrase + ") in response to " + rci.method + " to " + rci.uriString, response);
-=======
                 logger.info("Error " + statusCode + " (" + reasonPhrase + ") in response to " + rci.method + " to " + rci.uriString + ", response text:\n" + text());
                 throw new HttpResponseException("Error " + statusCode + " (" + reasonPhrase + ") in response to " + rci.method + " to " + rci.uriString, response);
->>>>>>> 69620aaf
             }
 
             return this;
@@ -651,10 +572,6 @@
     }
     public static class RestClientFuture implements Future<RestResponse> {
         RestClient rci;
-<<<<<<< HEAD
-        HttpClient httpClient;
-=======
->>>>>>> 69620aaf
         FutureResponseListener listener;
         volatile float curWaitSeconds;
         volatile int retryCount = 0;
@@ -671,19 +588,9 @@
         }
 
         void newRequest() {
-<<<<<<< HEAD
-            if (httpClient != null && httpClient.isRunning()) {
-                try { httpClient.stop(); } catch (Exception e) { logger.error("Error stopping REST HttpClient", e); }
-            }
-            // NOTE: RestClientFuture methods call httpClient.stop() so not handled here
-            httpClient = rci.makeStartHttpClient();
-            try {
-                Request request = rci.makeRequest(httpClient);
-=======
             // NOTE: RestClientFuture methods call httpClient.stop() so not handled here
             try {
                 Request request = rci.makeRequest(rci.overrideRequestFactory != null ? rci.overrideRequestFactory : getDefaultRequestFactory());
->>>>>>> 69620aaf
                 // use a CompleteListener to retry in background
                 request.onComplete(new RetryListener(this));
                 // use a FutureResponseListener so we can set the timeout and max response size (old: response = request.send(); )
@@ -700,17 +607,8 @@
         @Override public boolean cancel(boolean mayInterruptIfRunning) {
             retryLock.lock();
             try {
-<<<<<<< HEAD
-                try {
-                    cancelled = true;
-                    return listener.cancel(mayInterruptIfRunning);
-                } finally {
-                    try { httpClient.stop(); } catch (Exception e) { logger.error("Error stopping REST HttpClient", e); }
-                }
-=======
                 cancelled = true;
                 return listener.cancel(mayInterruptIfRunning);
->>>>>>> 69620aaf
             } finally { retryLock.unlock(); }
         }
 
@@ -729,30 +627,13 @@
                 // lock before new request to make sure not in the middle of retry
                 retryLock.lock();
                 try {
-<<<<<<< HEAD
-                    try {
-                        lastResponse = listener.get(timeout, unit);
-                        if (lastResponse.getStatus() != TOO_MANY) break;
-                    } finally {
-                        try { httpClient.stop(); } catch (Exception e) { logger.error("Error stopping REST HttpClient", e); }
-                    }
-=======
                     lastResponse = listener.get(timeout, unit);
                     if (lastResponse.getStatus() != TOO_MANY) break;
->>>>>>> 69620aaf
                 } finally { retryLock.unlock(); }
             } while (!cancelled && retryCount < rci.maxRetries);
 
             return new RestResponse(rci, lastResponse);
         }
-<<<<<<< HEAD
-
-        @Override
-        protected void finalize() throws Throwable {
-            if (httpClient != null && httpClient.isRunning()) {
-                logger.warn("RestClientFuture finalize and httpClient still running for " + rci.uriString + ", stopping");
-                try { httpClient.stop(); } catch (Exception e) { logger.error("Error stopping REST HttpClient", e); }
-=======
     }
 
     public interface RequestFactory {
@@ -854,7 +735,6 @@
             if (httpClient != null && httpClient.isRunning()) {
                 logger.warn("PooledRequestFactory finalize and httpClient still running for " + shortName + ", stopping");
                 try { httpClient.stop(); } catch (Exception e) { logger.error("Error stopping PooledRequestFactory HttpClient for " + shortName, e); }
->>>>>>> 69620aaf
             }
             super.finalize();
         }
