--- conflicted
+++ resolved
@@ -143,14 +143,11 @@
             }
             fieldNameArray = fieldArrayList.toArray(new String[0]);
             // logger.warn("Order list by " + Arrays.asList(fieldNameArray));
-<<<<<<< HEAD
-=======
         }
 
         public MapOrderByComparator nullsLast(Boolean nl) {
             nullsLast = nl;
             return this;
->>>>>>> 69620aaf
         }
 
         @SuppressWarnings("unchecked")
