--- conflicted
+++ resolved
@@ -13,15 +13,12 @@
  */
 package org.moqui.resource;
 
-<<<<<<< HEAD
-=======
 import org.moqui.BaseException;
 
 import java.io.FileNotFoundException;
 import java.io.IOException;
 import java.io.InputStream;
 
->>>>>>> 69620aaf
 public class ClasspathResourceReference extends UrlResourceReference {
     private String strippedLocation;
 
