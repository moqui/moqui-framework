/*
 * This software is in the public domain under CC0 1.0 Universal plus a
 * Grant of Patent License.
 *
 * To the extent possible under law, the author(s) have dedicated all
 * copyright and related and neighboring rights to this software to the
 * public domain worldwide. This software is distributed without any
 * warranty.
 *
 * You should have received a copy of the CC0 Public Domain Dedication
 * along with this software (see the LICENSE.md file). If not, see
 * <http://creativecommons.org/publicdomain/zero/1.0/>.
 */

tasks.withType(JavaCompile) { options.compilerArgs << "-Xlint:unchecked" }
tasks.withType(JavaCompile) { options.compilerArgs << "-Xlint:deprecation" }

version = '3.0.0-rc9'

apply plugin: 'java'
// to run gradle-versions-plugin use "gradle dependencyUpdates"
apply plugin: 'com.github.ben-manes.versions'
// uncomment to add the Error Prone compiler; not enabled by default (doesn't work on Travis CI)
// apply plugin: 'net.ltgt.errorprone'
buildscript {
    repositories {
        mavenCentral()
        maven { url "https://plugins.gradle.org/m2/" }
    }
    dependencies {
        classpath 'com.github.ben-manes:gradle-versions-plugin:0.28.0'
        // uncomment to add the Error Prone compiler: classpath 'net.ltgt.gradle:gradle-errorprone-plugin:0.0.8'
    }
}
dependencyUpdates.resolutionStrategy = { componentSelection { rules -> rules.all { ComponentSelection selection ->
    boolean rejected = ['alpha', 'beta', 'rc', 'cr', 'm', 'b'].any { qualifier -> selection.candidate.version ==~ /(?i).*[.-]${qualifier}[.\d-]*/ }
    if (rejected) selection.reject('Release candidate')
} } }

// NOTE: packages should match group, name, version found at https://bintray.com/bintray/jcenter
repositories {
    // only needed for jar files in framework/lib, ie not available from jcenter, mainly for testing unreleased jars
    // flatDir name: 'localLib', dirs: projectDir.getParentFile().absolutePath + '/framework/lib'
    mavenCentral()
}

sourceCompatibility = 11
targetCompatibility = 11
archivesBaseName = 'moqui-util'

dependencies {
    compileOnly 'com.google.code.findbugs:annotations:3.0.1'
    // JCache, Servlet APIs
    compile 'javax.cache:cache-api:1.0.0'
    compile 'javax.servlet:javax.servlet-api:3.1.0'
    // SLF4J
    compile 'org.slf4j:slf4j-api:1.7.35'
    // Freemarker
    compile 'org.freemarker:freemarker:2.3.31' // Apache 2.0
    // Groovy
    compile 'org.codehaus.groovy:groovy:2.5.15' // Apache 2.0
    compile 'org.codehaus.groovy:groovy-json:2.5.15' // Apache 2.0
    // Jetty HTTP Client
<<<<<<< HEAD
    compile 'org.eclipse.jetty:jetty-client:10.0.6' // Apache 2.0
=======
    compile 'org.eclipse.jetty:jetty-client:9.4.44.v20210927' // Apache 2.0
>>>>>>> 59425028
    // javax.activation - required for Java 11
    compile 'com.sun.activation:javax.activation:1.2.0' // CDDL 1.1
    // Apache Commons
    compile 'commons-codec:commons-codec:1.15'
    compile 'commons-fileupload:commons-fileupload:1.4' // Apache 2.0
}

jar {
    manifest { attributes 'Implementation-Title': 'Moqui Utilities', 'Implementation-Version': version, 'Implementation-Vendor': 'Moqui Ecosystem' }
    from sourceSets.main.output
}<|MERGE_RESOLUTION|>--- conflicted
+++ resolved
@@ -54,18 +54,14 @@
     compile 'javax.cache:cache-api:1.0.0'
     compile 'javax.servlet:javax.servlet-api:3.1.0'
     // SLF4J
-    compile 'org.slf4j:slf4j-api:1.7.35'
+    compile 'org.slf4j:slf4j-api:2.0.0-alpha6'
     // Freemarker
     compile 'org.freemarker:freemarker:2.3.31' // Apache 2.0
     // Groovy
     compile 'org.codehaus.groovy:groovy:2.5.15' // Apache 2.0
     compile 'org.codehaus.groovy:groovy-json:2.5.15' // Apache 2.0
     // Jetty HTTP Client
-<<<<<<< HEAD
     compile 'org.eclipse.jetty:jetty-client:10.0.6' // Apache 2.0
-=======
-    compile 'org.eclipse.jetty:jetty-client:9.4.44.v20210927' // Apache 2.0
->>>>>>> 59425028
     // javax.activation - required for Java 11
     compile 'com.sun.activation:javax.activation:1.2.0' // CDDL 1.1
     // Apache Commons
