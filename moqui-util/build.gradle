--- conflicted
+++ resolved
@@ -65,20 +65,15 @@
     compile 'org.codehaus.groovy:groovy:2.5.14' // Apache 2.0
     compile 'org.codehaus.groovy:groovy-json:2.5.14' // Apache 2.0
     // Jetty HTTP Client
-<<<<<<< HEAD
     compile 'org.eclipse.jetty:jetty-client:9.4.35.v20201120' // Apache 2.0
     // javax.activation - required for Java 11
     compile 'com.sun.activation:javax.activation:1.2.0' // CDDL 1.1
     // Apache Commons
     compile 'commons-fileupload:commons-fileupload:1.4' // Apache 2.0
-=======
-    compile 'org.eclipse.jetty:jetty-client:9.4.15.v20190215' // Apache 2.0
-
     // YAML
     compile group: 'com.fasterxml.jackson.core', name: 'jackson-core', version: '2.9.7'
     compile group: 'com.fasterxml.jackson.dataformat', name: 'jackson-dataformat-yaml', version: '2.9.7'
     compile group: 'com.fasterxml.jackson.core', name: 'jackson-databind', version: '2.9.7'
->>>>>>> 6821b1e0
 }
 
 jar {
