/*
 * This software is in the public domain under CC0 1.0 Universal plus a
 * Grant of Patent License.
 * 
 * To the extent possible under law, the author(s) have dedicated all
 * copyright and related and neighboring rights to this software to the
 * public domain worldwide. This software is distributed without any
 * warranty.
 * 
 * You should have received a copy of the CC0 Public Domain Dedication
 * along with this software (see the LICENSE.md file). If not, see
 * <http://creativecommons.org/publicdomain/zero/1.0/>.
 */

buildscript {
<<<<<<< HEAD
  repositories { jcenter() }
  dependencies { classpath 'org.ajoberstar:grgit:2.1.0' }
=======
    repositories { jcenter() }
    dependencies { classpath 'org.ajoberstar:grgit:2.1.0' }
>>>>>>> 7357437a
}
// Not needed for explicit use, causes problems when not from git repo: plugins { id 'org.ajoberstar.grgit' version 'x.y.z' }

import org.ajoberstar.grgit.*

defaultTasks 'build'

def tomcatHome = '../apache-tomcat-8.5.14'
// no longer include version in war file name: def getWarName() { 'moqui-' + childProjects.framework.version + '.war' }
def getWarName() { 'moqui.war' }
def plusRuntimeName = 'moqui-plus-runtime.war'
def execTempDir = 'execwartmp'
def moquiRuntime = 'runtime'

def moquiConfDev = 'conf/MoquiDevConf.xml'
def moquiConfProduction = 'conf/MoquiProductionConf.xml'

def allCleanTasks = getTasksByName('clean', true)
def allBuildTasks = getTasksByName('build', true)
def allTestTasks = getTasksByName('test', true)
Set<Task> getComponentTestTasks() {
    Set<Task> testTasks = new LinkedHashSet()
    for (Project subProject in getSubprojects()) {
        if (subProject.getPath().startsWith(':runtime:component:'))
            testTasks.addAll(subProject.getTasksByName('test', false))
    }
    return testTasks
}
def getDefaultPropertyKeys() {
    def defaultProperties = []
    Node confXml = new XmlParser().parse(file('framework/src/main/resources/MoquiDefaultConf.xml'))
    for (Node defaultProperty in confXml.'default-property') {
        defaultProperties << defaultProperty.'@name'
    }
    defaultProperties
}
allTestTasks.each {
    it.systemProperties << System.properties.subMap(getDefaultPropertyKeys())
}
// ========== clean tasks ==========

task clean(type: Delete) { delete file(warName); delete file(execTempDir) }
task cleanTempDir(type: Delete) { delete file(execTempDir) }
task cleanDb { doLast {
    if (!file(moquiRuntime).exists()) return
    delete files(file(moquiRuntime+'/db/derby').listFiles()) - files(moquiRuntime+'/db/derby/derby.properties')
    delete file(moquiRuntime+'/db/h2')
    delete file(moquiRuntime+'/db/orientdb/databases')
    delete file(moquiRuntime+'/elasticsearch/data')
    delete fileTree(dir: moquiRuntime+'/txlog', include: '*')
} }
task cleanLog(type: Delete) { delete fileTree(dir: moquiRuntime+'/log', include: '*') }
task cleanSessions(type: Delete) { delete fileTree(dir: moquiRuntime+'/sessions', include: '*') }
task cleanLoadSave(type: Delete) { delete file('SaveH2.zip'); delete file('SaveDEFAULT.zip');
    delete file('SaveTransactional.zip'); delete file('SaveAnalytical.zip'); delete file('SaveOrientDb.zip'); delete file('SaveElasticSearch.zip') }
task cleanPlusRuntime(type: Delete) { delete file(plusRuntimeName) }
task cleanOther(type: Delete) { delete fileTree(dir: '.', includes: ['**/.nbattrs', '**/*~', '**/.#*', '**/.DS_Store', '**/*.rej', '**/*.orig']) }

task cleanAll { dependsOn clean, allCleanTasks, cleanDb, cleanLog, cleanSessions, cleanLoadSave, cleanPlusRuntime }

// ========== check/update tasks ==========

task getRuntime {
    description "If the runtime directory does not exist get it using settings in myaddons.xml or addons.xml; also check default components in myaddons.xml (addons.@default) and download any missing"
    doLast { checkRuntimeDirAndDefaults(project.hasProperty('locationType') ? locationType : null) }
}
task gitPullAll {
    description "Do a git pull to update moqui, runtime, and each installed component (for each where a .git directory is found)"
    doLast {
        // framework and runtime
        if (file(".git").exists()) { logger.lifecycle("\nPulling moqui"); doGitPullWithStatus('.') }
        if (file("runtime/.git").exists()) { logger.lifecycle("\nPulling runtime"); doGitPullWithStatus('runtime') }
        // all directories under runtime/component
        for (File compDir in file('runtime/component').listFiles().findAll { it.isDirectory() && it.listFiles().find { it.name == '.git' } }) {
            logger.lifecycle("\nPulling ${compDir.path}")
            doGitPullWithStatus(compDir.path)
        }
    }
}
def doGitPullWithStatus(def gitDir) {
    try {
        def curGrgit = Grgit.open(dir: gitDir)
        def beforeHead = curGrgit.head()
        curGrgit.pull()
        def afterHead = curGrgit.head()
        if (beforeHead == afterHead) {
            logger.lifecycle("Already up-to-date.")
        } else {
            List<Commit> commits = curGrgit.log { range(beforeHead, afterHead) }
            for (Commit commit in commits) logger.lifecycle("- ${commit.getAbbreviatedId(7)} by ${commit.committer?.name}: ${commit.shortMessage}")
        }
    } catch (Throwable t) {
        logger.error(t.message)
    }
}
task gitStatusAll {
    description "Do a git status to check moqui, runtime, and each installed component (for each where a .git directory is found)"
    doLast {
        List<String> gitDirectories = []
        if (file(".git").exists()) gitDirectories.add(file('.').path)
        if (file("runtime/.git").exists()) gitDirectories.add(file('runtime').path)
        for (File compDir in file('runtime/component').listFiles().findAll { it.isDirectory() && it.listFiles().find { it.name == '.git' } })
            gitDirectories.add(compDir.path)
        for (String gitDir in gitDirectories) {
            logger.lifecycle("\nGit status for ${gitDir}")
            def curGrgit = Grgit.open(dir: gitDir)
            if (curGrgit.remote.list().find({ it.name == 'upstream'})) {
                def upstreamAhead = curGrgit.log { range curGrgit.resolve.toCommit('refs/remotes/upstream/master'), curGrgit.resolve.toCommit('refs/remotes/origin/master') }
                if (upstreamAhead) logger.lifecycle("- origin/master ${upstreamAhead.size()} commits ahead of upstream/master")
            }
            def unpushed = curGrgit.log { range curGrgit.resolve.toCommit('refs/remotes/origin/master'), curGrgit.resolve.toCommit('HEAD') }
            if (unpushed) logger.lifecycle("--- ${unpushed.size()} commits unpushed (ahead of origin/master)")
            for (Commit commit in unpushed) logger.lifecycle(" - ${commit.getAbbreviatedId(8)} - ${commit.shortMessage}")
            def curStatus = curGrgit.status()
            if (curStatus.isClean()) logger.lifecycle("* nothing to commit, working directory clean")
            if (curStatus.staged.added || curStatus.staged.modified || curStatus.staged.removed) logger.lifecycle("--- Changes to be committed::")
            for (String fn in curStatus.staged.added)    logger.lifecycle("       added: ${fn}")
            for (String fn in curStatus.staged.modified) logger.lifecycle("    modified: ${fn}")
            for (String fn in curStatus.staged.removed)  logger.lifecycle("     removed: ${fn}")
            if (curStatus.unstaged.added || curStatus.unstaged.modified || curStatus.unstaged.removed) logger.lifecycle("--- Changes not staged for commit:")
            for (String fn in curStatus.unstaged.added)    logger.lifecycle("       added: ${fn}")
            for (String fn in curStatus.unstaged.modified) logger.lifecycle("    modified: ${fn}")
            for (String fn in curStatus.unstaged.removed)  logger.lifecycle("     removed: ${fn}")
        }
    }
}
task gitUpstreamAll {
    description "Do a git pull upstream:master for moqui, runtime, and each installed component (for each where a .git directory is found and has a remote called upstream)"
    doLast {
        String remoteName = project.hasProperty('remote') ? remote : 'upstream'

        List<String> gitDirectories = []
        if (file(".git").exists()) gitDirectories.add(file('.').path)
        if (file("runtime/.git").exists()) gitDirectories.add(file('runtime').path)
        for (File compDir in file('runtime/component').listFiles().findAll { it.isDirectory() && it.listFiles().find { it.name == '.git' } })
            gitDirectories.add(compDir.path)
        for (String gitDir in gitDirectories) {
            def curGrgit = Grgit.open(dir: gitDir)
            if (curGrgit.remote.list().find({ it.name == remoteName})) {
                logger.lifecycle("\nGit merge ${remoteName} for ${gitDir}")
                curGrgit.pull(remote: remoteName, branch: 'master')
            } else {
                logger.lifecycle("\nNo ${remoteName} remote for ${gitDir}")
            }

        }
    }
}

// ========== run tasks ==========

task run(type: JavaExec) {
    dependsOn getRuntime, allBuildTasks, cleanTempDir
    workingDir = '.'; jvmArgs = ['-server', '-XX:-OmitStackTraceInFastThrow']
    systemProperties = ['moqui.conf':moquiConfDev, 'moqui.runtime':moquiRuntime]
    // NOTE: this is a hack, using -jar instead of a class name, and then the first argument is the name of the jar file
    main = '-jar'; args = [warName]
}
task runProduction(type: JavaExec) {
    dependsOn getRuntime, allBuildTasks, cleanTempDir
    workingDir = '.'; jvmArgs = ['-server', '-Xms1024M']
    systemProperties = ['moqui.conf':moquiConfProduction, 'moqui.runtime':moquiRuntime]
    main = '-jar'; args = [warName]
}

task load(type: JavaExec) {
    description "Run Moqui to load data; to specify data types use something like: gradle load -Ptypes=seed,seed-initial,install"
    dependsOn getRuntime, allBuildTasks
    workingDir = '.'; jvmArgs = ['-server']
    systemProperties = ['moqui.conf':moquiConfDev, 'moqui.runtime':moquiRuntime]
    main = '-jar'
    def argList = [warName, 'load']
    if (project.properties.containsKey('types')) argList.add("types=${types}")
    args = argList
}
task loadProduction(type: JavaExec) {
    dependsOn getRuntime, allBuildTasks
    workingDir = '.'; jvmArgs = ['-server']
    systemProperties = ['moqui.conf':moquiConfProduction, 'moqui.runtime':moquiRuntime]
    main = '-jar'
    def argList = [warName, 'load']
    if (project.properties.containsKey('types')) argList.add("types=${types}")
    else argList.add("types=seed,seed-initial,install")
    args = argList
}

task saveDb { doLast {
    if (file(moquiRuntime+'/db/derby/moqui').exists())
        ant.zip(destfile: 'SaveDerby.zip') { fileset(dir: moquiRuntime+'/db/derby/moqui') { include(name: '**/*') } }
    if (file(moquiRuntime+'/db/h2').exists())
        ant.zip(destfile: 'SaveH2.zip') { fileset(dir: moquiRuntime+'/db/h2') { include(name: '**/*') } }
    if (file(moquiRuntime+'/db/orientdb/databases').exists())
        ant.zip(destfile: 'SaveOrientDb.zip') { fileset(dir: moquiRuntime+'/db/orientdb/databases') { include(name: '**/*') } }
    if (file(moquiRuntime+'/elasticsearch/data').exists())
        ant.zip(destfile: 'SaveElasticSearch.zip') { fileset(dir: moquiRuntime+'/elasticsearch/data') { include(name: '**/*') } }
} }
task loadSave {
    description "Clean all, build and load, then save database (H2, Derby), OrientDB, and ElasticSearch files; to be used before reloadSave"
    dependsOn cleanAll, load, saveDb
}

task reloadSave {
    description "After a loadSave clean database (H2, Derby), OrientDB, and ElasticSearch files and reload from saved copy"
    dependsOn cleanTempDir, cleanDb, cleanLog
    dependsOn allBuildTasks
    doLast {
        if (file('SaveDerby.zip').exists()) copy { from zipTree('SaveDerby.zip'); into file(moquiRuntime+'/db/derby/moqui') }
        if (file('SaveH2.zip').exists()) copy { from zipTree('SaveH2.zip'); into file(moquiRuntime+'/db/h2') }
        if (file('SaveOrientDb.zip').exists()) copy { from zipTree('SaveOrientDb.zip'); into file(moquiRuntime+'/db/orientdb/databases') }
        if (file('SaveElasticSearch.zip').exists()) copy { from zipTree('SaveElasticSearch.zip'); into file(moquiRuntime+'/elasticsearch/data') }
    }
}

// ========== deploy tasks ==========

task deployTomcat { doLast {
    // remove runtime directory, may have been added for logs/etc
    delete file(tomcatHome + '/runtime')
    // remove ROOT directory and war to avoid conflicts
    delete file(tomcatHome + '/webapps/ROOT')
    delete file(tomcatHome + '/webapps/ROOT.war')
    // copy the war file to ROOT.war
    copy { from file(warName); into file(tomcatHome + '/webapps'); rename(warName, 'ROOT.war') }
} }

task addRuntime {
    description "Create a moqui-plus-runtime.war file with the Moqui WAR and the runtime directory embedded in it"
    dependsOn getRuntime, allBuildTasks
    doLast {
        // unzip the "moqui-${version}.war" file to the wartemp directory
        //directory { dir = file('wartemp') }
        copy { from zipTree(warName); into file('wartemp') }
        // copy runtime directory (with a few exceptions) into a runtime directory in the war
        copy {
            from fileTree(dir: '.', include: moquiRuntime+'/**',
                    excludes: ['**/*.jar', moquiRuntime+'/classes/**', moquiRuntime+'/lib/**', moquiRuntime+'/log/**', moquiRuntime+'/sessions/**'])
            into file('wartemp')
        }
        // copy the jar files from runtime/lib
        copy { from fileTree(dir: moquiRuntime+'/lib', include: '**/*.jar').files into 'wartemp/WEB-INF/lib' }
        // copy the classpath resource files from runtime/classes
        copy { from fileTree(dir: moquiRuntime+'/classes', include: '**/*') into 'wartemp/WEB-INF/classes' }
        // copy the jar files from components
        copy { from fileTree(dir: moquiRuntime+'/base-component', include: '**/*.jar').files into 'wartemp/WEB-INF/lib' }
        copy { from fileTree(dir: moquiRuntime+'/component', include: '**/*.jar').files into 'wartemp/WEB-INF/lib' }
        copy { from fileTree(dir: moquiRuntime+'/ecomponent', include: '**/*.jar').files into 'wartemp/WEB-INF/lib' }
        // add MoquiInit.properties fresh copy, just in case it was changed
        copy { from file('MoquiInit.properties') into 'wartemp/WEB-INF/classes' }
        // add Procfile to root
        copy { from file('Procfile') into 'wartemp' }
        // special case: copy elasticsearch plugin/module jars
        copy { from fileTree(dir: '.', include: moquiRuntime+'/elasticsearch/**/*.jar') into file('wartemp') }
        // special case: copy jackrabbit standalone jar (if exists)
        copy { from fileTree(dir: moquiRuntime + '/jackrabbit', include: 'jackrabbit-standalone-*.jar').files; into 'wartemp/' + moquiRuntime + '/jackrabbit' }

        // zip it up again
        ant.zip(destfile: plusRuntimeName) { fileset(dir: 'wartemp') { include(name: '**/*') } }
        // alternative once supported: zip { archiveName plusRuntimeName; from fileTree(dir: 'wartemp', include: '**/*') }
        // clean up the temporary directory
        delete file('wartemp')
    }
}

// don't use this task directly, use addRuntimeTomcat which calls this
task deployTomcatRuntime { doLast {
    delete file(tomcatHome + '/runtime'); delete file(tomcatHome + '/webapps/ROOT'); delete file(tomcatHome + '/webapps/ROOT.war')
    copy { from file(plusRuntimeName); into file(tomcatHome + '/webapps'); rename(plusRuntimeName, 'ROOT.war') }
} }
task addRuntimeTomcat {
    dependsOn addRuntime
    dependsOn deployTomcatRuntime
}

// ========== component tasks ==========

task getDefaults {
    description "Get a component using specified location type, also check/get all components it depends on; requires component property; locationType property optional (defaults to git if there is a .git directory, otherwise to current)"
    doLast {
        String curLocationType = file('.git').exists() ? 'git' : 'current'
        if (project.hasProperty('locationType')) curLocationType = locationType
        getComponentTop(curLocationType)
    }
}
task getComponent {
    description "Get a component using specified location type, also check/get all components it depends on; requires component property; locationType property optional (defaults to git if there is a .git directory, otherwise to current)"
    doLast {
        String curLocationType = file('.git').exists() ? 'git' : 'current'
        if (project.hasProperty('locationType')) curLocationType = locationType
        getComponentTop(curLocationType)
    }
}
task getCurrent {
    description "Get the current archive for a component, also check each component it depends on and if not present get its current archive; requires component property"
    doLast { getComponentTop('current') }
}
task getRelease {
    description "Get the release archive for a component, also check each component it depends on and if not present get its configured release archive; requires component property"
    doLast { getComponentTop('release') }
}
task getBinary {
    description "Get the binary release archive for a component, also check each component it depends on and if not present get its configured release archive; requires component property"
    doLast { getComponentTop('binary') }
}
task getGit {
    description "Clone the git repository for a component, also check each component it depends on and if not present clone its git repository; requires component property"
    doLast { getComponentTop('git') }
}
task getDepends {
    description "Check/Get all dependencies for all components in runtime/component; locationType property optional (defaults to git if there is a .git directory, otherwise to current)"
    doLast {
        String curLocationType = file('.git').exists() ? 'git' : 'current'
        if (project.hasProperty('locationType')) curLocationType = locationType
        checkAllComponentDependencies(curLocationType)
    }
}

task getComponentSet {
    description "Gets all components in the specied componentSet using specified location type, also check/get all components it depends on; requires component property; locationType property optional (defaults to git if there is a .git directory, otherwise to current)"
    doLast {
        String curLocationType = file('.git').exists() ? 'git' : 'current'
        if (project.hasProperty('locationType')) curLocationType = locationType
        if (!project.hasProperty('componentSet')) throw new InvalidUserDataException("No componentSet property specified")
        checkRuntimeDirAndDefaults(curLocationType)
        Set compsChecked = new TreeSet()
        loadComponentSet((String) componentSet, curLocationType, parseAddons(), parseMyaddons(), compsChecked)
        logger.lifecycle("Got component-set ${componentSet}, got or checked components: ${compsChecked}")
    }
}

task zipComponents {
    description "Create a .zip archive file for each component in runtime/component"
    dependsOn allBuildTasks
    doLast { for (File compDir in findComponentDirs()) createComponentZip(compDir) }
}
task zipComponent {
    description "Create a .zip archive file a single component in runtime/component; requires component property"
    dependsOn allBuildTasks
    doLast {
        if (!project.hasProperty('component')) throw new InvalidUserDataException("No component property specified")
        createComponentZip(file('runtime/component/' + component))
    }
}

// ========== utility methods ==========

def createComponentZip(File compDir) {
    File compXmlFile = file("${compDir.path}/component.xml")
    if (!compXmlFile.exists()) {
        logger.lifecycle("No component.xml file found at ${compXmlFile.path}, not creating component zip")
        return
    }
    Node compXml = new XmlParser().parse(compXmlFile)
    File zipFile = file("${compDir.parentFile.path}/${compXml.'@name'}${compXml.'@version' ? '-' + compXml.'@version' : ''}.zip")
    if (zipFile.exists()) { logger.lifecycle("Deleting existing component zip file: ${zipFile.name}"); zipFile.delete() }
    // exclude build, src, librepo, build.gradle, defaultexcludes (which includes .git)
    ant.zip(destfile: zipFile.path) { fileset(dir: compDir.parentFile.path, includes: "${compDir.name}/**", defaultexcludes: 'yes',
            excludes: "${compDir.name}/build/**,${compDir.name}/src/**,${compDir.name}/librepo/**,${compDir.name}/build.gradle") }
    logger.lifecycle("Created component zip file: ${zipFile.name}")
}

def checkRuntimeDirAndDefaults(String locType) {
    Node addons = parseAddons()
    Node myaddons = parseMyaddons()
    if (!locType) locType = file('.git').exists() ? 'git' : 'current'

    File runtimeDir = file('runtime')
    if (!runtimeDir.exists()) {
        Node runtimeNode = myaddons != null && myaddons.runtime ? (Node) myaddons.runtime[0] : null
        if (runtimeNode == null) runtimeNode = addons != null && addons.runtime ? (Node) addons.runtime[0] : null
        if (runtimeNode == null) throw new InvalidUserDataException("The runtime directory does not exist and no runtime element found in myaddons.xml or addons.xml")
        downloadComponent("runtime", locType, runtimeNode, addons, myaddons)
    }

    // look for @default in myaddons.xml only
    if (myaddons?.'@default') {
        String defaultComps = myaddons.'@default'
        Set compsChecked = new TreeSet()
        Set defaultCompsDownloaded = new TreeSet()
        for (String compName in defaultComps.split(',')) {
            compName = compName.trim()
            if (!compName) continue
            File componentDir = file("runtime/component/${compName}")
            if (componentDir.exists()) continue
            getComponent(compName, locType, addons, myaddons, compsChecked)
            defaultCompsDownloaded.add(compName)
        }
        if (defaultCompsDownloaded)
            logger.lifecycle("Got default components ${defaultCompsDownloaded}, dependent components checked: ${compsChecked}")
    }
}

def loadComponentSet(String setName, String curLocationType, Node addons, Node myaddons, Set compsChecked) {
    Node setNode = null
    if (myaddons) setNode = myaddons.'component-set'.find({ it."@name" == setName })
    if (setNode == null) setNode = addons.'component-set'.find({ it."@name" == setName })
    if (setNode == null) throw new InvalidUserDataException("Could not find component-set with name ${setName}")
    String components = setNode.'@components'
    if (components) for (String compName in components.split(","))
        getComponent(compName, curLocationType, addons, myaddons, compsChecked)
    String sets = setNode.'@sets'
    if (sets) for (String subsetName in sets.split(","))
        loadComponentSet(subsetName, curLocationType, addons, myaddons, compsChecked)
}

Collection<File> findComponentDirs() {
    file('runtime/component').listFiles().findAll({ it.isDirectory() && it.listFiles().find({ it.name == 'component.xml' }) })
}
Node parseAddons() { new XmlParser().parse(file('addons.xml')) }
Node parseMyaddons() { if (file('myaddons.xml').exists()) { new XmlParser().parse(file('myaddons.xml')) } else { null } }
Node parseComponent(project) { new XmlParser().parse(project.file('component.xml')) }

def getComponentTop(String locationType) {
    if (project.hasProperty('component')) {
        checkRuntimeDirAndDefaults(locationType)
        Set compsChecked = new TreeSet()
        File componentDir = getComponent(component, locationType, parseAddons(), parseMyaddons(), compsChecked)
        if (componentDir?.exists()) logger.lifecycle("Got component ${component}, dependent components checked: ${compsChecked}")
    } else {
        throw new InvalidUserDataException("No component property specified")
    }
}
File getComponent(String compName, String type, Node addons, Node myaddons, Set compsChecked) {
    // get the component
    Node component = myaddons != null ? (Node) myaddons.component.find({ it."@name" == compName }) : null
    if (component == null) component = (Node) addons.component.find({ it."@name" == compName })
    if (component == null) throw new InvalidUserDataException("Component ${compName} not found in myaddons.xml or addons.xml")
    if (component.'@skip-get' == 'true') { logger.lifecycle("Skipping get component ${compName} (skip-get=true)"); return null }
    File componentDir = downloadComponent("runtime/component/${compName}", type, component, addons, myaddons)

    checkComponentDependencies(compName, type, addons, myaddons, compsChecked)
    return componentDir
}
File downloadComponent(String targetDirPath, String type, Node component, Node addons, Node myaddons) {
    String compName = component.'@name'

    String repositoryName = (component.'@repository' ?: myaddons?.'@default-repository' ?: addons.'@default-repository' ?: 'github')
    Node repository = myaddons != null ? (Node) myaddons.repository.find({ it."@name" == repositoryName }) : null
    if (repository == null) repository = (Node) addons.repository.find({ it."@name" == repositoryName })
    if (repository == null) throw new InvalidUserDataException("Repository ${repositoryName} not found in myaddons.xml or addons.xml")
    Node location = (Node) repository.location.find({ it."@type" == type })
    if (location == null) throw new InvalidUserDataException("Location for type ${type} now found in repository ${repositoryName}")

    String url = Eval.me('component', component, '"""' + location.'@url' + '"""')
    logger.lifecycle("Getting ${compName} (type ${type}) from ${url} to ${targetDirPath}")

    File targetDir = file(targetDirPath)
    if (targetDir.exists()) { logger.lifecycle("Component ${compName} already exists at ${targetDir}"); return targetDir }
    if (type in ['current', 'release', 'binary']) {
        File zipFile = file("${targetDirPath}.zip")
        ant.get(src: url, dest: zipFile)
        // the eachFile closure removes the first path from each file, moving everything up a directory
        copy { from zipTree(zipFile); into targetDir; eachFile { it.setPath((it.getRelativePath().getSegments() as List).tail().join("/")); return it } }
        delete zipFile
        // delete the empty directories left over from zip expansion with first path removed
        String archiveDirName = compName + '-'
        if (type == 'current') { archiveDirName += component.'@branch' } else { archiveDirName += component.'@version' }
        // logger.lifecycle("Deleting dir ${targetDirPath}/${archiveDirName}")
        delete file("${targetDirPath}/${archiveDirName}")
    } else if (type == 'git') {
        Grgit.clone(dir: targetDir, uri: url)
    }
    logger.lifecycle("Downloaded ${compName} to ${targetDirPath}")
    return targetDir
}
def checkComponentDependencies(String compName, String type, Node addons, Node myaddons, Set compsChecked) {
    File componentDir = file("runtime/component/${compName}")
    if (!componentDir.exists()) return
    compsChecked.add(compName)
    File compXmlFile = file("${componentDir.path}/component.xml")
    if (!compXmlFile.exists()) return
    Node compXml = new XmlParser().parse(compXmlFile)
    for (Node dependsOn in compXml.'depends-on') {
        String depCompName = dependsOn.'@name'
        if (file("runtime/component/${depCompName}").exists()) {
            if (!compsChecked.contains(depCompName)) checkComponentDependencies(depCompName, type, addons, myaddons, compsChecked)
        } else {
            getComponent(depCompName, type, addons, myaddons, compsChecked)
        }
    }
}
def checkAllComponentDependencies(String type) {
    Node addons = parseAddons()
    Node myaddons = parseMyaddons()
    Set compsChecked = new TreeSet()
    for (File compDir in findComponentDirs()) {
        checkComponentDependencies(compDir.name, type, addons, myaddons, compsChecked)
    }
    logger.lifecycle("Dependent components checked: ${compsChecked}")
}

// ========== combined tasks ==========

task cleanPullLoad { dependsOn cleanAll, gitPullAll, load }
task cleanPullTest { dependsOn cleanAll, gitPullAll, load, allTestTasks }
task cleanPullCompTest { dependsOn cleanAll, gitPullAll, load, getComponentTestTasks() }
task compTest { dependsOn getComponentTestTasks() }<|MERGE_RESOLUTION|>--- conflicted
+++ resolved
@@ -13,13 +13,8 @@
  */
 
 buildscript {
-<<<<<<< HEAD
-  repositories { jcenter() }
-  dependencies { classpath 'org.ajoberstar:grgit:2.1.0' }
-=======
     repositories { jcenter() }
     dependencies { classpath 'org.ajoberstar:grgit:2.1.0' }
->>>>>>> 7357437a
 }
 // Not needed for explicit use, causes problems when not from git repo: plugins { id 'org.ajoberstar.grgit' version 'x.y.z' }
 
