--- conflicted
+++ resolved
@@ -234,14 +234,11 @@
 }
 
 // ========== run tasks ==========
-<<<<<<< HEAD
 task runNewPort(type: JavaExec) {
     dependsOn getRuntime, allBuildTasks, cleanTempDir
-=======
 
 task run(type: JavaExec) {
     dependsOn checkRuntime, allBuildTasks, cleanTempDir
->>>>>>> 688593d8
     workingDir = '.'; jvmArgs = ['-server', '-XX:-OmitStackTraceInFastThrow']
     systemProperties = ['moqui.conf':moquiConfDev, 'moqui.runtime':moquiRuntime]
     // NOTE: this is a hack, using -jar instead of a class name, and then the first argument is the name of the jar file
