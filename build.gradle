--- conflicted
+++ resolved
@@ -553,12 +553,9 @@
     dependsOn checkRuntime, allBuildTasks
 
     doLast {
-<<<<<<< HEAD
-=======
         File wartempFile = file('wartemp')
         if (wartempFile.exists()) delete wartempFile
 
->>>>>>> 69620aaf
         // make version detail files
         makeVersionDetailFiles()
         // unzip the "moqui-${version}.war" file to the wartemp directory
@@ -567,11 +564,7 @@
         copy {
             from fileTree(dir: '.', include: moquiRuntime+'/**',
                     excludes: ['**/*.jar', '**/build', moquiRuntime+'/classes/**', moquiRuntime+'/lib/**', moquiRuntime+'/log/**', moquiRuntime+'/sessions/**'])
-<<<<<<< HEAD
-            into file('wartemp')
-=======
             into wartempFile
->>>>>>> 69620aaf
         }
         // copy the jar files from runtime/lib
         copy { from fileTree(dir: moquiRuntime+'/lib', include: '**/*.jar').files into 'wartemp/WEB-INF/lib' }
@@ -590,14 +583,6 @@
         // special case: copy jackrabbit standalone jar (if exists)
         copy { from fileTree(dir: moquiRuntime + '/jackrabbit', include: 'jackrabbit-standalone-*.jar').files; into 'wartemp/' + moquiRuntime + '/jackrabbit' }
 
-<<<<<<< HEAD
-        // zip it up again
-        ant.zip(destfile: plusRuntimeName) { fileset(dir: 'wartemp') { include(name: '**/*') } }
-        // alternative once supported: zip { archiveName plusRuntimeName; from fileTree(dir: 'wartemp', include: '**/*') }
-        // clean up the temporary directory
-        delete file('wartemp')
-=======
->>>>>>> 69620aaf
         // clean up version detail files
         cleanVersionDetailFiles()
     }
