--- conflicted
+++ resolved
@@ -17,11 +17,7 @@
         mavenCentral()
         maven { url "https://plugins.gradle.org/m2/" }
     }
-<<<<<<< HEAD
     dependencies { classpath 'org.ajoberstar.grgit:grgit-gradle:5.0.0' }
-=======
-    dependencies { classpath 'org.ajoberstar.grgit:grgit-gradle:4.1.1' }
->>>>>>> a2cd1caa
 }
 // Not needed for explicit use, causes problems when not from git repo: plugins { id 'org.ajoberstar.grgit' version 'x.y.z' }
 
@@ -1254,11 +1250,7 @@
         // logger.lifecycle("Deleting dir ${targetDirPath}/${archiveDirName}")
         delete file("${targetDirPath}/${archiveDirName}")
     } else if (type == 'git') {
-<<<<<<< HEAD
         Grgit.clone(dir: targetDir, uri: url, refToCheckout: branch)
-=======
-        Grgit.clone(dir: targetDir, uri: url, refToCheckout: component.'@branch')
->>>>>>> a2cd1caa
     }
     logger.lifecycle("Downloaded ${compName} to ${targetDirPath}")
     return targetDir
