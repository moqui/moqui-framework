--- conflicted
+++ resolved
@@ -40,16 +40,10 @@
     <component name="mantle-udm" group="moqui" version="2.0.0" branch="master"/>
     <component name="mantle-usl" group="moqui" version="2.0.0" branch="master"/>
 
-<<<<<<< HEAD
     <component name="mantle-edi" group="moqui" version="1.1.0" branch="master"/>
     <component name="AuthorizeDotNet" group="moqui" version="1.1.0" branch="master"/>
     <component name="mantle-braintree" group="moqui" version="" branch="master"/><!-- no releases -->
     <component name="mantle-shippo" group="moqui" version="" branch="master"/><!-- no releases -->
-=======
-    <component name="mantle-edi" group="moqui" version="1.1.1" branch="master"/>
-    <component name="AuthorizeDotNet" group="moqui" version="1.2.0" branch="master"/>
-    <component name="mantle-shippo" group="moqui" version="1.0.0" branch="master"/>
->>>>>>> 6f693f9e
 
     <component name="mantle-ubpl" group="moqui" version="" branch="master"/><!-- no releases -->
     <component name="mantle-oagis" group="moqui" version="" branch="master"/><!-- no releases -->
