--- conflicted
+++ resolved
@@ -35,22 +35,6 @@
     </repository>
 
     <!-- Where to get runtime directory if not present -->
-<<<<<<< HEAD
-    <runtime name="moqui-runtime" group="moqui" version="2.1.1" branch="master"/>
-
-    <!-- Example Component -->
-    <component name="example" group="moqui" version="2.1.1" branch="master"/>
-
-    <!-- Moqui Tool Components -->
-    <component name="moqui-aws" group="moqui" version="1.0.0" branch="master"/>
-    <component name="moqui-camel" group="moqui" version="1.0.2" branch="master"/>
-    <component name="moqui-elasticsearch" group="moqui" version="1.2.0" branch="master"/>
-    <component name="moqui-fop" group="moqui" version="1.1.1" branch="master"/>
-    <component name="moqui-hazelcast" group="moqui" version="1.1.0" branch="master"/>
-    <component name="moqui-kie" group="moqui" version="1.0.2" branch="master"/>
-    <component name="moqui-orientdb" group="moqui" version="1.0.2" branch="master"/>
-    <component name="moqui-wikitext" group="moqui" version="1.0.1" branch="master"/>
-=======
     <runtime name="moqui-runtime" group="moqui" version="2.1.3" branch="master"/>
 
     <!-- Example Component -->
@@ -68,23 +52,10 @@
     <component name="moqui-poi" group="moqui" version="1.0.0" branch="master"/>
     <component name="moqui-sftp" group="moqui" version="1.0.0" branch="master"/>
     <component name="moqui-wikitext" group="moqui" version="1.0.2" branch="master"/>
->>>>>>> 69620aaf
 
     <component name="moqui-atomikos" group="moqui" version="1.0.0" branch="master"/><!-- not actively maintained -->
 
     <!-- Mantle Business Artifact and Integration Components -->
-<<<<<<< HEAD
-    <component name="mantle-udm" group="moqui" version="2.1.0" branch="master"/>
-    <component name="mantle-usl" group="moqui" version="2.1.0" branch="master"/>
-
-    <component name="AuthorizeDotNet" group="moqui" version="1.2.1" branch="master"/>
-    <component name="mantle-edi" group="moqui" version="1.1.2" branch="master"/>
-    <component name="mantle-paytrace" group="moqui" version="1.0.0" branch="master"/>
-    <component name="mantle-shippo" group="moqui" version="1.1.0" branch="master"/>
-
-    <component name="mantle-braintree" group="moqui" version="" branch="master"/><!-- no releases yet -->
-    <component name="mantle-yotpo" group="moqui" version="" branch="master"/><!-- no releases yet -->
-=======
     <component name="mantle-udm" group="moqui" version="2.1.2" branch="master"/>
     <component name="mantle-usl" group="moqui" version="2.1.2" branch="master"/>
 
@@ -93,7 +64,6 @@
     <component name="mantle-paytrace" group="moqui" version="1.0.1" branch="master"/>
     <component name="mantle-shippo" group="moqui" version="1.1.2" branch="master"/>
     <component name="mantle-yotpo" group="moqui" version="1.0.0" branch="master"/>
->>>>>>> 69620aaf
 
     <component name="mantle-braintree" group="moqui" version="" branch="master"/><!-- no releases yet -->
     <component name="mantle-rsis" group="moqui" version="" branch="master"/><!-- no releases yet -->
@@ -102,17 +72,10 @@
     <component name="mantle-ubpl" group="moqui" version="" branch="master"/><!-- no releases -->
 
     <!-- Moqui Applications -->
-<<<<<<< HEAD
-    <component name="SimpleScreens" group="moqui" version="2.1.0" branch="master"/>
-    <component name="HiveMind" group="moqui" version="1.4.0" branch="master"/>
-    <component name="PopCommerce" group="moqui" version="2.1.0" branch="master"/>
-    <component name="PopRestStore" group="moqui" version="" branch="master"/><!-- no releases yet -->
-=======
     <component name="SimpleScreens" group="moqui" version="2.1.2" branch="master"/>
     <component name="HiveMind" group="moqui" version="1.4.2" branch="master"/>
     <component name="PopCommerce" group="moqui" version="2.1.2" branch="master"/>
     <component name="PopRestStore" group="moqui" version="1.0.1" branch="master"/>
->>>>>>> 69620aaf
     <component name="moqui-org" group="moqui" version="" branch="master"/><!-- no releases -->
 
     <!-- Third Party Components -->
